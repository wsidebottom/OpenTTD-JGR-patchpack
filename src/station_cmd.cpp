--- conflicted
+++ resolved
@@ -1586,19 +1586,7 @@
 
 			DeallocateSpecFromStation(st, specindex);
 
-<<<<<<< HEAD
-			if (v != NULL) {
-				/* Restore station reservation. */
-				if (IsRailStationTile(v->tile)) SetRailStationPlatformReservation(v->tile, TrackdirToExitdir(v->GetVehicleTrackdir()), true);
-				TryPathReserve(v, true, true);
-				for (; v->Next() != NULL; v = v->Next()) { }
-				if (IsRailStationTile(v->tile)) SetRailStationPlatformReservation(v->tile, TrackdirToExitdir(ReverseTrackdir(v->GetVehicleTrackdir())), true);
-			}
-=======
-			affected_stations.Include(st);
-
 			if (v != NULL) RestoreTrainReservation(v);
->>>>>>> 0c42b384
 		}
 	}
 
