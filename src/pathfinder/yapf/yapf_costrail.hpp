--- conflicted
+++ resolved
@@ -176,7 +176,6 @@
 		return 0;
 	}
 
-<<<<<<< HEAD
 private:
 	// returns true if ExecuteTraceRestrict should be called
 	inline bool ShouldCheckTraceRestrict(Node& n, TileIndex tile)
@@ -277,10 +276,7 @@
 	}
 
 public:
-	int SignalCost(Node& n, TileIndex tile, Trackdir trackdir)
-=======
 	int SignalCost(Node &n, TileIndex tile, Trackdir trackdir)
->>>>>>> 316b3a4a
 	{
 		int cost = 0;
 		/* if there is one-way signal in the opposite direction, then it is not our way */
