/* $Id$ */

/*
 * This file is part of OpenTTD.
 * OpenTTD is free software; you can redistribute it and/or modify it under the terms of the GNU General Public License as published by the Free Software Foundation, version 2.
 * OpenTTD is distributed in the hope that it will be useful, but WITHOUT ANY WARRANTY; without even the implied warranty of MERCHANTABILITY or FITNESS FOR A PARTICULAR PURPOSE.
 * See the GNU General Public License for more details. You should have received a copy of the GNU General Public License along with OpenTTD. If not, see <http://www.gnu.org/licenses/>.
 */

/** @file vehicle.cpp Base implementations of all vehicles. */

#include "stdafx.h"
#include "error.h"
#include "roadveh.h"
#include "ship.h"
#include "spritecache.h"
#include "timetable.h"
#include "viewport_func.h"
#include "news_func.h"
#include "command_func.h"
#include "company_func.h"
#include "train.h"
#include "aircraft.h"
#include "newgrf_debug.h"
#include "newgrf_sound.h"
#include "newgrf_station.h"
#include "group_gui.h"
#include "strings_func.h"
#include "zoom_func.h"
#include "date_func.h"
#include "vehicle_func.h"
#include "autoreplace_func.h"
#include "autoreplace_gui.h"
#include "station_base.h"
#include "ai/ai.hpp"
#include "depot_func.h"
#include "network/network.h"
#include "core/pool_func.hpp"
#include "economy_base.h"
#include "articulated_vehicles.h"
#include "roadstop_base.h"
#include "core/random_func.hpp"
#include "core/backup_type.hpp"
#include "infrastructure_func.h"
#include "order_backup.h"
#include "sound_func.h"
#include "effectvehicle_func.h"
#include "effectvehicle_base.h"
#include "vehiclelist.h"
#include "bridge_map.h"
#include "tunnel_map.h"
#include "depot_map.h"
#include "gamelog.h"
#include "tracerestrict.h"
#include "linkgraph/linkgraph.h"
#include "linkgraph/refresh.h"
#include "blitter/factory.hpp"
#include "tbtr_template_vehicle_func.h"
#include "string_func.h"
#include "scope_info.h"
#include "3rdparty/cpp-btree/btree_set.h"

#include "table/strings.h"

#include <algorithm>

#include "safeguards.h"

#define GEN_HASH(x, y) ((GB((y), 6 + ZOOM_LVL_SHIFT, 6) << 6) + GB((x), 7 + ZOOM_LVL_SHIFT, 6))

VehicleID _new_vehicle_id;
uint16 _returned_refit_capacity;      ///< Stores the capacity after a refit operation.
uint16 _returned_mail_refit_capacity; ///< Stores the mail capacity after a refit operation (Aircraft only).


/** The pool with all our precious vehicles. */
VehiclePool _vehicle_pool("Vehicle");
INSTANTIATE_POOL_METHODS(Vehicle)

static btree::btree_set<Vehicle *> _vehicles_to_pay_repair;

/**
 * Determine shared bounds of all sprites.
 * @param [out] bounds Shared bounds.
 */
void VehicleSpriteSeq::GetBounds(Rect *bounds) const
{
	bounds->left = bounds->top = bounds->right = bounds->bottom = 0;
	for (uint i = 0; i < this->count; ++i) {
		const Sprite *spr = GetSprite(this->seq[i].sprite, ST_NORMAL);
		if (i == 0) {
			bounds->left = spr->x_offs;
			bounds->top  = spr->y_offs;
			bounds->right  = spr->width  + spr->x_offs - 1;
			bounds->bottom = spr->height + spr->y_offs - 1;
		} else {
			if (spr->x_offs < bounds->left) bounds->left = spr->x_offs;
			if (spr->y_offs < bounds->top)  bounds->top  = spr->y_offs;
			int right  = spr->width  + spr->x_offs - 1;
			int bottom = spr->height + spr->y_offs - 1;
			if (right  > bounds->right)  bounds->right  = right;
			if (bottom > bounds->bottom) bounds->bottom = bottom;
		}
	}
}

/**
 * Draw the sprite sequence.
 * @param x X position
 * @param y Y position
 * @param default_pal Vehicle palette
 * @param force_pal Whether to ignore individual palettes, and draw everything with \a default_pal.
 */
void VehicleSpriteSeq::Draw(int x, int y, PaletteID default_pal, bool force_pal) const
{
	for (uint i = 0; i < this->count; ++i) {
		PaletteID pal = force_pal || !this->seq[i].pal ? default_pal : this->seq[i].pal;
		DrawSprite(this->seq[i].sprite, pal, x, y);
	}
}

/**
 * Function to tell if a vehicle needs to be autorenewed
 * @param *c The vehicle owner
 * @param use_renew_setting Should the company renew setting be considered?
 * @return true if the vehicle is old enough for replacement
 */
bool Vehicle::NeedsAutorenewing(const Company *c, bool use_renew_setting) const
{
	/* We can always generate the Company pointer when we have the vehicle.
	 * However this takes time and since the Company pointer is often present
	 * when this function is called then it's faster to pass the pointer as an
	 * argument rather than finding it again. */
	assert(c == Company::Get(this->owner));

	if (use_renew_setting && !c->settings.engine_renew) return false;
	if (this->age - this->max_age < (c->settings.engine_renew_months * 30)) return false;

	/* Only engines need renewing */
	if (this->type == VEH_TRAIN && !Train::From(this)->IsEngine()) return false;

	return true;
}

/**
 * Service a vehicle and all subsequent vehicles in the consist
 *
 * @param *v The vehicle or vehicle chain being serviced
 */
void VehicleServiceInDepot(Vehicle *v)
{
	assert(v != NULL);
	const Engine *e = Engine::Get(v->engine_type);
	if (v->type == VEH_TRAIN) {
		if (v->Next() != NULL) VehicleServiceInDepot(v->Next());
		if (!(Train::From(v)->IsEngine()) && !(Train::From(v)->IsRearDualheaded())) return;
		ClrBit(Train::From(v)->flags, VRF_NEED_REPAIR);
		ClrBit(Train::From(v)->flags, VRF_HAS_HIT_RV);
		Train::From(v)->critical_breakdown_count = 0;
		const RailVehicleInfo *rvi = &e->u.rail;
		v->vcache.cached_max_speed = rvi->max_speed;
		if (Train::From(v)->IsFrontEngine()) {
			Train::From(v)->ConsistChanged(CCF_REFIT);
			CLRBITS(Train::From(v)->flags, (1 << VRF_BREAKDOWN_BRAKING) | VRF_IS_BROKEN );
		}
	}
	v->vehstatus &= ~VS_AIRCRAFT_BROKEN;
	SetWindowDirty(WC_VEHICLE_DETAILS, v->index); // ensure that last service date and reliability are updated

	do {
		v->date_of_last_service = _date;
		if (_settings_game.vehicle.pay_for_repair && v->breakdowns_since_last_service) {
			_vehicles_to_pay_repair.insert(v);
		} else {
			v->breakdowns_since_last_service = 0;
		}
		v->reliability = v->GetEngine()->reliability;
		/* Prevent vehicles from breaking down directly after exiting the depot. */
		v->breakdown_chance = 0;
		v->breakdown_ctr = 0;
		v = v->Next();
	} while (v != NULL && v->HasEngineType());
}

/**
 * Check if the vehicle needs to go to a depot in near future (if a opportunity presents itself) for service or replacement.
 *
 * @see NeedsAutomaticServicing()
 * @return true if the vehicle should go to a depot if a opportunity presents itself.
 */
bool Vehicle::NeedsServicing() const
{
	/* Stopped or crashed vehicles will not move, as such making unmovable
	 * vehicles to go for service is lame. */
	if (this->vehstatus & (VS_STOPPED | VS_CRASHED)) return false;

	/* Are we ready for the next service cycle? */
	const Company *c = Company::Get(this->owner);
	if ((this->ServiceIntervalIsPercent() ?
			(this->reliability >= this->GetEngine()->reliability * (100 - this->service_interval) / 100) :
			(this->date_of_last_service + this->service_interval >= _date))
			&& !(this->type == VEH_TRAIN && HasBit(Train::From(this)->flags, VRF_NEED_REPAIR))) {
		return false;
	}

	/* If we're servicing anyway, because we have not disabled servicing when
	 * there are no breakdowns or we are playing with breakdowns, bail out. */
	if (!_settings_game.order.no_servicing_if_no_breakdowns ||
			_settings_game.difficulty.vehicle_breakdowns != 0) {
		return true;
	}

	/* Is vehicle old and renewing is enabled */
	if (this->NeedsAutorenewing(c, true)) {
		return true;
	}

	/* Test whether there is some pending autoreplace.
	 * Note: We do this after the service-interval test.
	 * There are a lot more reasons for autoreplace to fail than we can test here reasonably. */
	bool pending_replace = false;
	Money needed_money = c->settings.engine_renew_money;
	if (needed_money > c->money) return false;

	for (const Vehicle *v = this; v != NULL; v = (v->type == VEH_TRAIN) ? Train::From(v)->GetNextUnit() : NULL) {
		bool replace_when_old = false;
		EngineID new_engine = EngineReplacementForCompany(c, v->engine_type, v->group_id, &replace_when_old);

		/* Check engine availability */
		if (new_engine == INVALID_ENGINE || !HasBit(Engine::Get(new_engine)->company_avail, v->owner)) continue;
		/* Is the vehicle old if we are not always replacing? */
		if (replace_when_old && !v->NeedsAutorenewing(c, false)) continue;

		/* Check refittability */
		uint32 available_cargo_types, union_mask;
		GetArticulatedRefitMasks(new_engine, true, &union_mask, &available_cargo_types);
		/* Is there anything to refit? */
		if (union_mask != 0) {
			CargoID cargo_type;
			/* We cannot refit to mixed cargoes in an automated way */
			if (IsArticulatedVehicleCarryingDifferentCargoes(v, &cargo_type)) continue;

			/* Did the old vehicle carry anything? */
			if (cargo_type != CT_INVALID) {
				/* We can't refit the vehicle to carry the cargo we want */
				if (!HasBit(available_cargo_types, cargo_type)) continue;
			}
		}

		/* Check money.
		 * We want 2*(the price of the new vehicle) without looking at the value of the vehicle we are going to sell. */
		pending_replace = true;
		needed_money += 2 * Engine::Get(new_engine)->GetCost();
		if (needed_money > c->money) return false;
	}

	return pending_replace;
}

/**
 * Checks if the current order should be interrupted for a service-in-depot order.
 * @see NeedsServicing()
 * @return true if the current order should be interrupted.
 */
bool Vehicle::NeedsAutomaticServicing() const
{
	if (this->HasDepotOrder()) return false;
	if (this->current_order.IsType(OT_LOADING)) return false;
	if (this->current_order.IsType(OT_GOTO_DEPOT) && this->current_order.GetDepotOrderType() != ODTFB_SERVICE) return false;
	return NeedsServicing();
}

uint Vehicle::Crash(bool flooded)
{
	assert((this->vehstatus & VS_CRASHED) == 0);
	assert(this->Previous() == NULL); // IsPrimaryVehicle fails for free-wagon-chains

	uint pass = 0;
	/* Stop the vehicle. */
	if (this->IsPrimaryVehicle()) this->vehstatus |= VS_STOPPED;
	/* crash all wagons, and count passengers */
	for (Vehicle *v = this; v != NULL; v = v->Next()) {
		/* We do not transfer reserver cargo back, so TotalCount() instead of StoredCount() */
		if (IsCargoInClass(v->cargo_type, CC_PASSENGERS)) pass += v->cargo.TotalCount();
		v->vehstatus |= VS_CRASHED;
		v->MarkAllViewportsDirty();
	}

	this->ClearSeparation();
	if (HasBit(this->vehicle_flags, VF_TIMETABLE_SEPARATION)) ClrBit(this->vehicle_flags, VF_TIMETABLE_STARTED);

	/* Dirty some windows */
	InvalidateWindowClassesData(GetWindowClassForVehicleType(this->type), 0);
	SetWindowWidgetDirty(WC_VEHICLE_VIEW, this->index, WID_VV_START_STOP);
	SetWindowDirty(WC_VEHICLE_DETAILS, this->index);
	SetWindowDirty(WC_VEHICLE_DEPOT, this->tile);

	delete this->cargo_payment;
	assert(this->cargo_payment == NULL); // cleared by ~CargoPayment

	return RandomRange(pass + 1); // Randomise deceased passengers.
}

/**
 * Get whether a the vehicle should be drawn (i.e. if it isn't hidden, or it is in a tunnel but being shown transparently)
 * @return whether to show vehicle
 */
bool Vehicle::IsDrawn() const
{
	return !(HasBit(this->subtype, GVSF_VIRTUAL)) && (!(this->vehstatus & VS_HIDDEN) ||
			(IsTransparencySet(TO_TUNNELS) &&
				((this->type == VEH_TRAIN && Train::From(this)->track == TRACK_BIT_WORMHOLE) ||
				(this->type == VEH_ROAD && RoadVehicle::From(this)->state == RVSB_WORMHOLE))));
}

/**
 * Displays a "NewGrf Bug" error message for a engine, and pauses the game if not networking.
 * @param engine The engine that caused the problem
 * @param part1  Part 1 of the error message, taking the grfname as parameter 1
 * @param part2  Part 2 of the error message, taking the engine as parameter 2
 * @param bug_type Flag to check and set in grfconfig
 * @param critical Shall the "OpenTTD might crash"-message be shown when the player tries to unpause?
 */
void ShowNewGrfVehicleError(EngineID engine, StringID part1, StringID part2, GRFBugs bug_type, bool critical)
{
	const Engine *e = Engine::Get(engine);
	GRFConfig *grfconfig = GetGRFConfig(e->GetGRFID());

	/* Missing GRF. Nothing useful can be done in this situation. */
	if (grfconfig == NULL) return;

	if (!HasBit(grfconfig->grf_bugs, bug_type)) {
		SetBit(grfconfig->grf_bugs, bug_type);
		SetDParamStr(0, grfconfig->GetName());
		SetDParam(1, engine);
		ShowErrorMessage(part1, part2, WL_CRITICAL);
		if (!_networking) DoCommand(0, critical ? PM_PAUSED_ERROR : PM_PAUSED_NORMAL, 1, DC_EXEC, CMD_PAUSE);
	}

	/* debug output */
	char buffer[512];

	SetDParamStr(0, grfconfig->GetName());
	GetString(buffer, part1, lastof(buffer));
	DEBUG(grf, 0, "%s", buffer + 3);

	SetDParam(1, engine);
	GetString(buffer, part2, lastof(buffer));
	DEBUG(grf, 0, "%s", buffer + 3);
}

/**
 * Logs a bug in GRF and shows a warning message if this
 * is for the first time this happened.
 * @param u first vehicle of chain
 */
void VehicleLengthChanged(const Vehicle *u)
{
	/* show a warning once for each engine in whole game and once for each GRF after each game load */
	const Engine *engine = u->GetEngine();
	uint32 grfid = engine->grf_prop.grffile->grfid;
	GRFConfig *grfconfig = GetGRFConfig(grfid);
	if (GamelogGRFBugReverse(grfid, engine->grf_prop.local_id) || !HasBit(grfconfig->grf_bugs, GBUG_VEH_LENGTH)) {
		ShowNewGrfVehicleError(u->engine_type, STR_NEWGRF_BROKEN, STR_NEWGRF_BROKEN_VEHICLE_LENGTH, GBUG_VEH_LENGTH, true);
	}
}

/**
 * Vehicle constructor.
 * @param type Type of the new vehicle.
 */
Vehicle::Vehicle(VehicleType type)
{
	this->type               = type;
	this->coord.left         = INVALID_COORD;
	this->group_id           = DEFAULT_GROUP;
	this->fill_percent_te_id = INVALID_TE_ID;
	this->first              = this;
	this->colourmap          = PAL_NONE;
	this->cargo_age_counter  = 1;
	this->last_station_visited = INVALID_STATION;
	this->last_loading_station = INVALID_STATION;
	this->cur_image_valid_dir  = INVALID_DIR;
}

/**
 * Get a value for a vehicle's random_bits.
 * @return A random value from 0 to 255.
 */
byte VehicleRandomBits()
{
	return GB(Random(), 0, 8);
}

/* Size of the hash, 6 = 64 x 64, 7 = 128 x 128. Larger sizes will (in theory) reduce hash
 * lookup times at the expense of memory usage. */
const int HASH_BITS = 7;
const int HASH_SIZE = 1 << HASH_BITS;
const int HASH_MASK = HASH_SIZE - 1;
const int TOTAL_HASH_SIZE = 1 << (HASH_BITS * 2);
const int TOTAL_HASH_MASK = TOTAL_HASH_SIZE - 1;

/* Resolution of the hash, 0 = 1*1 tile, 1 = 2*2 tiles, 2 = 4*4 tiles, etc.
 * Profiling results show that 0 is fastest. */
const int HASH_RES = 0;

static Vehicle *_vehicle_tile_hash[TOTAL_HASH_SIZE];

static Vehicle *VehicleFromTileHash(int xl, int yl, int xu, int yu, void *data, VehicleFromPosProc *proc, bool find_first)
{
	for (int y = yl; ; y = (y + (1 << HASH_BITS)) & (HASH_MASK << HASH_BITS)) {
		for (int x = xl; ; x = (x + 1) & HASH_MASK) {
			Vehicle *v = _vehicle_tile_hash[(x + y) & TOTAL_HASH_MASK];
			for (; v != NULL; v = v->hash_tile_next) {
				Vehicle *a = proc(v, data);
				if (find_first && a != NULL) return a;
			}
			if (x == xu) break;
		}
		if (y == yu) break;
	}

	return NULL;
}


/**
 * Helper function for FindVehicleOnPos/HasVehicleOnPos.
 * @note Do not call this function directly!
 * @param x    The X location on the map
 * @param y    The Y location on the map
 * @param data Arbitrary data passed to proc
 * @param proc The proc that determines whether a vehicle will be "found".
 * @param find_first Whether to return on the first found or iterate over
 *                   all vehicles
 * @return the best matching or first vehicle (depending on find_first).
 */
static Vehicle *VehicleFromPosXY(int x, int y, void *data, VehicleFromPosProc *proc, bool find_first)
{
	const int COLL_DIST = 6;

	/* Hash area to scan is from xl,yl to xu,yu */
	int xl = GB((x - COLL_DIST) / TILE_SIZE, HASH_RES, HASH_BITS);
	int xu = GB((x + COLL_DIST) / TILE_SIZE, HASH_RES, HASH_BITS);
	int yl = GB((y - COLL_DIST) / TILE_SIZE, HASH_RES, HASH_BITS) << HASH_BITS;
	int yu = GB((y + COLL_DIST) / TILE_SIZE, HASH_RES, HASH_BITS) << HASH_BITS;

	return VehicleFromTileHash(xl, yl, xu, yu, data, proc, find_first);
}

/**
 * Find a vehicle from a specific location. It will call proc for ALL vehicles
 * on the tile and YOU must make SURE that the "best one" is stored in the
 * data value and is ALWAYS the same regardless of the order of the vehicles
 * where proc was called on!
 * When you fail to do this properly you create an almost untraceable DESYNC!
 * @note The return value of proc will be ignored.
 * @note Use this when you have the intention that all vehicles
 *       should be iterated over.
 * @param x    The X location on the map
 * @param y    The Y location on the map
 * @param data Arbitrary data passed to proc
 * @param proc The proc that determines whether a vehicle will be "found".
 */
void FindVehicleOnPosXY(int x, int y, void *data, VehicleFromPosProc *proc)
{
	VehicleFromPosXY(x, y, data, proc, false);
}

/**
 * Checks whether a vehicle in on a specific location. It will call proc for
 * vehicles until it returns non-NULL.
 * @note Use FindVehicleOnPosXY when you have the intention that all vehicles
 *       should be iterated over.
 * @param x    The X location on the map
 * @param y    The Y location on the map
 * @param data Arbitrary data passed to proc
 * @param proc The proc that determines whether a vehicle will be "found".
 * @return True if proc returned non-NULL.
 */
bool HasVehicleOnPosXY(int x, int y, void *data, VehicleFromPosProc *proc)
{
	return VehicleFromPosXY(x, y, data, proc, true) != NULL;
}

/**
 * Helper function for FindVehicleOnPos/HasVehicleOnPos.
 * @note Do not call this function directly!
 * @param tile The location on the map
 * @param data Arbitrary data passed to \a proc.
 * @param proc The proc that determines whether a vehicle will be "found".
 * @param find_first Whether to return on the first found or iterate over
 *                   all vehicles
 * @return the best matching or first vehicle (depending on find_first).
 */
static Vehicle *VehicleFromPos(TileIndex tile, void *data, VehicleFromPosProc *proc, bool find_first)
{
	int x = GB(TileX(tile), HASH_RES, HASH_BITS);
	int y = GB(TileY(tile), HASH_RES, HASH_BITS) << HASH_BITS;

	Vehicle *v = _vehicle_tile_hash[(x + y) & TOTAL_HASH_MASK];
	for (; v != NULL; v = v->hash_tile_next) {
		if (v->tile != tile) continue;

		Vehicle *a = proc(v, data);
		if (find_first && a != NULL) return a;
	}

	return NULL;
}

/**
 * Find a vehicle from a specific location. It will call \a proc for ALL vehicles
 * on the tile and YOU must make SURE that the "best one" is stored in the
 * data value and is ALWAYS the same regardless of the order of the vehicles
 * where proc was called on!
 * When you fail to do this properly you create an almost untraceable DESYNC!
 * @note The return value of \a proc will be ignored.
 * @note Use this function when you have the intention that all vehicles
 *       should be iterated over.
 * @param tile The location on the map
 * @param data Arbitrary data passed to \a proc.
 * @param proc The proc that determines whether a vehicle will be "found".
 */
void FindVehicleOnPos(TileIndex tile, void *data, VehicleFromPosProc *proc)
{
	VehicleFromPos(tile, data, proc, false);
}

/**
 * Checks whether a vehicle is on a specific location. It will call \a proc for
 * vehicles until it returns non-NULL.
 * @note Use #FindVehicleOnPos when you have the intention that all vehicles
 *       should be iterated over.
 * @param tile The location on the map
 * @param data Arbitrary data passed to \a proc.
 * @param proc The \a proc that determines whether a vehicle will be "found".
 * @return True if proc returned non-NULL.
 */
bool HasVehicleOnPos(TileIndex tile, void *data, VehicleFromPosProc *proc)
{
	return VehicleFromPos(tile, data, proc, true) != NULL;
}

/**
 * Callback that returns 'real' vehicles lower or at height \c *(int*)data .
 * @param v Vehicle to examine.
 * @param data Pointer to height data.
 * @return \a v if conditions are met, else \c NULL.
 */
static Vehicle *EnsureNoVehicleProcZ(Vehicle *v, void *data)
{
	int z = *(int*)data;

	if (v->type == VEH_DISASTER || (v->type == VEH_AIRCRAFT && v->subtype == AIR_SHADOW)) return NULL;
	if (v->z_pos > z) return NULL;

	return v;
}

/**
 * Ensure there is no vehicle at the ground at the given position.
 * @param tile Position to examine.
 * @return Succeeded command (ground is free) or failed command (a vehicle is found).
 */
CommandCost EnsureNoVehicleOnGround(TileIndex tile)
{
	int z = GetTileMaxPixelZ(tile);

	/* Value v is not safe in MP games, however, it is used to generate a local
	 * error message only (which may be different for different machines).
	 * Such a message does not affect MP synchronisation.
	 */
	Vehicle *v = VehicleFromPos(tile, &z, &EnsureNoVehicleProcZ, true);
	if (v != NULL) return_cmd_error(STR_ERROR_TRAIN_IN_THE_WAY + v->type);
	return CommandCost();
}

/**
 * Callback that returns 'real' vehicles lower or at height \c *(int*)data, for road vehicles.
 * @param v Vehicle to examine.
 * @param data Pointer to height data.
 * @return \a v if conditions are met, else \c NULL.
 */
static Vehicle *EnsureNoRoadVehicleProcZ(Vehicle *v, void *data)
{
	int z = *(int*)data;

	if (v->type != VEH_ROAD) return NULL;
	if (v->z_pos > z) return NULL;

	return v;
}

/**
 * Ensure there is no road vehicle at the ground at the given position.
 * @param tile Position to examine.
 * @return Succeeded command (ground is free) or failed command (a vehicle is found).
 */
CommandCost EnsureNoRoadVehicleOnGround(TileIndex tile)
{
	int z = GetTileMaxPixelZ(tile);

	/* Value v is not safe in MP games, however, it is used to generate a local
	 * error message only (which may be different for different machines).
	 * Such a message does not affect MP synchronisation.
	 */
	Vehicle *v = VehicleFromPos(tile, &z, &EnsureNoRoadVehicleProcZ, true);
	if (v != NULL) return_cmd_error(STR_ERROR_ROAD_VEHICLE_IN_THE_WAY);
	return CommandCost();
}

/** Procedure called for every vehicle found in tunnel/bridge in the hash map */
static Vehicle *GetVehicleTunnelBridgeProc(Vehicle *v, void *data)
{
	if (v->type != VEH_TRAIN && v->type != VEH_ROAD && v->type != VEH_SHIP) return NULL;
	if (v == (const Vehicle *)data) return NULL;

	return v;
}

/**
 * Finds vehicle in tunnel / bridge
 * @param tile first end
 * @param endtile second end
 * @param ignore Ignore this vehicle when searching
 * @return Succeeded command (if tunnel/bridge is free) or failed command (if a vehicle is using the tunnel/bridge).
 */
CommandCost TunnelBridgeIsFree(TileIndex tile, TileIndex endtile, const Vehicle *ignore)
{
	/* Value v is not safe in MP games, however, it is used to generate a local
	 * error message only (which may be different for different machines).
	 * Such a message does not affect MP synchronisation.
	 */
	Vehicle *v = VehicleFromPos(tile, const_cast<Vehicle *>(ignore), &GetVehicleTunnelBridgeProc, true);
	if (v == NULL) v = VehicleFromPos(endtile, const_cast<Vehicle *>(ignore), &GetVehicleTunnelBridgeProc, true);

	if (v != NULL) return_cmd_error(STR_ERROR_TRAIN_IN_THE_WAY + v->type);
	return CommandCost();
}

static Vehicle *EnsureNoTrainOnTrackProc(Vehicle *v, void *data)
{
	TrackBits rail_bits = *(TrackBits *)data;

	if (v->type != VEH_TRAIN) return NULL;

	Train *t = Train::From(v);
	if ((t->track != rail_bits) && !TracksOverlap(t->track | rail_bits)) return NULL;

	return v;
}

/**
 * Tests if a vehicle interacts with the specified track bits.
 * All track bits interact except parallel #TRACK_BIT_HORZ or #TRACK_BIT_VERT.
 *
 * @param tile The tile.
 * @param track_bits The track bits.
 * @return \c true if no train that interacts, is found. \c false if a train is found.
 */
CommandCost EnsureNoTrainOnTrackBits(TileIndex tile, TrackBits track_bits)
{
	/* Value v is not safe in MP games, however, it is used to generate a local
	 * error message only (which may be different for different machines).
	 * Such a message does not affect MP synchronisation.
	 */
	Vehicle *v = VehicleFromPos(tile, &track_bits, &EnsureNoTrainOnTrackProc, true);
	if (v != NULL) return_cmd_error(STR_ERROR_TRAIN_IN_THE_WAY + v->type);
	return CommandCost();
}

static void UpdateVehicleTileHash(Vehicle *v, bool remove)
{
	Vehicle **old_hash = v->hash_tile_current;
	Vehicle **new_hash;

	if (remove) {
		new_hash = NULL;
	} else {
		int x = GB(TileX(v->tile), HASH_RES, HASH_BITS);
		int y = GB(TileY(v->tile), HASH_RES, HASH_BITS) << HASH_BITS;
		new_hash = &_vehicle_tile_hash[(x + y) & TOTAL_HASH_MASK];
	}

	if (old_hash == new_hash) return;

	/* Remove from the old position in the hash table */
	if (old_hash != NULL) {
		if (v->hash_tile_next != NULL) v->hash_tile_next->hash_tile_prev = v->hash_tile_prev;
		*v->hash_tile_prev = v->hash_tile_next;
	}

	/* Insert vehicle at beginning of the new position in the hash table */
	if (new_hash != NULL) {
		v->hash_tile_next = *new_hash;
		if (v->hash_tile_next != NULL) v->hash_tile_next->hash_tile_prev = &v->hash_tile_next;
		v->hash_tile_prev = new_hash;
		*new_hash = v;
	}

	/* Remember current hash position */
	v->hash_tile_current = new_hash;
}

static Vehicle *_vehicle_viewport_hash[0x1000];

static void UpdateVehicleViewportHash(Vehicle *v, int x, int y)
{
	Vehicle **old_hash, **new_hash;
	int old_x = v->coord.left;
	int old_y = v->coord.top;

	new_hash = (x == INVALID_COORD) ? NULL : &_vehicle_viewport_hash[GEN_HASH(x, y)];
	old_hash = (old_x == INVALID_COORD) ? NULL : &_vehicle_viewport_hash[GEN_HASH(old_x, old_y)];

	if (old_hash == new_hash) return;

	/* remove from hash table? */
	if (old_hash != NULL) {
		if (v->hash_viewport_next != NULL) v->hash_viewport_next->hash_viewport_prev = v->hash_viewport_prev;
		*v->hash_viewport_prev = v->hash_viewport_next;
	}

	/* insert into hash table? */
	if (new_hash != NULL) {
		v->hash_viewport_next = *new_hash;
		if (v->hash_viewport_next != NULL) v->hash_viewport_next->hash_viewport_prev = &v->hash_viewport_next;
		v->hash_viewport_prev = new_hash;
		*new_hash = v;
	}
}

void ResetVehicleHash()
{
	Vehicle *v;
	FOR_ALL_VEHICLES(v) { v->hash_tile_current = NULL; }
	memset(_vehicle_viewport_hash, 0, sizeof(_vehicle_viewport_hash));
	memset(_vehicle_tile_hash, 0, sizeof(_vehicle_tile_hash));
}

void ResetVehicleColourMap()
{
	Vehicle *v;
	FOR_ALL_VEHICLES(v) { v->colourmap = PAL_NONE; }
}

/**
 * List of vehicles that should check for autoreplace this tick.
 * Mapping of vehicle -> leave depot immediately after autoreplace.
 */
typedef SmallMap<Vehicle *, bool, 4> AutoreplaceMap;
static AutoreplaceMap _vehicles_to_autoreplace;

/**
 * List of vehicles that are issued for template replacement this tick.
 * Mapping is {vehicle : leave depot after replacement}
 */
typedef SmallMap<Train *, bool, 4> TemplateReplacementMap;
static TemplateReplacementMap _vehicles_to_templatereplace;

void InitializeVehicles()
{
	_vehicles_to_autoreplace.Reset();
	ResetVehicleHash();
}

uint CountVehiclesInChain(const Vehicle *v)
{
	uint count = 0;
	do count++; while ((v = v->Next()) != NULL);
	return count;
}

/**
 * Check if a vehicle is counted in num_engines in each company struct
 * @return true if the vehicle is counted in num_engines
 */
bool Vehicle::IsEngineCountable() const
{
	if (HasBit(this->subtype, GVSF_VIRTUAL)) return false;
	switch (this->type) {
		case VEH_AIRCRAFT: return Aircraft::From(this)->IsNormalAircraft(); // don't count plane shadows and helicopter rotors
		case VEH_TRAIN:
			return !this->IsArticulatedPart() && // tenders and other articulated parts
					!Train::From(this)->IsRearDualheaded(); // rear parts of multiheaded engines
		case VEH_ROAD: return RoadVehicle::From(this)->IsFrontEngine();
		case VEH_SHIP: return true;
		default: return false; // Only count company buildable vehicles
	}
}

/**
 * Check whether Vehicle::engine_type has any meaning.
 * @return true if the vehicle has a useable engine type.
 */
bool Vehicle::HasEngineType() const
{
	switch (this->type) {
		case VEH_AIRCRAFT: return Aircraft::From(this)->IsNormalAircraft();
		case VEH_TRAIN:
		case VEH_ROAD:
		case VEH_SHIP: return true;
		default: return false;
	}
}

/**
 * Retrieves the engine of the vehicle.
 * @return Engine of the vehicle.
 * @pre HasEngineType() == true
 */
const Engine *Vehicle::GetEngine() const
{
	return Engine::Get(this->engine_type);
}

/**
 * Retrieve the NewGRF the vehicle is tied to.
 * This is the GRF providing the Action 3 for the engine type.
 * @return NewGRF associated to the vehicle.
 */
const GRFFile *Vehicle::GetGRF() const
{
	return this->GetEngine()->GetGRF();
}

/**
 * Retrieve the GRF ID of the NewGRF the vehicle is tied to.
 * This is the GRF providing the Action 3 for the engine type.
 * @return GRF ID of the associated NewGRF.
 */
uint32 Vehicle::GetGRFID() const
{
	return this->GetEngine()->GetGRFID();
}

/**
 * Handle the pathfinding result, especially the lost status.
 * If the vehicle is now lost and wasn't previously fire an
 * event to the AIs and a news message to the user. If the
 * vehicle is not lost anymore remove the news message.
 * @param path_found Whether the vehicle has a path to its destination.
 */
void Vehicle::HandlePathfindingResult(bool path_found)
{
	if (path_found) {
		/* Route found, is the vehicle marked with "lost" flag? */
		if (!HasBit(this->vehicle_flags, VF_PATHFINDER_LOST)) return;

		/* Clear the flag as the PF's problem was solved. */
		ClrBit(this->vehicle_flags, VF_PATHFINDER_LOST);
		/* Delete the news item. */
		DeleteVehicleNews(this->index, STR_NEWS_VEHICLE_IS_LOST);
		return;
	}

	/* Were we already lost? */
	if (HasBit(this->vehicle_flags, VF_PATHFINDER_LOST)) return;

	/* It is first time the problem occurred, set the "lost" flag. */
	SetBit(this->vehicle_flags, VF_PATHFINDER_LOST);
	/* Notify user about the event. */
	AI::NewEvent(this->owner, new ScriptEventVehicleLost(this->index));
	if (_settings_client.gui.lost_vehicle_warn && this->owner == _local_company) {
		SetDParam(0, this->index);
		AddVehicleAdviceNewsItem(STR_NEWS_VEHICLE_IS_LOST, this->index);
	}
}

/** Destroy all stuff that (still) needs the virtual functions to work properly */
void Vehicle::PreDestructor()
{
	if (CleaningPool()) return;

	SCOPE_INFO_FMT([this], "Vehicle::PreDestructor: %s", scope_dumper().VehicleInfo(this));

	if (Station::IsValidID(this->last_station_visited)) {
		Station *st = Station::Get(this->last_station_visited);
		st->loading_vehicles.erase(std::remove(st->loading_vehicles.begin(), st->loading_vehicles.end(), this), st->loading_vehicles.end());

		HideFillingPercent(&this->fill_percent_te_id);
		this->CancelReservation(INVALID_STATION, st);
		delete this->cargo_payment;
		assert(this->cargo_payment == NULL); // cleared by ~CargoPayment
	}

	if (this->IsEngineCountable()) {
		GroupStatistics::CountEngine(this, -1);
		if (this->IsPrimaryVehicle()) GroupStatistics::CountVehicle(this, -1);
		GroupStatistics::UpdateAutoreplace(this->owner);

		if (this->owner == _local_company) InvalidateAutoreplaceWindow(this->engine_type, this->group_id);
		DeleteGroupHighlightOfVehicle(this);
		if (this->type == VEH_TRAIN) {
			extern void DeleteTraceRestrictSlotHighlightOfVehicle(const Vehicle *v);

			DeleteTraceRestrictSlotHighlightOfVehicle(this);
		}
	}

	if (this->type == VEH_AIRCRAFT && this->IsPrimaryVehicle()) {
		Aircraft *a = Aircraft::From(this);
		Station *st = GetTargetAirportIfValid(a);
		if (st != NULL) {
			const AirportFTA *layout = st->airport.GetFTA()->layout;
			CLRBITS(st->airport.flags, layout[a->previous_pos].block | layout[a->pos].block);
		}
	}


	if (this->type == VEH_ROAD && this->IsPrimaryVehicle()) {
		RoadVehicle *v = RoadVehicle::From(this);
		if (!(v->vehstatus & VS_CRASHED) && IsInsideMM(v->state, RVSB_IN_DT_ROAD_STOP, RVSB_IN_DT_ROAD_STOP_END)) {
			/* Leave the drive through roadstop, when you have not already left it. */
			RoadStop::GetByTile(v->tile, GetRoadStopType(v->tile))->Leave(v);
		}
	}

	if (this->type == VEH_TRAIN && HasBit(Train::From(this)->flags, VRF_HAVE_SLOT)) {
		TraceRestrictRemoveVehicleFromAllSlots(this->index);
		ClrBit(Train::From(this)->flags, VRF_HAVE_SLOT);
	}

	if (this->Previous() == NULL) {
		InvalidateWindowData(WC_VEHICLE_DEPOT, this->tile);
	}

	if (this->IsPrimaryVehicle()) {
		DeleteWindowById(WC_VEHICLE_VIEW, this->index);
		DeleteWindowById(WC_VEHICLE_ORDERS, this->index);
		DeleteWindowById(WC_VEHICLE_REFIT, this->index);
		DeleteWindowById(WC_VEHICLE_DETAILS, this->index);
		DeleteWindowById(WC_VEHICLE_TIMETABLE, this->index);
		DeleteWindowById(WC_SCHDISPATCH_SLOTS, this->index);
		DeleteWindowById(WC_VEHICLE_CARGO_TYPE_LOAD_ORDERS, this->index);
		DeleteWindowById(WC_VEHICLE_CARGO_TYPE_UNLOAD_ORDERS, this->index);
		SetWindowDirty(WC_COMPANY, this->owner);
		OrderBackup::ClearVehicle(this);
	}
	InvalidateWindowClassesData(GetWindowClassForVehicleType(this->type), 0);

	this->cargo.Truncate();
	DeleteVehicleOrders(this);
	DeleteDepotHighlightOfVehicle(this);

	extern void StopGlobalFollowVehicle(const Vehicle *v);
	StopGlobalFollowVehicle(this);

	ReleaseDisastersTargetingVehicle(this->index);
}

Vehicle::~Vehicle()
{
	if (CleaningPool()) {
		this->cargo.OnCleanPool();
		return;
	}

	if (this->breakdowns_since_last_service) _vehicles_to_pay_repair.erase(this);

	/* sometimes, eg. for disaster vehicles, when company bankrupts, when removing crashed/flooded vehicles,
	 * it may happen that vehicle chain is deleted when visible */
	if (this->IsDrawn()) this->MarkAllViewportsDirty();

	Vehicle *v = this->Next();
	this->SetNext(NULL);

	delete v;

	UpdateVehicleTileHash(this, true);
	UpdateVehicleViewportHash(this, INVALID_COORD, 0);
	DeleteVehicleNews(this->index, INVALID_STRING_ID);
	DeleteNewGRFInspectWindow(GetGrfSpecFeature(this->type), this->index);
}

/**
 * Adds a vehicle to the list of vehicles that visited a depot this tick
 * @param *v vehicle to add
 */
void VehicleEnteredDepotThisTick(Vehicle *v)
{
	/* Template Replacement Setup stuff */
	bool stayInDepot = v->current_order.GetDepotActionType();
	TemplateReplacement *tr = GetTemplateReplacementByGroupID(v->group_id);
	if (tr != NULL) {
		_vehicles_to_templatereplace[(Train*) v] = stayInDepot;
	} else {
		/* Moved the assignment for auto replacement here to prevent auto replacement
		 * from happening if template replacement is also scheduled */

		/* Vehicle should stop in the depot if it was in 'stopping' state */
		_vehicles_to_autoreplace[v] = !(v->vehstatus & VS_STOPPED);
	}

	/* We ALWAYS set the stopped state. Even when the vehicle does not plan on
	 * stopping in the depot, so we stop it to ensure that it will not reserve
	 * the path out of the depot before we might autoreplace it to a different
	 * engine. The new engine would not own the reserved path we store that we
	 * stopped the vehicle, so autoreplace can start it again */
	v->vehstatus |= VS_STOPPED;
}

/**
 * Increases the day counter for all vehicles and calls 1-day and 32-day handlers.
 * Each tick, it processes vehicles with "index % DAY_TICKS == _date_fract",
 * so each day, all vehicles are processes in DAY_TICKS steps.
 */
static void RunVehicleDayProc()
{
	if (_game_mode != GM_NORMAL) return;

	/* Run the day_proc for every DAY_TICKS vehicle starting at _date_fract. */
	Vehicle *v = NULL;
	SCOPE_INFO_FMT([&v], "RunVehicleDayProc: %s", scope_dumper().VehicleInfo(v));
	for (size_t i = _date_fract; i < Vehicle::GetPoolSize(); i += DAY_TICKS) {
		v = Vehicle::Get(i);
		if (v == NULL) continue;

		/* Call the 32-day callback if needed */
		if ((v->day_counter & 0x1F) == 0 && v->HasEngineType()) {
			uint16 callback = GetVehicleCallback(CBID_VEHICLE_32DAY_CALLBACK, 0, 0, v->engine_type, v);
			if (callback != CALLBACK_FAILED) {
				if (HasBit(callback, 0)) {
					TriggerVehicle(v, VEHICLE_TRIGGER_CALLBACK_32); // Trigger vehicle trigger 10
				}

				/* After a vehicle trigger, the graphics and properties of the vehicle could change.
				 * Note: MarkDirty also invalidates the palette, which is the meaning of bit 1. So, nothing special there. */
				if (callback != 0) v->First()->MarkDirty();

				if (callback & ~3) ErrorUnknownCallbackResult(v->GetGRFID(), CBID_VEHICLE_32DAY_CALLBACK, callback);
			}
		}

		/* This is called once per day for each vehicle, but not in the first tick of the day */
		v->OnNewDay();
	}
}

static void ShowAutoReplaceAdviceMessage(const CommandCost &res, const Vehicle *v)
{
	StringID error_message = res.GetErrorMessage();
	if (error_message == STR_ERROR_AUTOREPLACE_NOTHING_TO_DO || error_message == INVALID_STRING_ID) return;

	if (error_message == STR_ERROR_NOT_ENOUGH_CASH_REQUIRES_CURRENCY) error_message = STR_ERROR_AUTOREPLACE_MONEY_LIMIT;

	StringID message;
	if (error_message == STR_ERROR_TRAIN_TOO_LONG_AFTER_REPLACEMENT) {
		message = error_message;
	} else {
		message = STR_NEWS_VEHICLE_AUTORENEW_FAILED;
	}

	SetDParam(0, v->index);
	SetDParam(1, error_message);
	AddVehicleAdviceNewsItem(message, v->index);
}

void CallVehicleTicks()
{
	_vehicles_to_autoreplace.Clear();
	_vehicles_to_templatereplace.Clear();
	_vehicles_to_pay_repair.clear();

	if (_tick_skip_counter == 0) RunVehicleDayProc();

	Station *st;
	FOR_ALL_STATIONS(st) LoadUnloadStation(st);

	Vehicle *v = NULL;
	SCOPE_INFO_FMT([&v], "CallVehicleTicks: %s", scope_dumper().VehicleInfo(v));
	FOR_ALL_VEHICLES(v) {
		/* Vehicle could be deleted in this tick */
		if (!v->Tick()) {
			assert(Vehicle::Get(vehicle_index) == NULL);
			continue;
		}

		assert(Vehicle::Get(vehicle_index) == v);

		switch (v->type) {
			default: break;

			case VEH_TRAIN:
				if (HasBit(Train::From(v)->flags, VRF_TOO_HEAVY)) {
					if (v->owner == _local_company) {
						SetDParam(0, v->index);
						SetDParam(1, STR_ERROR_TRAIN_TOO_HEAVY);
						AddVehicleNewsItem(STR_ERROR_TRAIN_TOO_HEAVY, NT_ADVICE, v->index);
					}
					ClrBit(Train::From(v)->flags, VRF_TOO_HEAVY);
				}
				/* FALL THROUGH */
			case VEH_ROAD:
			case VEH_AIRCRAFT:
			case VEH_SHIP: {
				Vehicle *front = v->First();

				if (v->vcache.cached_cargo_age_period != 0) {
					v->cargo_age_counter = min(v->cargo_age_counter, v->vcache.cached_cargo_age_period);
					if (--v->cargo_age_counter == 0) {
						v->cargo.AgeCargo();
						v->cargo_age_counter = v->vcache.cached_cargo_age_period;
					}
				}

				/* Do not play any sound when crashed */
				if (front->vehstatus & VS_CRASHED) continue;

				/* Do not play any sound when in depot or tunnel */
				if (v->vehstatus & VS_HIDDEN) continue;

				/* Do not play any sound when stopped */
				if ((front->vehstatus & VS_STOPPED) && (front->type != VEH_TRAIN || front->cur_speed == 0)) continue;

				/* Check vehicle type specifics */
				switch (v->type) {
					case VEH_TRAIN:
						if (Train::From(v)->IsWagon()) continue;
						break;

					case VEH_ROAD:
						if (!RoadVehicle::From(v)->IsFrontEngine()) continue;
						break;

					case VEH_AIRCRAFT:
						if (!Aircraft::From(v)->IsNormalAircraft()) continue;
						break;

					default:
						break;
				}

				v->motion_counter += front->cur_speed;
				/* Play a running sound if the motion counter passes 256 (Do we not skip sounds?) */
				if (GB(v->motion_counter, 0, 8) < front->cur_speed) PlayVehicleSound(v, VSE_RUNNING);

				/* Play an alternating running sound every 16 ticks */
				if (GB(v->tick_counter, 0, 4) == 0) {
					/* Play running sound when speed > 0 and not braking */
					bool running = (front->cur_speed > 0) && !(front->vehstatus & (VS_STOPPED | VS_TRAIN_SLOWING));
					PlayVehicleSound(v, running ? VSE_RUNNING_16 : VSE_STOPPED_16);
				}

				break;
			}
		}
	}
	v = NULL;

	/* do Auto Replacement */
	Backup<CompanyByte> cur_company(_current_company, FILE_LINE);
	for (AutoreplaceMap::iterator it = _vehicles_to_autoreplace.Begin(); it != _vehicles_to_autoreplace.End(); it++) {
		v = it->first;
		/* Autoreplace needs the current company set as the vehicle owner */
		cur_company.Change(v->owner);

		/* Start vehicle if we stopped them in VehicleEnteredDepotThisTick()
		 * We need to stop them between VehicleEnteredDepotThisTick() and here or we risk that
		 * they are already leaving the depot again before being replaced. */
		if (it->second) v->vehstatus &= ~VS_STOPPED;

		/* Store the position of the effect as the vehicle pointer will become invalid later */
		int x = v->x_pos;
		int y = v->y_pos;
		int z = v->z_pos;

		const Company *c = Company::Get(_current_company);
		SubtractMoneyFromCompany(CommandCost(EXPENSES_NEW_VEHICLES, (Money)c->settings.engine_renew_money));
		CommandCost res = DoCommand(0, v->index, 0, DC_EXEC, CMD_AUTOREPLACE_VEHICLE);
		SubtractMoneyFromCompany(CommandCost(EXPENSES_NEW_VEHICLES, -(Money)c->settings.engine_renew_money));

		if (!IsLocalCompany()) continue;

		if (res.Succeeded()) {
			ShowCostOrIncomeAnimation(x, y, z, res.GetCost());
			continue;
		}

		ShowAutoReplaceAdviceMessage(res, v);
	}
	cur_company.Restore();

	/* do Template Replacement */
	Backup<CompanyByte> tmpl_cur_company(_current_company, FILE_LINE);
	for (TemplateReplacementMap::iterator it = _vehicles_to_templatereplace.Begin(); it != _vehicles_to_templatereplace.End(); it++) {
		Train *t = it->first;

		SCOPE_INFO_FMT([t], "CallVehicleTicks: template replace: %s", scope_dumper().VehicleInfo(t));

		/* Store the position of the effect as the vehicle pointer will become invalid later */
		int x = t->x_pos;
		int y = t->y_pos;
		int z = t->z_pos;

		tmpl_cur_company.Change(t->owner);

		bool stayInDepot = it->second;

		it->first->vehstatus |= VS_STOPPED;
		CommandCost res = DoCommand(t->tile, t->index, stayInDepot ? 1 : 0, DC_EXEC, CMD_TEMPLATE_REPLACE_VEHICLE);

		if (!IsLocalCompany()) continue;

		if (res.Succeeded()) {
			if (res.GetCost() != 0) {
				ShowCostOrIncomeAnimation(x, y, z, res.GetCost());
			}
			continue;
		}

		ShowAutoReplaceAdviceMessage(res, t);
	}
	tmpl_cur_company.Restore();

	Backup<CompanyByte> repair_cur_company(_current_company, FILE_LINE);
	for (Vehicle *v : _vehicles_to_pay_repair) {
		SCOPE_INFO_FMT([v], "CallVehicleTicks: repair: %s", scope_dumper().VehicleInfo(v));

		ExpensesType type = INVALID_EXPENSES;
		_current_company = v->owner;
		switch (v->type) {
			case VEH_AIRCRAFT:
				type = EXPENSES_AIRCRAFT_RUN;
				break;

			case VEH_TRAIN:
				type = EXPENSES_TRAIN_RUN;
				break;

			case VEH_SHIP:
				type = EXPENSES_SHIP_RUN;
				break;

			case VEH_ROAD:
				type = EXPENSES_ROADVEH_RUN;
				break;

			default:
				NOT_REACHED();
		}
		assert(type != INVALID_EXPENSES);

		Money vehicle_new_value = v->GetEngine()->GetCost();

		// The static cast is to fix compilation on (old) MSVC as the overload for OverflowSafeInt operator / is ambiguous.
		Money repair_cost = (v->breakdowns_since_last_service * vehicle_new_value / static_cast<uint>(_settings_game.vehicle.repair_cost)) + 1;
		if (v->age > v->max_age) repair_cost <<= 1;
		CommandCost cost(type, repair_cost);
		v->First()->profit_this_year -= cost.GetCost() << 8;
		SubtractMoneyFromCompany(cost);
		ShowCostOrIncomeAnimation(v->x_pos, v->y_pos, v->z_pos, cost.GetCost());
		v->breakdowns_since_last_service = 0;
	}
	repair_cur_company.Restore();
	_vehicles_to_pay_repair.clear();
}

/**
 * Add vehicle sprite for drawing to the screen.
 * @param v Vehicle to draw.
 */
static void DoDrawVehicle(const Vehicle *v)
{
	PaletteID pal = PAL_NONE;

	if (v->vehstatus & VS_DEFPAL) pal = (v->vehstatus & VS_CRASHED) ? PALETTE_CRASH : GetVehiclePalette(v);

	/* Check whether the vehicle shall be transparent due to the game state */
	bool shadowed = (v->vehstatus & (VS_SHADOW | VS_HIDDEN)) != 0;

	if (v->type == VEH_EFFECT) {
		/* Check whether the vehicle shall be transparent/invisible due to GUI settings.
		 * However, transparent smoke and bubbles look weird, so always hide them. */
		TransparencyOption to = EffectVehicle::From(v)->GetTransparencyOption();
		if (to != TO_INVALID && (IsTransparencySet(to) || IsInvisibilitySet(to))) return;
	}

	StartSpriteCombine();
	for (uint i = 0; i < v->sprite_seq.count; ++i) {
		PaletteID pal2 = v->sprite_seq.seq[i].pal;
		if (!pal2 || (v->vehstatus & VS_CRASHED)) pal2 = pal;
		AddSortableSpriteToDraw(v->sprite_seq.seq[i].sprite, pal2, v->x_pos + v->x_offs, v->y_pos + v->y_offs,
			v->x_extent, v->y_extent, v->z_extent, v->z_pos, shadowed, v->x_bb_offs, v->y_bb_offs);
	}
	EndSpriteCombine();
}

struct ViewportHashBound {
	int xl, xu, yl, yu;
};

static ViewportHashBound GetViewportHashBound(int l, int r, int t, int b) {
	int xl = (l - (70 * ZOOM_LVL_BASE)) >> (7 + ZOOM_LVL_SHIFT);
	int xu = (r                       ) >> (7 + ZOOM_LVL_SHIFT);
	/* compare after shifting instead of before, so that lower bits don't affect comparison result */
	if (xu - xl < (1 << 6)) {
		xl &= 0x3F;
		xu &= 0x3F;
	} else {
		/* scan whole hash row */
		xl = 0;
		xu = 0x3F;
	}

	int yl = (t - (70 * ZOOM_LVL_BASE)) >> (6 + ZOOM_LVL_SHIFT);
	int yu = (b                       ) >> (6 + ZOOM_LVL_SHIFT);
	/* compare after shifting instead of before, so that lower bits don't affect comparison result */
	if (yu - yl < (1 << 6)) {
		yl = (yl & 0x3F) << 6;
		yu = (yu & 0x3F) << 6;
	} else {
		/* scan whole column */
		yl = 0;
		yu = 0x3F << 6;
	}
	return { xl, xu, yl, yu };
};

/**
 * Add the vehicle sprites that should be drawn at a part of the screen.
 * @param dpi Rectangle being drawn.
 */
void ViewportAddVehicles(DrawPixelInfo *dpi)
{
	/* The bounding rectangle */
	const int l = dpi->left;
	const int r = dpi->left + dpi->width;
	const int t = dpi->top;
	const int b = dpi->top + dpi->height;

	/* The hash area to scan */
	const ViewportHashBound vhb = GetViewportHashBound(l, r, t, b);

	for (int y = vhb.yl;; y = (y + (1 << 6)) & (0x3F << 6)) {
		for (int x = vhb.xl;; x = (x + 1) & 0x3F) {
			const Vehicle *v = _vehicle_viewport_hash[x + y]; // already masked & 0xFFF

			while (v != NULL) {
				if (v->IsDrawn() &&
						l <= v->coord.right &&
						t <= v->coord.bottom &&
						r >= v->coord.left &&
						b >= v->coord.top) {
					DoDrawVehicle(v);
				}
				v = v->hash_viewport_next;
			}

			if (x == vhb.xu) break;
		}

		if (y == vhb.yu) break;
	}
}

void ViewportMapDrawVehicles(DrawPixelInfo *dpi)
{
	/* The bounding rectangle */
	const int l = dpi->left;
	const int r = dpi->left + dpi->width;
	const int t = dpi->top;
	const int b = dpi->top + dpi->height;

	/* The hash area to scan */
	const ViewportHashBound vhb = GetViewportHashBound(l, r, t, b);

	const int w = UnScaleByZoom(dpi->width, dpi->zoom);
	const int h = UnScaleByZoom(dpi->height, dpi->zoom);
	Blitter *blitter = BlitterFactory::GetCurrentBlitter();
	for (int y = vhb.yl;; y = (y + (1 << 6)) & (0x3F << 6)) {
		for (int x = vhb.xl;; x = (x + 1) & 0x3F) {
			const Vehicle *v = _vehicle_viewport_hash[x + y]; // already masked & 0xFFF

			while (v != NULL) {
				if (!(v->vehstatus & (VS_HIDDEN | VS_UNCLICKABLE)) && (v->type != VEH_EFFECT)) {
					Point pt = RemapCoords(v->x_pos, v->y_pos, v->z_pos);
					const int pixel_x = UnScaleByZoomLower(pt.x - dpi->left, dpi->zoom);
					if (IsInsideMM(pixel_x, 0, w)) {
						const int pixel_y = UnScaleByZoomLower(pt.y - dpi->top, dpi->zoom);
						if (IsInsideMM(pixel_y, 0, h))
							blitter->SetPixel(dpi->dst_ptr, pixel_x, pixel_y, PC_WHITE);
					}
				}
				v = v->hash_viewport_next;
			}

			if (x == vhb.xu) break;
		}

		if (y == vhb.yu) break;
	}
}

/**
 * Find the vehicle close to the clicked coordinates.
 * @param vp Viewport clicked in.
 * @param x  X coordinate in the viewport.
 * @param y  Y coordinate in the viewport.
 * @return Closest vehicle, or \c NULL if none found.
 */
Vehicle *CheckClickOnVehicle(const ViewPort *vp, int x, int y)
{
	Vehicle *found = NULL, *v;
	uint dist, best_dist = UINT_MAX;

	if ((uint)(x -= vp->left) >= (uint)vp->width || (uint)(y -= vp->top) >= (uint)vp->height) return NULL;

	x = ScaleByZoom(x, vp->zoom) + vp->virtual_left;
	y = ScaleByZoom(y, vp->zoom) + vp->virtual_top;

	FOR_ALL_VEHICLES(v) {
		if (((v->vehstatus & VS_UNCLICKABLE) == 0) && v->IsDrawn() &&
				x >= v->coord.left && x <= v->coord.right &&
				y >= v->coord.top && y <= v->coord.bottom) {

			dist = max(
				abs(((v->coord.left + v->coord.right) >> 1) - x),
				abs(((v->coord.top + v->coord.bottom) >> 1) - y)
			);

			if (dist < best_dist) {
				found = v;
				best_dist = dist;
			}
		}
	}

	return found;
}

/**
 * Decrease the value of a vehicle.
 * @param v %Vehicle to devaluate.
 */
void DecreaseVehicleValue(Vehicle *v)
{
	v->value -= v->value >> 8;
	SetWindowDirty(WC_VEHICLE_DETAILS, v->index);
}

/** The chances for the different types of vehicles to suffer from different types of breakdowns
 * The chance for a given breakdown type n is _breakdown_chances[vehtype][n] - _breakdown_chances[vehtype][n-1] */
static const byte _breakdown_chances[4][4] = {
	{ //Trains:
		25,  ///< 10% chance for BREAKDOWN_CRITICAL.
		51,  ///< 10% chance for BREAKDOWN_EM_STOP.
		127, ///< 30% chance for BREAKDOWN_LOW_SPEED.
		255, ///< 50% chance for BREAKDOWN_LOW_POWER.
	},
	{ //Road Vehicles:
		51,  ///< 20% chance for BREAKDOWN_CRITICAL.
		76,  ///< 10% chance for BREAKDOWN_EM_STOP.
		153, ///< 30% chance for BREAKDOWN_LOW_SPEED.
		255, ///< 40% chance for BREAKDOWN_LOW_POWER.
	},
	{ //Ships:
		51,  ///< 20% chance for BREAKDOWN_CRITICAL.
		76,  ///< 10% chance for BREAKDOWN_EM_STOP.
		178, ///< 40% chance for BREAKDOWN_LOW_SPEED.
		255, ///< 30% chance for BREAKDOWN_LOW_POWER.
	},
	{ //Aircraft:
		178, ///< 70% chance for BREAKDOWN_AIRCRAFT_SPEED.
		229, ///< 20% chance for BREAKDOWN_AIRCRAFT_DEPOT.
		255, ///< 10% chance for BREAKDOWN_AIRCRAFT_EM_LANDING.
		255, ///< Aircraft have only 3 breakdown types, so anything above 0% here will cause a crash.
	},
};

/**
 * Determine the type of breakdown a vehicle will have.
 * Results are saved in breakdown_type and breakdown_severity.
 * @param v the vehicle in question.
 * @param r the random number to use. (Note that bits 0..6 are already used)
 */
void DetermineBreakdownType(Vehicle *v, uint32 r) {
	/* if 'improved breakdowns' is off, just do the classic breakdown */
	if (!_settings_game.vehicle.improved_breakdowns) {
		v->breakdown_type = BREAKDOWN_CRITICAL;
		v->breakdown_severity = 40; //only used by aircraft (321 km/h)
		return;
	}
	byte rand = GB(r, 8, 8);
	const byte *breakdown_type_chance = _breakdown_chances[v->type];

	if (v->type == VEH_AIRCRAFT) {
		if (rand <= breakdown_type_chance[BREAKDOWN_AIRCRAFT_SPEED]) {
			v->breakdown_type = BREAKDOWN_AIRCRAFT_SPEED;
			/* all speed values here are 1/8th of the real max speed in km/h */
			byte max_speed = max(1, min(v->vcache.cached_max_speed >> 3, 255));
			byte min_speed = max(1, min(15 + (max_speed >> 2), v->vcache.cached_max_speed >> 4));
			v->breakdown_severity = min_speed + (((v->reliability + GB(r, 16, 16)) * (max_speed - min_speed)) >> 17);
		} else if (rand <= breakdown_type_chance[BREAKDOWN_AIRCRAFT_DEPOT]) {
			v->breakdown_type = BREAKDOWN_AIRCRAFT_DEPOT;
		} else if (rand <= breakdown_type_chance[BREAKDOWN_AIRCRAFT_EM_LANDING]) {
			/* emergency landings only happen when reliability < 87% */
			if (v->reliability < 0xDDDD) {
				v->breakdown_type = BREAKDOWN_AIRCRAFT_EM_LANDING;
			} else {
				/* try again */
				DetermineBreakdownType(v, Random());
			}
		} else {
			NOT_REACHED();
		}
		return;
	}

	if (rand <= breakdown_type_chance[BREAKDOWN_CRITICAL]) {
		v->breakdown_type = BREAKDOWN_CRITICAL;
	} else if (rand <= breakdown_type_chance[BREAKDOWN_EM_STOP]) {
		/* Non-front engines cannot have emergency stops */
		if (v->type == VEH_TRAIN && !(Train::From(v)->IsFrontEngine())) {
			return DetermineBreakdownType(v, Random());
		}
		v->breakdown_type = BREAKDOWN_EM_STOP;
		v->breakdown_delay >>= 2; //emergency stops don't last long (1/4 of normal)
	} else if (rand <= breakdown_type_chance[BREAKDOWN_LOW_SPEED]) {
		v->breakdown_type = BREAKDOWN_LOW_SPEED;
		/* average of random and reliability */
		uint16 rand2 = (GB(r, 16, 16) + v->reliability) >> 1;
		uint16 max_speed =
			(v->type == VEH_TRAIN) ?
			GetVehicleProperty(v, PROP_TRAIN_SPEED, RailVehInfo(v->engine_type)->max_speed) :
			(v->type == VEH_ROAD ) ?
			GetVehicleProperty(v, PROP_ROADVEH_SPEED, RoadVehInfo(v->engine_type)->max_speed) :
			(v->type == VEH_SHIP) ?
			GetVehicleProperty(v, PROP_SHIP_SPEED, ShipVehInfo(v->engine_type)->max_speed ) :
			GetVehicleProperty(v, PROP_AIRCRAFT_SPEED, AircraftVehInfo(v->engine_type)->max_speed);
		byte min_speed = min(41, max_speed >> 2);
		/* we use the min() function here because we want to use the real value of max_speed for the min_speed calculation */
		max_speed = min(max_speed, 255);
		v->breakdown_severity = Clamp((max_speed * rand2) >> 16, min_speed, max_speed);
	} else if (rand <= breakdown_type_chance[BREAKDOWN_LOW_POWER]) {
		v->breakdown_type = BREAKDOWN_LOW_POWER;
		/** within this type there are two possibilities: (50/50)
		 * power reduction (10-90%), or no power at all */
		if (GB(r, 7, 1)) {
			v->breakdown_severity = Clamp((GB(r, 16, 16) + v->reliability) >> 9, 26, 231);
		} else {
			v->breakdown_severity = 0;
		}
	} else {
		NOT_REACHED();
	}
}

void CheckVehicleBreakdown(Vehicle *v)
{
	int rel, rel_old;

	/* decrease reliability */
	v->reliability = rel = max((rel_old = v->reliability) - v->reliability_spd_dec, 0);
	if ((rel_old >> 8) != (rel >> 8)) SetWindowDirty(WC_VEHICLE_DETAILS, v->First()->index);

	if (v->breakdown_ctr != 0 || (v->First()->vehstatus & VS_STOPPED) ||
			_settings_game.difficulty.vehicle_breakdowns < 1 ||
			v->First()->cur_speed < 5 || _game_mode == GM_MENU ||
			(v->type == VEH_AIRCRAFT && ((Aircraft*)v)->state != FLYING) ||
			(v->type == VEH_TRAIN && !(Train::From(v)->IsFrontEngine()) && !_settings_game.vehicle.improved_breakdowns)) {
		return;
	}

	uint32 r = Random();

	/* increase chance of failure */
	int chance = v->breakdown_chance + 1;
	if (Chance16I(1, 25, r)) chance += 25;
	chance = min(255, chance);
	v->breakdown_chance = chance;

	if (_settings_game.vehicle.improved_breakdowns) {
		if (v->type == VEH_TRAIN && Train::From(v)->IsMultiheaded()) {
			/* Dual engines have their breakdown chances reduced to 70% of the normal value */
			chance = chance * 7 / 10;
		}
		chance *= v->First()->breakdown_chance_factor;
		chance >>= 7;
	}
	/**
	 * Chance is (1 - reliability) * breakdown_setting * breakdown_chance / 10.
	 * At 90% reliabilty, normal setting (2) and average breakdown_chance (128),
	 * a vehicle will break down (on average) every 100 days.
	 * This *should* mean that vehicles break down about as often as (or a little less than) they used to.
	 * However, because breakdowns are no longer by definition a complete stop,
	 * their impact will be significantly less.
	 */
	uint32 r1 = Random();
	if ((uint32) (0xffff - v->reliability) * _settings_game.difficulty.vehicle_breakdowns * chance > GB(r1, 0, 24) * 10) {
		uint32 r2 = Random();
		v->breakdown_ctr = GB(r1, 24, 6) + 0xF;
		v->breakdown_delay = GB(r2, 0, 7) + 0x80;
		v->breakdown_chance = 0;
		DetermineBreakdownType(v, r2);
	}
}

/**
 * Handle all of the aspects of a vehicle breakdown
 * This includes adding smoke and sounds, and ending the breakdown when appropriate.
 * @return true iff the vehicle is stopped because of a breakdown
 * @note This function always returns false for aircraft, since these never stop for breakdowns
 */
bool Vehicle::HandleBreakdown()
{
	/* Possible states for Vehicle::breakdown_ctr
	 * 0  - vehicle is running normally
	 * 1  - vehicle is currently broken down
	 * 2  - vehicle is going to break down now
	 * >2 - vehicle is counting down to the actual breakdown event */
	switch (this->breakdown_ctr) {
		case 0:
			return false;

		case 2:
			this->breakdown_ctr = 1;

			if (this->breakdowns_since_last_service != 255) {
				this->breakdowns_since_last_service++;
			}

			if (this->type == VEH_AIRCRAFT) {
				this->MarkDirty();
				assert(this->breakdown_type <= BREAKDOWN_AIRCRAFT_EM_LANDING);
				/* Aircraft just need this flag, the rest is handled elsewhere */
				this->vehstatus |= VS_AIRCRAFT_BROKEN;
				if(this->breakdown_type == BREAKDOWN_AIRCRAFT_SPEED ||
						(this->current_order.IsType(OT_GOTO_DEPOT) &&
						(this->current_order.GetDepotOrderType() & ODTFB_BREAKDOWN) &&
						GetTargetAirportIfValid(Aircraft::From(this)) != NULL)) return false;
				FindBreakdownDestination(Aircraft::From(this));
			} else if (this->type == VEH_TRAIN) {
				if (this->breakdown_type == BREAKDOWN_LOW_POWER ||
						this->First()->cur_speed <= ((this->breakdown_type == BREAKDOWN_LOW_SPEED) ? this->breakdown_severity : 0)) {
					switch (this->breakdown_type) {
						case BREAKDOWN_RV_CRASH:
							if (_settings_game.vehicle.improved_breakdowns) SetBit(Train::From(this)->flags, VRF_HAS_HIT_RV);
						/* FALL THROUGH */
						case BREAKDOWN_CRITICAL:
							if (!PlayVehicleSound(this, VSE_BREAKDOWN)) {
								bool train_or_ship = this->type == VEH_TRAIN || this->type == VEH_SHIP;
								SndPlayVehicleFx((_settings_game.game_creation.landscape != LT_TOYLAND) ?
										(train_or_ship ? SND_10_TRAIN_BREAKDOWN : SND_0F_VEHICLE_BREAKDOWN) :
										(train_or_ship ? SND_3A_COMEDY_BREAKDOWN_2 : SND_35_COMEDY_BREAKDOWN), this);
							}
							if (!(this->vehstatus & VS_HIDDEN) && !HasBit(EngInfo(this->engine_type)->misc_flags, EF_NO_BREAKDOWN_SMOKE) && this->breakdown_delay > 0) {
								EffectVehicle *u = CreateEffectVehicleRel(this, 4, 4, 5, EV_BREAKDOWN_SMOKE);
								if (u != NULL) u->animation_state = this->breakdown_delay * 2;
							}
							/* Max Speed reduction*/
							if (_settings_game.vehicle.improved_breakdowns) {
								if (!HasBit(Train::From(this)->flags, VRF_NEED_REPAIR)) {
									SetBit(Train::From(this)->flags, VRF_NEED_REPAIR);
									Train::From(this)->critical_breakdown_count = 1;
								} else if (Train::From(this)->critical_breakdown_count != 255) {
									Train::From(this)->critical_breakdown_count++;
								}
								Train::From(this->First())->ConsistChanged(CCF_TRACK);
							}
						/* FALL THROUGH */
						case BREAKDOWN_EM_STOP:
							CheckBreakdownFlags(Train::From(this->First()));
							SetBit(Train::From(this->First())->flags, VRF_BREAKDOWN_STOPPED);
							break;
						case BREAKDOWN_LOW_SPEED:
							CheckBreakdownFlags(Train::From(this->First()));
							SetBit(Train::From(this->First())->flags, VRF_BREAKDOWN_SPEED);
							break;
						case BREAKDOWN_LOW_POWER:
							SetBit(Train::From(this->First())->flags, VRF_BREAKDOWN_POWER);
							break;
						default: NOT_REACHED();
					}
					this->First()->MarkDirty();
					SetWindowDirty(WC_VEHICLE_VIEW, this->index);
					SetWindowDirty(WC_VEHICLE_DETAILS, this->index);
				} else {
					this->breakdown_ctr = 2; // wait until slowdown
					this->breakdowns_since_last_service--;
					SetBit(Train::From(this)->flags, VRF_BREAKDOWN_BRAKING);
					return false;
				}
				if ((!(this->vehstatus & VS_HIDDEN)) && (this->breakdown_type == BREAKDOWN_LOW_SPEED || this->breakdown_type == BREAKDOWN_LOW_POWER)
						&& !HasBit(EngInfo(this->engine_type)->misc_flags, EF_NO_BREAKDOWN_SMOKE)) {
					EffectVehicle *u = CreateEffectVehicleRel(this, 0, 0, 2, EV_BREAKDOWN_SMOKE); //some grey clouds to indicate a broken engine
					if (u != NULL) u->animation_state = 25;
				}
			} else {
				switch (this->breakdown_type) {
					case BREAKDOWN_CRITICAL:
						if (!PlayVehicleSound(this, VSE_BREAKDOWN)) {
							SndPlayVehicleFx((_settings_game.game_creation.landscape != LT_TOYLAND) ? SND_0F_VEHICLE_BREAKDOWN : SND_35_COMEDY_BREAKDOWN, this);
						}
						if (!(this->vehstatus & VS_HIDDEN) && !HasBit(EngInfo(this->engine_type)->misc_flags, EF_NO_BREAKDOWN_SMOKE) && this->breakdown_delay > 0) {
							EffectVehicle *u = CreateEffectVehicleRel(this, 4, 4, 5, EV_BREAKDOWN_SMOKE);
							if (u != NULL) u->animation_state = this->breakdown_delay * 2;
						}
					/* FALL THROUGH */
					case BREAKDOWN_EM_STOP:
						this->cur_speed = 0;
						break;
					case BREAKDOWN_LOW_SPEED:
					case BREAKDOWN_LOW_POWER:
						/* do nothing */
						break;
					default: NOT_REACHED();
				}
				if ((!(this->vehstatus & VS_HIDDEN)) &&
						(this->breakdown_type == BREAKDOWN_LOW_SPEED || this->breakdown_type == BREAKDOWN_LOW_POWER)) {
					/* Some gray clouds to indicate a broken RV */
					EffectVehicle *u = CreateEffectVehicleRel(this, 0, 0, 2, EV_BREAKDOWN_SMOKE);
					if (u != NULL) u->animation_state = 25;
				}
				this->First()->MarkDirty();
				SetWindowDirty(WC_VEHICLE_VIEW, this->index);
				SetWindowDirty(WC_VEHICLE_DETAILS, this->index);
				return (this->breakdown_type == BREAKDOWN_CRITICAL || this->breakdown_type == BREAKDOWN_EM_STOP);
			}

<<<<<<< HEAD
=======
			this->MarkDirty(); // Update graphics after speed is zeroed
			SetWindowDirty(WC_VEHICLE_VIEW, this->index);
			SetWindowDirty(WC_VEHICLE_DETAILS, this->index);

>>>>>>> 2574e46d
			FALLTHROUGH;
		case 1:
			/* Aircraft breakdowns end only when arriving at the airport */
			if (this->type == VEH_AIRCRAFT) return false;

			/* For trains this function is called twice per tick, so decrease v->breakdown_delay at half the rate */
			if ((this->tick_counter & (this->type == VEH_TRAIN ? 3 : 1)) == 0) {
				if (--this->breakdown_delay == 0) {
					this->breakdown_ctr = 0;
					if (this->type == VEH_TRAIN) {
						CheckBreakdownFlags(Train::From(this->First()));
						this->First()->MarkDirty();
						SetWindowDirty(WC_VEHICLE_VIEW, this->First()->index);
					} else {
						this->MarkDirty();
						SetWindowDirty(WC_VEHICLE_VIEW, this->index);
					}
				}
			}
			return (this->breakdown_type == BREAKDOWN_CRITICAL || this->breakdown_type == BREAKDOWN_EM_STOP || this->breakdown_type == BREAKDOWN_RV_CRASH);

		default:
			if (!this->current_order.IsType(OT_LOADING)) this->breakdown_ctr--;
			return false;
	}
}

/**
 * Update age of a vehicle.
 * @param v Vehicle to update.
 */
void AgeVehicle(Vehicle *v)
{
	/* Stop if a virtual vehicle */
	if (HasBit(v->subtype, GVSF_VIRTUAL)) return;

	if (v->age < MAX_DAY) {
		v->age++;
		if (v->IsPrimaryVehicle() && v->age == VEHICLE_PROFIT_MIN_AGE + 1) GroupStatistics::VehicleReachedProfitAge(v);
	}

	if (!v->IsPrimaryVehicle() && (v->type != VEH_TRAIN || !Train::From(v)->IsEngine())) return;

	int age = v->age - v->max_age;
	if (age == DAYS_IN_LEAP_YEAR * 0 || age == DAYS_IN_LEAP_YEAR * 1 ||
			age == DAYS_IN_LEAP_YEAR * 2 || age == DAYS_IN_LEAP_YEAR * 3 || age == DAYS_IN_LEAP_YEAR * 4) {
		v->reliability_spd_dec <<= 1;
	}

	SetWindowDirty(WC_VEHICLE_DETAILS, v->index);

	/* Don't warn about non-primary or not ours vehicles or vehicles that are crashed */
	if (v->Previous() != NULL || v->owner != _local_company || (v->vehstatus & VS_CRASHED) != 0) return;

	/* Don't warn if a renew is active */
	if (Company::Get(v->owner)->settings.engine_renew && v->GetEngine()->company_avail != 0) return;

	StringID str;
	if (age == -DAYS_IN_LEAP_YEAR) {
		str = STR_NEWS_VEHICLE_IS_GETTING_OLD;
	} else if (age == 0) {
		str = STR_NEWS_VEHICLE_IS_GETTING_VERY_OLD;
	} else if (age > 0 && (age % DAYS_IN_LEAP_YEAR) == 0) {
		str = STR_NEWS_VEHICLE_IS_GETTING_VERY_OLD_AND;
	} else {
		return;
	}

	SetDParam(0, v->index);
	AddVehicleAdviceNewsItem(str, v->index);
}

/**
 * Calculates how full a vehicle is.
 * @param front The front vehicle of the consist to check.
 * @param colour The string to show depending on if we are unloading or loading
 * @return A percentage of how full the Vehicle is.
 *         Percentages are rounded towards 50%, so that 0% and 100% are only returned
 *         if the vehicle is completely empty or full.
 *         This is useful for both display and conditional orders.
 */
uint8 CalcPercentVehicleFilled(const Vehicle *front, StringID *colour)
{
	int count = 0;
	int max = 0;
	int cars = 0;
	int unloading = 0;
	bool loading = false;

	bool is_loading = front->current_order.IsType(OT_LOADING);

	/* The station may be NULL when the (colour) string does not need to be set. */
	const Station *st = Station::GetIfValid(front->last_station_visited);
	assert(colour == NULL || (st != NULL && is_loading));

	bool order_no_load = is_loading && (front->current_order.GetLoadType() & OLFB_NO_LOAD);
	bool order_full_load = is_loading && (front->current_order.GetLoadType() & OLFB_FULL_LOAD);

	/* Count up max and used */
	for (const Vehicle *v = front; v != NULL; v = v->Next()) {
		count += v->cargo.StoredCount();
		max += v->cargo_cap;
		if (v->cargo_cap != 0 && colour != NULL) {
			unloading += HasBit(v->vehicle_flags, VF_CARGO_UNLOADING) ? 1 : 0;
			loading |= !order_no_load &&
					(order_full_load || st->goods[v->cargo_type].HasRating()) &&
					!HasBit(v->vehicle_flags, VF_LOADING_FINISHED) && !HasBit(v->vehicle_flags, VF_STOP_LOADING);
			cars++;
		}
	}

	if (colour != NULL) {
		if (unloading == 0 && loading) {
			*colour = STR_PERCENT_UP;
		} else if (unloading == 0 && !loading) {
			*colour = STR_PERCENT_NONE;
		} else if (cars == unloading || !loading) {
			*colour = STR_PERCENT_DOWN;
		} else {
			*colour = STR_PERCENT_UP_DOWN;
		}
	}

	/* Train without capacity */
	if (max == 0) return 100;

	/* Return the percentage */
	if (count * 2 < max) {
		/* Less than 50%; round up, so that 0% means really empty. */
		return CeilDiv(count * 100, max);
	} else {
		/* More than 50%; round down, so that 100% means really full. */
		return (count * 100) / max;
	}
}

/**
 * Vehicle entirely entered the depot, update its status, orders, vehicle windows, service it, etc.
 * @param v Vehicle that entered a depot.
 */
void VehicleEnterDepot(Vehicle *v)
{
	/* Always work with the front of the vehicle */
	assert(v == v->First());

	switch (v->type) {
		case VEH_TRAIN: {
			Train *t = Train::From(v);
			SetWindowClassesDirty(WC_TRAINS_LIST);
			/* Clear path reservation */
			SetDepotReservation(t->tile, false);
			if (_settings_client.gui.show_track_reservation) MarkTileDirtyByTile(t->tile, ZOOM_LVL_DRAW_MAP);

			UpdateSignalsOnSegment(t->tile, INVALID_DIAGDIR, t->owner);
			t->wait_counter = 0;
			t->force_proceed = TFP_NONE;
			ClrBit(t->flags, VRF_TOGGLE_REVERSE);
			t->ConsistChanged(CCF_ARRANGE);
			t->reverse_distance = 0;
			break;
		}

		case VEH_ROAD:
			SetWindowClassesDirty(WC_ROADVEH_LIST);
			break;

		case VEH_SHIP: {
			SetWindowClassesDirty(WC_SHIPS_LIST);
			Ship *ship = Ship::From(v);
			ship->state = TRACK_BIT_DEPOT;
			ship->UpdateCache();
			ship->UpdateViewport(true, true);
			SetWindowDirty(WC_VEHICLE_DEPOT, v->tile);
			break;
		}

		case VEH_AIRCRAFT:
			SetWindowClassesDirty(WC_AIRCRAFT_LIST);
			HandleAircraftEnterHangar(Aircraft::From(v));
			break;
		default: NOT_REACHED();
	}
	SetWindowDirty(WC_VEHICLE_VIEW, v->index);

	if (v->type != VEH_TRAIN) {
		/* Trains update the vehicle list when the first unit enters the depot and calls VehicleEnterDepot() when the last unit enters.
		 * We only increase the number of vehicles when the first one enters, so we will not need to search for more vehicles in the depot */
		InvalidateWindowData(WC_VEHICLE_DEPOT, v->tile);
	}
	SetWindowDirty(WC_VEHICLE_DEPOT, v->tile);

	v->vehstatus |= VS_HIDDEN;
	v->cur_speed = 0;

	VehicleServiceInDepot(v);

	/* After a vehicle trigger, the graphics and properties of the vehicle could change. */
	TriggerVehicle(v, VEHICLE_TRIGGER_DEPOT);
	v->MarkDirty();

	if (v->current_order.IsType(OT_GOTO_DEPOT)) {
		SetWindowDirty(WC_VEHICLE_VIEW, v->index);

		const Order *real_order = v->GetOrder(v->cur_real_order_index);

		/* Test whether we are heading for this depot. If not, do nothing.
		 * Note: The target depot for nearest-/manual-depot-orders is only updated on junctions, but we want to accept every depot. */
		if ((v->current_order.GetDepotOrderType() & ODTFB_PART_OF_ORDERS) &&
				real_order != NULL && !(real_order->GetDepotActionType() & ODATFB_NEAREST_DEPOT) &&
				(v->type == VEH_AIRCRAFT ? v->current_order.GetDestination() != GetStationIndex(v->tile) : v->dest_tile != v->tile)) {
			/* We are heading for another depot, keep driving. */
			return;
		}

		if (v->current_order.IsRefit()) {
			Backup<CompanyByte> cur_company(_current_company, v->owner, FILE_LINE);
			CommandCost cost = DoCommand(v->tile, v->index, v->current_order.GetRefitCargo() | 0xFF << 8, DC_EXEC, GetCmdRefitVeh(v));
			cur_company.Restore();

			if (cost.Failed()) {
				_vehicles_to_autoreplace[v] = false;
				if (v->owner == _local_company) {
					/* Notify the user that we stopped the vehicle */
					SetDParam(0, v->index);
					AddVehicleAdviceNewsItem(STR_NEWS_ORDER_REFIT_FAILED, v->index);
				}
			} else if (cost.GetCost() != 0) {
				v->profit_this_year -= cost.GetCost() << 8;
				if (v->owner == _local_company) {
					ShowCostOrIncomeAnimation(v->x_pos, v->y_pos, v->z_pos, cost.GetCost());
				}
			}
		}

		/* Handle the ODTFB_PART_OF_ORDERS case. If there is a timetabled wait time, hold the train, otherwise skip to the next order.
		Note that if there is a only a travel_time, but no wait_time defined for the order, and the train arrives to the depot sooner as scheduled,
		he doesn't wait in it, as it would in stations. Thus, the original behaviour is maintained if there's no defined wait_time.*/
		if (v->current_order.GetDepotOrderType() & ODTFB_PART_OF_ORDERS) {
			v->DeleteUnreachedImplicitOrders();
			UpdateVehicleTimetable(v, true);
			if (v->current_order.IsWaitTimetabled() && !(v->current_order.GetDepotActionType() & ODATFB_HALT)) {
				v->current_order.MakeWaiting();
				v->current_order.SetNonStopType(ONSF_NO_STOP_AT_ANY_STATION);
				return;
			} else {
				v->IncrementImplicitOrderIndex();
			}
		}

		if (v->current_order.GetDepotActionType() & ODATFB_HALT) {
			/* Vehicles are always stopped on entering depots. Do not restart this one. */
			_vehicles_to_autoreplace[v] = false;
			/* Invalidate last_loading_station. As the link from the station
			 * before the stop to the station after the stop can't be predicted
			 * we shouldn't construct it when the vehicle visits the next stop. */
			v->last_loading_station = INVALID_STATION;
			ClrBit(v->vehicle_flags, VF_LAST_LOAD_ST_SEP);
			if (v->owner == _local_company) {
				SetDParam(0, v->index);
				AddVehicleAdviceNewsItem(STR_NEWS_TRAIN_IS_WAITING + v->type, v->index);
			}
			AI::NewEvent(v->owner, new ScriptEventVehicleWaitingInDepot(v->index));
		}
		v->current_order.MakeDummy();
	}
}


/**
 * Update the position of the vehicle. This will update the hash that tells
 *  which vehicles are on a tile.
 */
void Vehicle::UpdatePosition()
{
	UpdateVehicleTileHash(this, false);
}

/**
 * Update the vehicle on the viewport, updating the right hash and setting the
 *  new coordinates.
 * @param dirty Mark the (new and old) coordinates of the vehicle as dirty.
 */
void Vehicle::UpdateViewport(bool dirty)
{
	Rect new_coord;
	this->sprite_seq.GetBounds(&new_coord);

	Point pt = RemapCoords(this->x_pos + this->x_offs, this->y_pos + this->y_offs, this->z_pos);
	new_coord.left   += pt.x;
	new_coord.top    += pt.y;
	new_coord.right  += pt.x + 2 * ZOOM_LVL_BASE;
	new_coord.bottom += pt.y + 2 * ZOOM_LVL_BASE;

	UpdateVehicleViewportHash(this, new_coord.left, new_coord.top);

	Rect old_coord = this->coord;
	this->coord = new_coord;

	if (dirty) {
		if (old_coord.left == INVALID_COORD) {
			this->MarkAllViewportsDirty();
		} else {
			::MarkAllViewportsDirty(
					min(old_coord.left,   this->coord.left),
					min(old_coord.top,    this->coord.top),
					max(old_coord.right,  this->coord.right),
					max(old_coord.bottom, this->coord.bottom),
					this->type != VEH_EFFECT ? ZOOM_LVL_END : ZOOM_LVL_DRAW_MAP
			);
		}
	}
}

/**
 * Update the position of the vehicle, and update the viewport.
 */
void Vehicle::UpdatePositionAndViewport()
{
	this->UpdatePosition();
	this->UpdateViewport(true);
}

/**
 * Marks viewports dirty where the vehicle's image is.
 */
void Vehicle::MarkAllViewportsDirty() const
{
	::MarkAllViewportsDirty(this->coord.left, this->coord.top, this->coord.right, this->coord.bottom);
}

/**
 * Get position information of a vehicle when moving one pixel in the direction it is facing
 * @param v Vehicle to move
 * @return Position information after the move
 */
GetNewVehiclePosResult GetNewVehiclePos(const Vehicle *v)
{
	static const int8 _delta_coord[16] = {
		-1,-1,-1, 0, 1, 1, 1, 0, /* x */
		-1, 0, 1, 1, 1, 0,-1,-1, /* y */
	};

	int x = v->x_pos + _delta_coord[v->direction];
	int y = v->y_pos + _delta_coord[v->direction + 8];

	GetNewVehiclePosResult gp;
	gp.x = x;
	gp.y = y;
	gp.old_tile = v->tile;
	gp.new_tile = TileVirtXY(x, y);
	return gp;
}

static const Direction _new_direction_table[] = {
	DIR_N,  DIR_NW, DIR_W,
	DIR_NE, DIR_SE, DIR_SW,
	DIR_E,  DIR_SE, DIR_S
};

Direction GetDirectionTowards(const Vehicle *v, int x, int y)
{
	int i = 0;

	if (y >= v->y_pos) {
		if (y != v->y_pos) i += 3;
		i += 3;
	}

	if (x >= v->x_pos) {
		if (x != v->x_pos) i++;
		i++;
	}

	Direction dir = v->direction;

	DirDiff dirdiff = DirDifference(_new_direction_table[i], dir);
	if (dirdiff == DIRDIFF_SAME) return dir;
	return ChangeDir(dir, dirdiff > DIRDIFF_REVERSE ? DIRDIFF_45LEFT : DIRDIFF_45RIGHT);
}

/**
 * Call the tile callback function for a vehicle entering a tile
 * @param v    Vehicle entering the tile
 * @param tile Tile entered
 * @param x    X position
 * @param y    Y position
 * @return Some meta-data over the to be entered tile.
 * @see VehicleEnterTileStatus to see what the bits in the return value mean.
 */
VehicleEnterTileStatus VehicleEnterTile(Vehicle *v, TileIndex tile, int x, int y)
{
	return _tile_type_procs[GetTileType(tile)]->vehicle_enter_tile_proc(v, tile, x, y);
}

/**
 * Initializes the structure. Vehicle unit numbers are supposed not to change after
 * struct initialization, except after each call to this->NextID() the returned value
 * is assigned to a vehicle.
 * @param type type of vehicle
 * @param owner owner of vehicles
 */
FreeUnitIDGenerator::FreeUnitIDGenerator(VehicleType type, CompanyID owner) : cache(NULL), maxid(0), curid(0)
{
	/* Find maximum */
	const Vehicle *v;
	FOR_ALL_VEHICLES(v) {
		if (v->type == type && v->owner == owner) {
			this->maxid = max<UnitID>(this->maxid, v->unitnumber);
		}
	}

	if (this->maxid == 0) return;

	/* Reserving 'maxid + 2' because we need:
	 * - space for the last item (with v->unitnumber == maxid)
	 * - one free slot working as loop terminator in FreeUnitIDGenerator::NextID() */
	this->cache = CallocT<bool>(this->maxid + 2);

	/* Fill the cache */
	FOR_ALL_VEHICLES(v) {
		if (v->type == type && v->owner == owner) {
			this->cache[v->unitnumber] = true;
		}
	}
}

/** Returns next free UnitID. Supposes the last returned value was assigned to a vehicle. */
UnitID FreeUnitIDGenerator::NextID()
{
	if (this->maxid <= this->curid) return ++this->curid;

	while (this->cache[++this->curid]) { } // it will stop, we reserved more space than needed

	return this->curid;
}

/**
 * Get an unused unit number for a vehicle (if allowed).
 * @param type Type of vehicle
 * @return A unused unit number for the given type of vehicle if it is allowed to build one, else \c UINT16_MAX.
 */
UnitID GetFreeUnitNumber(VehicleType type)
{
	/* Check whether it is allowed to build another vehicle. */
	uint max_veh;
	switch (type) {
		case VEH_TRAIN:    max_veh = _settings_game.vehicle.max_trains;   break;
		case VEH_ROAD:     max_veh = _settings_game.vehicle.max_roadveh;  break;
		case VEH_SHIP:     max_veh = _settings_game.vehicle.max_ships;    break;
		case VEH_AIRCRAFT: max_veh = _settings_game.vehicle.max_aircraft; break;
		default: NOT_REACHED();
	}

	const Company *c = Company::Get(_current_company);
	if (c->group_all[type].num_vehicle >= max_veh) return UINT16_MAX; // Currently already at the limit, no room to make a new one.

	FreeUnitIDGenerator gen(type, _current_company);

	return gen.NextID();
}


/**
 * Check whether we can build infrastructure for the given
 * vehicle type. This to disable building stations etc. when
 * you are not allowed/able to have the vehicle type yet.
 * @param type the vehicle type to check this for
 * @return true if there is any reason why you may build
 *         the infrastructure for the given vehicle type
 */
bool CanBuildVehicleInfrastructure(VehicleType type)
{
	assert(IsCompanyBuildableVehicleType(type));

	if (!Company::IsValidID(_local_company)) return false;
	if (!_settings_client.gui.disable_unsuitable_building) return true;

	UnitID max;
	switch (type) {
		case VEH_TRAIN:    max = _settings_game.vehicle.max_trains; break;
		case VEH_ROAD:     max = _settings_game.vehicle.max_roadveh; break;
		case VEH_SHIP:     max = _settings_game.vehicle.max_ships; break;
		case VEH_AIRCRAFT: max = _settings_game.vehicle.max_aircraft; break;
		default: NOT_REACHED();
	}

	/* We can build vehicle infrastructure when we may build the vehicle type */
	if (max > 0) {
		/* Can we actually build the vehicle type? */
		const Engine *e;
		FOR_ALL_ENGINES_OF_TYPE(e, type) {
			if (HasBit(e->company_avail, _local_company)) return true;
		}
		return false;
	}

	/* We should be able to build infrastructure when we have the actual vehicle type */
	const Vehicle *v;
	FOR_ALL_VEHICLES(v) {
		if (v->owner == _local_company && v->type == type) return true;
	}

	return false;
}


/**
 * Determines the #LiveryScheme for a vehicle.
 * @param engine_type Engine of the vehicle.
 * @param parent_engine_type Engine of the front vehicle, #INVALID_ENGINE if vehicle is at front itself.
 * @param v the vehicle, \c NULL if in purchase list etc.
 * @return livery scheme to use.
 */
LiveryScheme GetEngineLiveryScheme(EngineID engine_type, EngineID parent_engine_type, const Vehicle *v)
{
	CargoID cargo_type = v == NULL ? (CargoID)CT_INVALID : v->cargo_type;
	const Engine *e = Engine::Get(engine_type);
	switch (e->type) {
		default: NOT_REACHED();
		case VEH_TRAIN:
			if (v != NULL && parent_engine_type != INVALID_ENGINE && (UsesWagonOverride(v) || (v->IsArticulatedPart() && e->u.rail.railveh_type != RAILVEH_WAGON))) {
				/* Wagonoverrides use the colour scheme of the front engine.
				 * Articulated parts use the colour scheme of the first part. (Not supported for articulated wagons) */
				engine_type = parent_engine_type;
				e = Engine::Get(engine_type);
				/* Note: Luckily cargo_type is not needed for engines */
			}

			if (cargo_type == CT_INVALID) cargo_type = e->GetDefaultCargoType();
			if (cargo_type == CT_INVALID) cargo_type = CT_GOODS; // The vehicle does not carry anything, let's pick some freight cargo
			if (e->u.rail.railveh_type == RAILVEH_WAGON) {
				if (!CargoSpec::Get(cargo_type)->is_freight) {
					if (parent_engine_type == INVALID_ENGINE) {
						return LS_PASSENGER_WAGON_STEAM;
					} else {
						switch (RailVehInfo(parent_engine_type)->engclass) {
							default: NOT_REACHED();
							case EC_STEAM:    return LS_PASSENGER_WAGON_STEAM;
							case EC_DIESEL:   return LS_PASSENGER_WAGON_DIESEL;
							case EC_ELECTRIC: return LS_PASSENGER_WAGON_ELECTRIC;
							case EC_MONORAIL: return LS_PASSENGER_WAGON_MONORAIL;
							case EC_MAGLEV:   return LS_PASSENGER_WAGON_MAGLEV;
						}
					}
				} else {
					return LS_FREIGHT_WAGON;
				}
			} else {
				bool is_mu = HasBit(e->info.misc_flags, EF_RAIL_IS_MU);

				switch (e->u.rail.engclass) {
					default: NOT_REACHED();
					case EC_STEAM:    return LS_STEAM;
					case EC_DIESEL:   return is_mu ? LS_DMU : LS_DIESEL;
					case EC_ELECTRIC: return is_mu ? LS_EMU : LS_ELECTRIC;
					case EC_MONORAIL: return LS_MONORAIL;
					case EC_MAGLEV:   return LS_MAGLEV;
				}
			}

		case VEH_ROAD:
			/* Always use the livery of the front */
			if (v != NULL && parent_engine_type != INVALID_ENGINE) {
				engine_type = parent_engine_type;
				e = Engine::Get(engine_type);
				cargo_type = v->First()->cargo_type;
			}
			if (cargo_type == CT_INVALID) cargo_type = e->GetDefaultCargoType();
			if (cargo_type == CT_INVALID) cargo_type = CT_GOODS; // The vehicle does not carry anything, let's pick some freight cargo

			/* Important: Use Tram Flag of front part. Luckily engine_type refers to the front part here. */
			if (HasBit(e->info.misc_flags, EF_ROAD_TRAM)) {
				/* Tram */
				return IsCargoInClass(cargo_type, CC_PASSENGERS) ? LS_PASSENGER_TRAM : LS_FREIGHT_TRAM;
			} else {
				/* Bus or truck */
				return IsCargoInClass(cargo_type, CC_PASSENGERS) ? LS_BUS : LS_TRUCK;
			}

		case VEH_SHIP:
			if (cargo_type == CT_INVALID) cargo_type = e->GetDefaultCargoType();
			if (cargo_type == CT_INVALID) cargo_type = CT_GOODS; // The vehicle does not carry anything, let's pick some freight cargo
			return IsCargoInClass(cargo_type, CC_PASSENGERS) ? LS_PASSENGER_SHIP : LS_FREIGHT_SHIP;

		case VEH_AIRCRAFT:
			switch (e->u.air.subtype) {
				case AIR_HELI: return LS_HELICOPTER;
				case AIR_CTOL: return LS_SMALL_PLANE;
				case AIR_CTOL | AIR_FAST: return LS_LARGE_PLANE;
				default: NOT_REACHED();
			}
	}
}

/**
 * Determines the livery for a vehicle.
 * @param engine_type EngineID of the vehicle
 * @param company Owner of the vehicle
 * @param parent_engine_type EngineID of the front vehicle. INVALID_VEHICLE if vehicle is at front itself.
 * @param v the vehicle. NULL if in purchase list etc.
 * @param livery_setting The livery settings to use for acquiring the livery information.
 * @return livery to use
 */
const Livery *GetEngineLivery(EngineID engine_type, CompanyID company, EngineID parent_engine_type, const Vehicle *v, byte livery_setting)
{
	const Company *c = Company::Get(company);
	LiveryScheme scheme = LS_DEFAULT;

	/* The default livery is always available for use, but its in_use flag determines
	 * whether any _other_ liveries are in use. */
	if (c->livery[LS_DEFAULT].in_use && (livery_setting == LIT_ALL || (livery_setting == LIT_COMPANY && company == _local_company))) {
		/* Determine the livery scheme to use */
		scheme = GetEngineLiveryScheme(engine_type, parent_engine_type, v);

		/* Switch back to the default scheme if the resolved scheme is not in use */
		if (!c->livery[scheme].in_use) scheme = LS_DEFAULT;
	}

	return &c->livery[scheme];
}


static PaletteID GetEngineColourMap(EngineID engine_type, CompanyID company, EngineID parent_engine_type, const Vehicle *v)
{
	PaletteID map = (v != NULL) ? v->colourmap : PAL_NONE;

	/* Return cached value if any */
	if (map != PAL_NONE) return map;

	const Engine *e = Engine::Get(engine_type);

	/* Check if we should use the colour map callback */
	if (HasBit(e->info.callback_mask, CBM_VEHICLE_COLOUR_REMAP)) {
		uint16 callback = GetVehicleCallback(CBID_VEHICLE_COLOUR_MAPPING, 0, 0, engine_type, v);
		/* Failure means "use the default two-colour" */
		if (callback != CALLBACK_FAILED) {
			assert_compile(PAL_NONE == 0); // Returning 0x4000 (resp. 0xC000) coincidences with default value (PAL_NONE)
			map = GB(callback, 0, 14);
			/* If bit 14 is set, then the company colours are applied to the
			 * map else it's returned as-is. */
			if (!HasBit(callback, 14)) {
				/* Update cache */
				if (v != NULL) const_cast<Vehicle *>(v)->colourmap = map;
				return map;
			}
		}
	}

	bool twocc = HasBit(e->info.misc_flags, EF_USES_2CC);

	if (map == PAL_NONE) map = twocc ? (PaletteID)SPR_2CCMAP_BASE : (PaletteID)PALETTE_RECOLOUR_START;

	/* Spectator has news shown too, but has invalid company ID - as well as dedicated server */
	if (!Company::IsValidID(company)) return map;

	const Livery *livery = GetEngineLivery(engine_type, company, parent_engine_type, v, _settings_client.gui.liveries);

	map += livery->colour1;
	if (twocc) map += livery->colour2 * 16;

	/* Update cache */
	if (v != NULL) const_cast<Vehicle *>(v)->colourmap = map;
	return map;
}

/**
 * Get the colour map for an engine. This used for unbuilt engines in the user interface.
 * @param engine_type ID of engine
 * @param company ID of company
 * @return A ready-to-use palette modifier
 */
PaletteID GetEnginePalette(EngineID engine_type, CompanyID company)
{
	return GetEngineColourMap(engine_type, company, INVALID_ENGINE, NULL);
}

/**
 * Get the colour map for a vehicle.
 * @param v Vehicle to get colour map for
 * @return A ready-to-use palette modifier
 */
PaletteID GetVehiclePalette(const Vehicle *v)
{
	if (v->IsGroundVehicle()) {
		return GetEngineColourMap(v->engine_type, v->owner, v->GetGroundVehicleCache()->first_engine, v);
	}

	return GetEngineColourMap(v->engine_type, v->owner, INVALID_ENGINE, v);
}

/**
 * Delete all implicit orders which were not reached.
 */
void Vehicle::DeleteUnreachedImplicitOrders()
{
	if (this->IsGroundVehicle()) {
		uint16 &gv_flags = this->GetGroundVehicleFlags();
		if (HasBit(gv_flags, GVF_SUPPRESS_IMPLICIT_ORDERS)) {
			/* Do not delete orders, only skip them */
			ClrBit(gv_flags, GVF_SUPPRESS_IMPLICIT_ORDERS);
			this->cur_implicit_order_index = this->cur_real_order_index;
			InvalidateVehicleOrder(this, 0);
			return;
		}
	}

	const Order *order = this->GetOrder(this->cur_implicit_order_index);
	while (order != NULL) {
		if (this->cur_implicit_order_index == this->cur_real_order_index) break;

		if (order->IsType(OT_IMPLICIT)) {
			DeleteOrder(this, this->cur_implicit_order_index);
			/* DeleteOrder does various magic with order_indices, so resync 'order' with 'cur_implicit_order_index' */
			order = this->GetOrder(this->cur_implicit_order_index);
		} else {
			/* Skip non-implicit orders, e.g. service-orders */
			order = order->next;
			this->cur_implicit_order_index++;
		}

		/* Wrap around */
		if (order == NULL) {
			order = this->GetOrder(0);
			this->cur_implicit_order_index = 0;
		}
	}
}

/**
 * Increase capacity for all link stats associated with vehicles in the given consist.
 * @param st Station to get the link stats from.
 * @param front First vehicle in the consist.
 * @param next_station_id Station the consist will be travelling to next.
 */
static void VehicleIncreaseStats(const Vehicle *front)
{
	for (const Vehicle *v = front; v != NULL; v = v->Next()) {
		StationID last_loading_station = HasBit(front->vehicle_flags, VF_LAST_LOAD_ST_SEP) ? v->last_loading_station : front->last_loading_station;
		if (v->refit_cap > 0 &&
				last_loading_station != INVALID_STATION &&
				last_loading_station != front->last_station_visited &&
				((front->current_order.GetCargoLoadType(v->cargo_type) & OLFB_NO_LOAD) == 0 ||
				(front->current_order.GetCargoUnloadType(v->cargo_type) & OUFB_NO_UNLOAD) == 0)) {
			/* The cargo count can indeed be higher than the refit_cap if
			 * wagons have been auto-replaced and subsequently auto-
			 * refitted to a higher capacity. The cargo gets redistributed
			 * among the wagons in that case.
			 * As usage is not such an important figure anyway we just
			 * ignore the additional cargo then.*/
			IncreaseStats(Station::Get(last_loading_station), v->cargo_type, front->last_station_visited, v->refit_cap,
				min(v->refit_cap, v->cargo.StoredCount()), EUM_INCREASE);
		}
	}
}

/**
 * Prepare everything to begin the loading when arriving at a station.
 * @pre IsTileType(this->tile, MP_STATION) || this->type == VEH_SHIP.
 */
void Vehicle::BeginLoading()
{
	assert(IsTileType(this->tile, MP_STATION) || this->type == VEH_SHIP);

	if (this->current_order.IsType(OT_GOTO_STATION) &&
			this->current_order.GetDestination() == this->last_station_visited) {
		this->DeleteUnreachedImplicitOrders();

		/* Now both order indices point to the destination station, and we can start loading */
		this->current_order.MakeLoading(true);
		UpdateVehicleTimetable(this, true);

		/* Furthermore add the Non Stop flag to mark that this station
		 * is the actual destination of the vehicle, which is (for example)
		 * necessary to be known for HandleTrainLoading to determine
		 * whether the train is lost or not; not marking a train lost
		 * that arrives at random stations is bad. */
		this->current_order.SetNonStopType(ONSF_NO_STOP_AT_ANY_STATION);

	} else {
		/* We weren't scheduled to stop here. Insert an implicit order
		 * to show that we are stopping here.
		 * While only groundvehicles have implicit orders, e.g. aircraft might still enter
		 * the 'wrong' terminal when skipping orders etc. */
		Order *in_list = this->GetOrder(this->cur_implicit_order_index);
		if (this->IsGroundVehicle() &&
				(in_list == NULL || !in_list->IsType(OT_IMPLICIT) ||
				in_list->GetDestination() != this->last_station_visited)) {
			bool suppress_implicit_orders = HasBit(this->GetGroundVehicleFlags(), GVF_SUPPRESS_IMPLICIT_ORDERS);
			/* Do not create consecutive duplicates of implicit orders */
			Order *prev_order = this->cur_implicit_order_index > 0 ? this->GetOrder(this->cur_implicit_order_index - 1) : (this->GetNumOrders() > 1 ? this->GetLastOrder() : NULL);
			if (prev_order == NULL ||
					(!prev_order->IsType(OT_IMPLICIT) && !prev_order->IsType(OT_GOTO_STATION)) ||
					prev_order->GetDestination() != this->last_station_visited) {

				/* Prefer deleting implicit orders instead of inserting new ones,
				 * so test whether the right order follows later. In case of only
				 * implicit orders treat the last order in the list like an
				 * explicit one, except if the overall number of orders surpasses
				 * IMPLICIT_ORDER_ONLY_CAP. */
				int target_index = this->cur_implicit_order_index;
				bool found = false;
				while (target_index != this->cur_real_order_index || this->GetNumManualOrders() == 0) {
					const Order *order = this->GetOrder(target_index);
					if (order == NULL) break; // No orders.
					if (order->IsType(OT_IMPLICIT) && order->GetDestination() == this->last_station_visited) {
						found = true;
						break;
					}
					target_index++;
					if (target_index >= this->orders.list->GetNumOrders()) {
						if (this->GetNumManualOrders() == 0 &&
								this->GetNumOrders() < IMPLICIT_ORDER_ONLY_CAP) {
							break;
						}
						target_index = 0;
					}
					if (target_index == this->cur_implicit_order_index) break; // Avoid infinite loop.
				}

				if (found) {
					if (suppress_implicit_orders) {
						/* Skip to the found order */
						this->cur_implicit_order_index = target_index;
						InvalidateVehicleOrder(this, 0);
					} else {
						/* Delete all implicit orders up to the station we just reached */
						const Order *order = this->GetOrder(this->cur_implicit_order_index);
						while (!order->IsType(OT_IMPLICIT) || order->GetDestination() != this->last_station_visited) {
							if (order->IsType(OT_IMPLICIT)) {
								DeleteOrder(this, this->cur_implicit_order_index);
								/* DeleteOrder does various magic with order_indices, so resync 'order' with 'cur_implicit_order_index' */
								order = this->GetOrder(this->cur_implicit_order_index);
							} else {
								/* Skip non-implicit orders, e.g. service-orders */
								order = order->next;
								this->cur_implicit_order_index++;
							}

							/* Wrap around */
							if (order == NULL) {
								order = this->GetOrder(0);
								this->cur_implicit_order_index = 0;
							}
							assert(order != NULL);
						}
					}
				} else if (!suppress_implicit_orders &&
						((this->orders.list == NULL ? OrderList::CanAllocateItem() : this->orders.list->GetNumOrders() < MAX_VEH_ORDER_ID)) &&
						Order::CanAllocateItem()) {
					/* Insert new implicit order */
					Order *implicit_order = new Order();
					implicit_order->MakeImplicit(this->last_station_visited);
					InsertOrder(this, implicit_order, this->cur_implicit_order_index);
					if (this->cur_implicit_order_index > 0) --this->cur_implicit_order_index;

					/* InsertOrder disabled creation of implicit orders for all vehicles with the same implicit order.
					 * Reenable it for this vehicle */
					uint16 &gv_flags = this->GetGroundVehicleFlags();
					ClrBit(gv_flags, GVF_SUPPRESS_IMPLICIT_ORDERS);
				}
			}
		}
		this->current_order.MakeLoading(false);
	}

	VehicleIncreaseStats(this);

	PrepareUnload(this);

	SetWindowDirty(GetWindowClassForVehicleType(this->type), this->owner);
	SetWindowWidgetDirty(WC_VEHICLE_VIEW, this->index, WID_VV_START_STOP);
	SetWindowDirty(WC_VEHICLE_DETAILS, this->index);
	SetWindowDirty(WC_STATION_VIEW, this->last_station_visited);

	Station::Get(this->last_station_visited)->MarkTilesDirty(true);
	this->cur_speed = 0;
	this->MarkDirty();
}

/**
 * Return all reserved cargo packets to the station and reset all packets
 * staged for transfer.
 * @param st the station where the reserved packets should go.
 */
void Vehicle::CancelReservation(StationID next, Station *st)
{
	for (Vehicle *v = this; v != NULL; v = v->next) {
		VehicleCargoList &cargo = v->cargo;
		if (cargo.ActionCount(VehicleCargoList::MTA_LOAD) > 0) {
			DEBUG(misc, 1, "cancelling cargo reservation");
			cargo.Return(UINT_MAX, &st->goods[v->cargo_type].cargo, next);
			cargo.SetTransferLoadPlace(st->xy);
		}
		cargo.KeepAll();
	}
}

uint32 Vehicle::GetLastLoadingStationValidCargoMask() const
{
	if (!HasBit(this->vehicle_flags, VF_LAST_LOAD_ST_SEP)) {
		return (this->last_loading_station != INVALID_STATION) ? ~0 : 0;
	} else {
		uint32 cargo_mask = 0;
		for (const Vehicle *u = this; u != NULL; u = u->Next()) {
			if (u->cargo_type < NUM_CARGO && u->last_loading_station != INVALID_STATION) {
				SetBit(cargo_mask, u->cargo_type);
			}
		}
		return cargo_mask;
	}
}

/**
 * Perform all actions when leaving a station.
 * @pre this->current_order.IsType(OT_LOADING)
 */
void Vehicle::LeaveStation()
{
	assert(this->current_order.IsType(OT_LOADING));

	delete this->cargo_payment;
	assert(this->cargo_payment == NULL); // cleared by ~CargoPayment

	/* Only update the timetable if the vehicle was supposed to stop here. */
	if (this->current_order.GetNonStopType() != ONSF_STOP_EVERYWHERE) UpdateVehicleTimetable(this, false);

	uint32 cargoes_can_load_unload = this->current_order.FilterLoadUnloadTypeCargoMask([&](const Order *o, CargoID cargo) {
		return ((o->GetCargoLoadType(cargo) & OLFB_NO_LOAD) == 0) || ((o->GetCargoUnloadType(cargo) & OUFB_NO_UNLOAD) == 0);
	});
	uint32 has_cargo_mask = this->GetLastLoadingStationValidCargoMask();
	uint32 cargoes_can_leave_with_cargo = FilterCargoMask([&](CargoID cargo) {
		return this->current_order.CanLeaveWithCargo(HasBit(has_cargo_mask, cargo), cargo);
	}, cargoes_can_load_unload);

	if (cargoes_can_load_unload != 0) {
		if (cargoes_can_leave_with_cargo != 0) {
			/* Refresh next hop stats to make sure we've done that at least once
			 * during the stop and that refit_cap == cargo_cap for each vehicle in
			 * the consist. */
			this->ResetRefitCaps();
			LinkRefresher::Run(this, true, false, cargoes_can_leave_with_cargo);
		}

		if (cargoes_can_leave_with_cargo == (uint32) ~0) {
			/* can leave with all cargoes */

			/* if the vehicle could load here or could stop with cargo loaded set the last loading station */
			this->last_loading_station = this->last_station_visited;
			ClrBit(this->vehicle_flags, VF_LAST_LOAD_ST_SEP);
		} else if (cargoes_can_leave_with_cargo == 0) {
			/* can leave with no cargoes */

			/* if the vehicle couldn't load and had to unload or transfer everything
			 * set the last loading station to invalid as it will leave empty. */
			this->last_loading_station = INVALID_STATION;
			ClrBit(this->vehicle_flags, VF_LAST_LOAD_ST_SEP);
		} else {
			/* mix of cargoes loadable or could not leave with all cargoes */

			/* NB: this is saved here as we overwrite it on the first iteration of the loop below */
			StationID head_last_loading_station = this->last_loading_station;
			for (Vehicle *u = this; u != NULL; u = u->Next()) {
				StationID last_loading_station = HasBit(this->vehicle_flags, VF_LAST_LOAD_ST_SEP) ? u->last_loading_station : head_last_loading_station;
				if (u->cargo_type < NUM_CARGO && HasBit(cargoes_can_load_unload, u->cargo_type)) {
					if (HasBit(cargoes_can_leave_with_cargo, u->cargo_type)) {
						u->last_loading_station = this->last_station_visited;
					} else {
						u->last_loading_station = INVALID_STATION;
					}
				} else {
					u->last_loading_station = last_loading_station;
				}
			}
			SetBit(this->vehicle_flags, VF_LAST_LOAD_ST_SEP);
		}
	}

	this->current_order.MakeLeaveStation();
	Station *st = Station::Get(this->last_station_visited);
	this->CancelReservation(INVALID_STATION, st);
	st->loading_vehicles.erase(std::remove(st->loading_vehicles.begin(), st->loading_vehicles.end(), this), st->loading_vehicles.end());

	HideFillingPercent(&this->fill_percent_te_id);
	trip_occupancy = CalcPercentVehicleFilled(this, NULL);

	if (this->type == VEH_TRAIN && !(this->vehstatus & VS_CRASHED)) {
		/* Trigger station animation (trains only) */
		if (IsTileType(this->tile, MP_STATION)) {
			TriggerStationRandomisation(st, this->tile, SRT_TRAIN_DEPARTS);
			TriggerStationAnimation(st, this->tile, SAT_TRAIN_DEPARTS);
		}

		SetBit(Train::From(this)->flags, VRF_LEAVING_STATION);
	}

	if (this->cur_real_order_index < this->GetNumOrders()) {
		Order *real_current_order = this->GetOrder(this->cur_real_order_index);
		uint current_occupancy = CalcPercentVehicleFilled(this, NULL);
		uint old_occupancy = real_current_order->GetOccupancy();
		uint new_occupancy;
		if (old_occupancy == 0) {
			new_occupancy = current_occupancy;
		} else {
			Company *owner = Company::GetIfValid(this->owner);
			uint8 occupancy_smoothness = owner ? owner->settings.order_occupancy_smoothness : 0;
			// Exponential weighted moving average using occupancy_smoothness
			new_occupancy = (old_occupancy - 1) * occupancy_smoothness;
			new_occupancy += current_occupancy * (100 - occupancy_smoothness);
			new_occupancy += 50; // round to nearest integer percent, rather than just floor
			new_occupancy /= 100;
		}
		if (new_occupancy + 1 != old_occupancy) {
			this->order_occupancy_average = 0;
			real_current_order->SetOccupancy(static_cast<uint8>(new_occupancy + 1));
			for (const Vehicle *v = this->FirstShared(); v != NULL; v = v->NextShared()) {
				SetWindowDirty(WC_VEHICLE_ORDERS, v->index);
			}
		}
	}

	this->MarkDirty();
}

void Vehicle::RecalculateOrderOccupancyAverage()
{
	uint num_valid = 0;
	uint total = 0;
	uint order_count = this->GetNumOrders();
	for (uint i = 0; i < order_count; i++) {
		uint occupancy = this->GetOrder(i)->GetOccupancy();
		if (occupancy > 0) {
			num_valid++;
			total += (occupancy - 1);
		}
	}
	if (num_valid > 0) {
		this->order_occupancy_average = 16 + ((total + (num_valid / 2)) / num_valid);
	} else {
		this->order_occupancy_average = 1;
	}
}

/**
 * Reset all refit_cap in the consist to cargo_cap.
 */
void Vehicle::ResetRefitCaps()
{
	for (Vehicle *v = this; v != NULL; v = v->Next()) v->refit_cap = v->cargo_cap;
}

/**
 * Handle the loading of the vehicle; when not it skips through dummy
 * orders and does nothing in all other cases.
 * @param mode is the non-first call for this vehicle in this tick?
 */
void Vehicle::HandleLoading(bool mode)
{
	switch (this->current_order.GetType()) {
		case OT_LOADING: {
			uint wait_time = max(this->current_order.GetTimetabledWait() - this->lateness_counter, 0);

			/* Save time just loading took since that is what goes into the timetable */
			if (!HasBit(this->vehicle_flags, VF_LOADING_FINISHED)) {
				this->current_loading_time = this->current_order_time;
			}

			/* Pay the loading fee for using someone else's station, if appropriate */
			if (!mode && this->type != VEH_TRAIN) PayStationSharingFee(this, Station::Get(this->last_station_visited));

			/* Not the first call for this tick, or still loading */
			if (mode || !HasBit(this->vehicle_flags, VF_LOADING_FINISHED) || this->current_order_time < wait_time) return;

			this->PlayLeaveStationSound();

			this->LeaveStation();

			/* Only advance to next order if we just loaded at the current one */
			const Order *order = this->GetOrder(this->cur_implicit_order_index);
			if (order == NULL ||
					(!order->IsType(OT_IMPLICIT) && !order->IsType(OT_GOTO_STATION)) ||
					order->GetDestination() != this->last_station_visited) {
				return;
			}
			break;
		}

		case OT_DUMMY: break;

		default: return;
	}

	this->IncrementImplicitOrderIndex();
}

/**
 * Handle the waiting time everywhere else as in stations (basically in depot but, eventually, also elsewhere ?)
 * Function is called when order's wait_time is defined.
 * @param stop_waiting should we stop waiting (or definitely avoid) even if there is still time left to wait ?
 */
void Vehicle::HandleWaiting(bool stop_waiting)
{
	switch (this->current_order.GetType()) {
		case OT_WAITING: {
			uint wait_time = max(this->current_order.GetTimetabledWait() - this->lateness_counter, 0);
			/* Vehicles holds on until waiting Timetabled time expires. */
			if (!stop_waiting && this->current_order_time < wait_time) {
				return;
			}

			/* When wait_time is expired, we move on. */
			UpdateVehicleTimetable(this, false);
			this->IncrementImplicitOrderIndex();
			this->current_order.MakeDummy();

			break;
		}

		default:
			return;
	}
}

/**
 * Send this vehicle to the depot using the given command(s).
 * @param flags   the command flags (like execute and such).
 * @param command the command to execute.
 * @return the cost of the depot action.
 */
CommandCost Vehicle::SendToDepot(DoCommandFlag flags, DepotCommand command, TileIndex specific_depot)
{
	CommandCost ret = CheckOwnership(this->owner);
	if (ret.Failed()) return ret;

	if (this->vehstatus & VS_CRASHED) return CMD_ERROR;
	if (this->IsStoppedInDepot()) return CMD_ERROR;

	if (this->current_order.IsType(OT_GOTO_DEPOT) && !(command & DEPOT_SPECIFIC)) {
		bool halt_in_depot = (this->current_order.GetDepotActionType() & ODATFB_HALT) != 0;
		if (!!(command & DEPOT_SERVICE) == halt_in_depot) {
			/* We called with a different DEPOT_SERVICE setting.
			 * Now we change the setting to apply the new one and let the vehicle head for the same depot.
			 * Note: the if is (true for requesting service == true for ordered to stop in depot)          */
			if (flags & DC_EXEC) {
				if (!(this->current_order.GetDepotOrderType() & ODTFB_BREAKDOWN)) this->current_order.SetDepotOrderType(ODTF_MANUAL);
				this->current_order.SetDepotActionType(halt_in_depot ? ODATF_SERVICE_ONLY : ODATFB_HALT);
				this->ClearSeparation();
				if (HasBit(this->vehicle_flags, VF_TIMETABLE_SEPARATION)) ClrBit(this->vehicle_flags, VF_TIMETABLE_STARTED);
				SetWindowWidgetDirty(WC_VEHICLE_VIEW, this->index, WID_VV_START_STOP);
			}
			return CommandCost();
		}

		if (command & DEPOT_DONT_CANCEL) return CMD_ERROR; // Requested no cancelation of depot orders
		if (flags & DC_EXEC) {
			/* If the orders to 'goto depot' are in the orders list (forced servicing),
			 * then skip to the next order; effectively cancelling this forced service */
			if (this->current_order.GetDepotOrderType() & ODTFB_PART_OF_ORDERS) this->IncrementRealOrderIndex();

			if (this->IsGroundVehicle()) {
				uint16 &gv_flags = this->GetGroundVehicleFlags();
				SetBit(gv_flags, GVF_SUPPRESS_IMPLICIT_ORDERS);
			}

			/* We don't cancel a breakdown-related goto depot order, we only change whether to halt or not */
			if (this->current_order.GetDepotOrderType() & ODTFB_BREAKDOWN) {
				this->current_order.SetDepotActionType(this->current_order.GetDepotActionType() == ODATFB_HALT ? ODATF_SERVICE_ONLY : ODATFB_HALT);
			} else {
				this->ClearSeparation();
				if (HasBit(this->vehicle_flags, VF_TIMETABLE_SEPARATION)) ClrBit(this->vehicle_flags, VF_TIMETABLE_STARTED);

				this->current_order.MakeDummy();
				SetWindowWidgetDirty(WC_VEHICLE_VIEW, this->index, WID_VV_START_STOP);
			}
		}
		return CommandCost();
	}

	TileIndex location;
	DestinationID destination;
	bool reverse;
	static const StringID no_depot[] = {STR_ERROR_UNABLE_TO_FIND_ROUTE_TO, STR_ERROR_UNABLE_TO_FIND_LOCAL_DEPOT, STR_ERROR_UNABLE_TO_FIND_LOCAL_DEPOT, STR_ERROR_CAN_T_SEND_AIRCRAFT_TO_HANGAR};
	if (command & DEPOT_SPECIFIC) {
		if (!(IsDepotTile(specific_depot) && GetDepotVehicleType(specific_depot) == this->type &&
				IsInfraTileUsageAllowed(this->type, this->owner, specific_depot))) {
			return_cmd_error(no_depot[this->type]);
		}
		location = specific_depot;
		destination = (this->type == VEH_AIRCRAFT) ? GetStationIndex(specific_depot) : GetDepotIndex(specific_depot);
		reverse = false;
	} else {
		if (!this->FindClosestDepot(&location, &destination, &reverse)) return_cmd_error(no_depot[this->type]);
	}

	if (flags & DC_EXEC) {
		if (this->current_order.IsType(OT_LOADING)) this->LeaveStation();

		if (this->IsGroundVehicle() && this->GetNumManualOrders() > 0) {
			uint16 &gv_flags = this->GetGroundVehicleFlags();
			SetBit(gv_flags, GVF_SUPPRESS_IMPLICIT_ORDERS);
		}

		this->dest_tile = location;
		this->current_order.MakeGoToDepot(destination, ODTF_MANUAL);
		if (!(command & DEPOT_SERVICE)) this->current_order.SetDepotActionType(ODATFB_HALT);
		SetWindowWidgetDirty(WC_VEHICLE_VIEW, this->index, WID_VV_START_STOP);

		/* If there is no depot in front, reverse automatically (trains only) */
		if (this->type == VEH_TRAIN && reverse) DoCommand(this->tile, this->index, 0, DC_EXEC, CMD_REVERSE_TRAIN_DIRECTION);

		if (this->type == VEH_AIRCRAFT) {
			Aircraft *a = Aircraft::From(this);
			if (a->state == FLYING && a->targetairport != destination) {
				/* The aircraft is now heading for a different hangar than the next in the orders */
				extern void AircraftNextAirportPos_and_Order(Aircraft *a);
				AircraftNextAirportPos_and_Order(a);
			}
		}
	}

	return CommandCost();

}

/**
 * Update the cached visual effect.
 * @param allow_power_change true if the wagon-is-powered-state may change.
 */
void Vehicle::UpdateVisualEffect(bool allow_power_change)
{
	bool powered_before = HasBit(this->vcache.cached_vis_effect, VE_DISABLE_WAGON_POWER);
	const Engine *e = this->GetEngine();

	/* Evaluate properties */
	byte visual_effect;
	switch (e->type) {
		case VEH_TRAIN: visual_effect = e->u.rail.visual_effect; break;
		case VEH_ROAD:  visual_effect = e->u.road.visual_effect; break;
		case VEH_SHIP:  visual_effect = e->u.ship.visual_effect; break;
		default:        visual_effect = 1 << VE_DISABLE_EFFECT;  break;
	}

	/* Check powered wagon / visual effect callback */
	if (HasBit(e->info.callback_mask, CBM_VEHICLE_VISUAL_EFFECT)) {
		uint16 callback = GetVehicleCallback(CBID_VEHICLE_VISUAL_EFFECT, 0, 0, this->engine_type, this);

		if (callback != CALLBACK_FAILED) {
			if (callback >= 0x100 && e->GetGRF()->grf_version >= 8) ErrorUnknownCallbackResult(e->GetGRFID(), CBID_VEHICLE_VISUAL_EFFECT, callback);

			callback = GB(callback, 0, 8);
			/* Avoid accidentally setting 'visual_effect' to the default value
			 * Since bit 6 (disable effects) is set anyways, we can safely erase some bits. */
			if (callback == VE_DEFAULT) {
				assert(HasBit(callback, VE_DISABLE_EFFECT));
				SB(callback, VE_TYPE_START, VE_TYPE_COUNT, 0);
			}
			visual_effect = callback;
		}
	}

	/* Apply default values */
	if (visual_effect == VE_DEFAULT ||
			(!HasBit(visual_effect, VE_DISABLE_EFFECT) && GB(visual_effect, VE_TYPE_START, VE_TYPE_COUNT) == VE_TYPE_DEFAULT)) {
		/* Only train engines have default effects.
		 * Note: This is independent of whether the engine is a front engine or articulated part or whatever. */
		if (e->type != VEH_TRAIN || e->u.rail.railveh_type == RAILVEH_WAGON || !IsInsideMM(e->u.rail.engclass, EC_STEAM, EC_MONORAIL)) {
			if (visual_effect == VE_DEFAULT) {
				visual_effect = 1 << VE_DISABLE_EFFECT;
			} else {
				SetBit(visual_effect, VE_DISABLE_EFFECT);
			}
		} else {
			if (visual_effect == VE_DEFAULT) {
				/* Also set the offset */
				visual_effect = (VE_OFFSET_CENTRE - (e->u.rail.engclass == EC_STEAM ? 4 : 0)) << VE_OFFSET_START;
			}
			SB(visual_effect, VE_TYPE_START, VE_TYPE_COUNT, e->u.rail.engclass - EC_STEAM + VE_TYPE_STEAM);
		}
	}

	this->vcache.cached_vis_effect = visual_effect;

	if (!allow_power_change && powered_before != HasBit(this->vcache.cached_vis_effect, VE_DISABLE_WAGON_POWER)) {
		ToggleBit(this->vcache.cached_vis_effect, VE_DISABLE_WAGON_POWER);
		ShowNewGrfVehicleError(this->engine_type, STR_NEWGRF_BROKEN, STR_NEWGRF_BROKEN_POWERED_WAGON, GBUG_VEH_POWERED_WAGON, false);
	}
}

static const int8 _vehicle_smoke_pos[8] = {
	1, 1, 1, 0, -1, -1, -1, 0
};

/**
 * Call CBID_VEHICLE_SPAWN_VISUAL_EFFECT and spawn requested effects.
 * @param v Vehicle to create effects for.
 */
static void SpawnAdvancedVisualEffect(const Vehicle *v)
{
	uint16 callback = GetVehicleCallback(CBID_VEHICLE_SPAWN_VISUAL_EFFECT, 0, Random(), v->engine_type, v);
	if (callback == CALLBACK_FAILED) return;

	uint count = GB(callback, 0, 2);
	bool auto_center = HasBit(callback, 13);
	bool auto_rotate = !HasBit(callback, 14);

	int8 l_center = 0;
	if (auto_center) {
		/* For road vehicles: Compute offset from vehicle position to vehicle center */
		if (v->type == VEH_ROAD) l_center = -(int)(VEHICLE_LENGTH - RoadVehicle::From(v)->gcache.cached_veh_length) / 2;
	} else {
		/* For trains: Compute offset from vehicle position to sprite position */
		if (v->type == VEH_TRAIN) l_center = (VEHICLE_LENGTH - Train::From(v)->gcache.cached_veh_length) / 2;
	}

	Direction l_dir = v->direction;
	if (v->type == VEH_TRAIN && HasBit(Train::From(v)->flags, VRF_REVERSE_DIRECTION)) l_dir = ReverseDir(l_dir);
	Direction t_dir = ChangeDir(l_dir, DIRDIFF_90RIGHT);

	int8 x_center = _vehicle_smoke_pos[l_dir] * l_center;
	int8 y_center = _vehicle_smoke_pos[t_dir] * l_center;

	for (uint i = 0; i < count; i++) {
		uint32 reg = GetRegister(0x100 + i);
		uint type = GB(reg,  0, 8);
		int8 x    = GB(reg,  8, 8);
		int8 y    = GB(reg, 16, 8);
		int8 z    = GB(reg, 24, 8);

		if (auto_rotate) {
			int8 l = x;
			int8 t = y;
			x = _vehicle_smoke_pos[l_dir] * l + _vehicle_smoke_pos[t_dir] * t;
			y = _vehicle_smoke_pos[t_dir] * l - _vehicle_smoke_pos[l_dir] * t;
		}

		if (type >= 0xF0) {
			switch (type) {
				case 0xF1: CreateEffectVehicleRel(v, x_center + x, y_center + y, z, EV_STEAM_SMOKE); break;
				case 0xF2: CreateEffectVehicleRel(v, x_center + x, y_center + y, z, EV_DIESEL_SMOKE); break;
				case 0xF3: CreateEffectVehicleRel(v, x_center + x, y_center + y, z, EV_ELECTRIC_SPARK); break;
				case 0xFA: CreateEffectVehicleRel(v, x_center + x, y_center + y, z, EV_BREAKDOWN_SMOKE_AIRCRAFT); break;
				default: break;
			}
		}
	}
}

uint16 ReversingDistanceTargetSpeed(const Train *v);

/**
 * Draw visual effects (smoke and/or sparks) for a vehicle chain.
 * @pre this->IsPrimaryVehicle()
 */
void Vehicle::ShowVisualEffect() const
{
	assert(this->IsPrimaryVehicle());
	bool sound = false;

	/* Do not show any smoke when:
	 * - vehicle smoke is disabled by the player
	 * - the vehicle is slowing down or stopped (by the player)
	 * - the vehicle is moving very slowly
	 */
	if (_settings_game.vehicle.smoke_amount == 0 ||
			this->vehstatus & (VS_TRAIN_SLOWING | VS_STOPPED) ||
			this->cur_speed < 2) {
		return;
	}

	/* Use the speed as limited by underground and orders. */
	uint max_speed = this->GetCurrentMaxSpeed();

	if (this->type == VEH_TRAIN) {
		const Train *t = Train::From(this);
		/* For trains, do not show any smoke when:
		 * - the train is reversing
		 * - is entering a station with an order to stop there and its speed is equal to maximum station entering speed
		 * - is approaching a reversing point and its speed is equal to maximum approach speed
		 */
		if (HasBit(t->flags, VRF_REVERSING) ||
				(IsRailStationTile(t->tile) && t->IsFrontEngine() && t->current_order.ShouldStopAtStation(t, GetStationIndex(t->tile)) &&
				t->cur_speed >= max_speed) ||
				(t->reverse_distance >= 1 && t->cur_speed >= ReversingDistanceTargetSpeed(t))) {
			return;
		}
	}

	const Vehicle *v = this;

	do {
		bool advanced = HasBit(v->vcache.cached_vis_effect, VE_ADVANCED_EFFECT);
		int effect_offset = GB(v->vcache.cached_vis_effect, VE_OFFSET_START, VE_OFFSET_COUNT) - VE_OFFSET_CENTRE;
		VisualEffectSpawnModel effect_model = VESM_NONE;
		if (advanced) {
			effect_offset = VE_OFFSET_CENTRE;
			effect_model = (VisualEffectSpawnModel)GB(v->vcache.cached_vis_effect, 0, VE_ADVANCED_EFFECT);
			if (effect_model >= VESM_END) effect_model = VESM_NONE; // unknown spawning model
		} else {
			effect_model = (VisualEffectSpawnModel)GB(v->vcache.cached_vis_effect, VE_TYPE_START, VE_TYPE_COUNT);
			assert(effect_model != (VisualEffectSpawnModel)VE_TYPE_DEFAULT); // should have been resolved by UpdateVisualEffect
			assert_compile((uint)VESM_STEAM    == (uint)VE_TYPE_STEAM);
			assert_compile((uint)VESM_DIESEL   == (uint)VE_TYPE_DIESEL);
			assert_compile((uint)VESM_ELECTRIC == (uint)VE_TYPE_ELECTRIC);
		}

		/* Show no smoke when:
		 * - Smoke has been disabled for this vehicle
		 * - The vehicle is not visible
		 * - The vehicle is under a bridge
		 * - The vehicle is on a depot tile
		 * - The vehicle is on a tunnel tile
		 * - The vehicle is a train engine that is currently unpowered */
		if (effect_model == VESM_NONE ||
				v->vehstatus & VS_HIDDEN ||
				IsBridgeAbove(v->tile) ||
				IsDepotTile(v->tile) ||
				IsTunnelTile(v->tile) ||
				(v->type == VEH_TRAIN &&
				!HasPowerOnRail(Train::From(v)->railtype, GetTileRailType(v->tile)))) {
			continue;
		}

		EffectVehicleType evt = EV_END;
		switch (effect_model) {
			case VESM_STEAM:
				/* Steam smoke - amount is gradually falling until vehicle reaches its maximum speed, after that it's normal.
				 * Details: while vehicle's current speed is gradually increasing, steam plumes' density decreases by one third each
				 * third of its maximum speed spectrum. Steam emission finally normalises at very close to vehicle's maximum speed.
				 * REGULATION:
				 * - instead of 1, 4 / 2^smoke_amount (max. 2) is used to provide sufficient regulation to steam puffs' amount. */
				if (GB(v->tick_counter, 0, ((4 >> _settings_game.vehicle.smoke_amount) + ((this->cur_speed * 3) / max_speed))) == 0) {
					evt = EV_STEAM_SMOKE;
				}
				break;

			case VESM_DIESEL: {
				/* Diesel smoke - thicker when vehicle is starting, gradually subsiding till it reaches its maximum speed
				 * when smoke emission stops.
				 * Details: Vehicle's (max.) speed spectrum is divided into 32 parts. When max. speed is reached, chance for smoke
				 * emission erodes by 32 (1/4). For trains, power and weight come in handy too to either increase smoke emission in
				 * 6 steps (1000HP each) if the power is low or decrease smoke emission in 6 steps (512 tonnes each) if the train
				 * isn't overweight. Power and weight contributions are expressed in a way that neither extreme power, nor
				 * extreme weight can ruin the balance (e.g. FreightWagonMultiplier) in the formula. When the vehicle reaches
				 * maximum speed no diesel_smoke is emitted.
				 * REGULATION:
				 * - up to which speed a diesel vehicle is emitting smoke (with reduced/small setting only until 1/2 of max_speed),
				 * - in Chance16 - the last value is 512 / 2^smoke_amount (max. smoke when 128 = smoke_amount of 2). */
				int power_weight_effect = 0;
				if (v->type == VEH_TRAIN) {
					power_weight_effect = (32 >> (Train::From(this)->gcache.cached_power >> 10)) - (32 >> (Train::From(this)->gcache.cached_weight >> 9));
				}
				if (this->cur_speed < (max_speed >> (2 >> _settings_game.vehicle.smoke_amount)) &&
						Chance16((64 - ((this->cur_speed << 5) / max_speed) + power_weight_effect), (512 >> _settings_game.vehicle.smoke_amount))) {
					evt = EV_DIESEL_SMOKE;
				}
				break;
			}

			case VESM_ELECTRIC:
				/* Electric train's spark - more often occurs when train is departing (more load)
				 * Details: Electric locomotives are usually at least twice as powerful as their diesel counterparts, so spark
				 * emissions are kept simple. Only when starting, creating huge force are sparks more likely to happen, but when
				 * reaching its max. speed, quarter by quarter of it, chance decreases until the usual 2,22% at train's top speed.
				 * REGULATION:
				 * - in Chance16 the last value is 360 / 2^smoke_amount (max. sparks when 90 = smoke_amount of 2). */
				if (GB(v->tick_counter, 0, 2) == 0 &&
						Chance16((6 - ((this->cur_speed << 2) / max_speed)), (360 >> _settings_game.vehicle.smoke_amount))) {
					evt = EV_ELECTRIC_SPARK;
				}
				break;

			default:
				NOT_REACHED();
		}

		if (evt != EV_END && advanced) {
			sound = true;
			SpawnAdvancedVisualEffect(v);
		} else if (evt != EV_END) {
			sound = true;

			/* The effect offset is relative to a point 4 units behind the vehicle's
			 * front (which is the center of an 8/8 vehicle). Shorter vehicles need a
			 * correction factor. */
			if (v->type == VEH_TRAIN) effect_offset += (VEHICLE_LENGTH - Train::From(v)->gcache.cached_veh_length) / 2;

			int x = _vehicle_smoke_pos[v->direction] * effect_offset;
			int y = _vehicle_smoke_pos[(v->direction + 2) % 8] * effect_offset;

			if (v->type == VEH_TRAIN && HasBit(Train::From(v)->flags, VRF_REVERSE_DIRECTION)) {
				x = -x;
				y = -y;
			}

			CreateEffectVehicleRel(v, x, y, 10, evt);
		}
	} while ((v = v->Next()) != NULL);

	if (sound) PlayVehicleSound(this, VSE_VISUAL_EFFECT);
}

/**
 * Set the next vehicle of this vehicle.
 * @param next the next vehicle. NULL removes the next vehicle.
 */
void Vehicle::SetNext(Vehicle *next)
{
	assert(this != next);

	if (this->next != NULL) {
		/* We had an old next vehicle. Update the first and previous pointers */
		for (Vehicle *v = this->next; v != NULL; v = v->Next()) {
			v->first = this->next;
		}
		this->next->previous = NULL;
	}

	this->next = next;

	if (this->next != NULL) {
		/* A new next vehicle. Update the first and previous pointers */
		if (this->next->previous != NULL) this->next->previous->next = NULL;
		this->next->previous = this;
		for (Vehicle *v = this->next; v != NULL; v = v->Next()) {
			v->first = this->first;
		}
	}
}

void Vehicle::ClearSeparation()
{
	if (this->ahead_separation == NULL && this->behind_separation == NULL) return;

	assert(this->ahead_separation != NULL);
	assert(this->behind_separation != NULL);

	this->ahead_separation->behind_separation = this->behind_separation;
	this->behind_separation->ahead_separation = this->ahead_separation;

	this->ahead_separation = NULL;
	this->behind_separation = NULL;

	SetWindowDirty(WC_VEHICLE_TIMETABLE, this->index);
}

void Vehicle::InitSeparation()
{
	assert(this->ahead_separation == NULL && this->behind_separation == NULL);
	Vehicle *best_match = this;
	int lowest_separation;
	for (Vehicle *v_other = this->FirstShared(); v_other != NULL; v_other = v_other->NextShared()) {
		if ((HasBit(v_other->vehicle_flags, VF_TIMETABLE_STARTED)) && v_other != this) {
			if (best_match == this) {
				best_match = v_other;
				lowest_separation = 0; // TODO call SeparationBetween() here
			} else {
				int temp_sep = 0; // TODO call SeparationBetween() here
				if (temp_sep < lowest_separation && temp_sep != -1) {
					best_match = v_other;
					lowest_separation = temp_sep;
				}
			}
		}
	}
	this->AddToSeparationBehind(best_match);
}

void Vehicle::AddToSeparationBehind(Vehicle *v_other)
{
	if (v_other->ahead_separation == NULL) v_other->ahead_separation = v_other;
	if (v_other->behind_separation == NULL) v_other->behind_separation = v_other;

	this->ahead_separation = v_other;
	v_other->behind_separation->ahead_separation = this;
	this->behind_separation = v_other->behind_separation;
	v_other->behind_separation = this;
}

/**
 * Adds this vehicle to a shared vehicle chain.
 * @param shared_chain a vehicle of the chain with shared vehicles.
 * @pre !this->IsOrderListShared()
 */
void Vehicle::AddToShared(Vehicle *shared_chain)
{
	assert(this->previous_shared == NULL && this->next_shared == NULL);

	if (shared_chain->orders.list == NULL) {
		assert(shared_chain->previous_shared == NULL);
		assert(shared_chain->next_shared == NULL);
		this->orders.list = shared_chain->orders.list = new OrderList(NULL, shared_chain);
	}

	this->next_shared     = shared_chain->next_shared;
	this->previous_shared = shared_chain;

	shared_chain->next_shared = this;

	if (this->next_shared != NULL) this->next_shared->previous_shared = this;

	shared_chain->orders.list->AddVehicle(this);
}

/**
 * Removes the vehicle from the shared order list.
 */
void Vehicle::RemoveFromShared()
{
	/* Remember if we were first and the old window number before RemoveVehicle()
	 * as this changes first if needed. */
	bool were_first = (this->FirstShared() == this);
	VehicleListIdentifier vli(VL_SHARED_ORDERS, this->type, this->owner, this->FirstShared()->index);

	this->orders.list->RemoveVehicle(this);

	if (!were_first) {
		/* We are not the first shared one, so only relink our previous one. */
		this->previous_shared->next_shared = this->NextShared();
	}

	if (this->next_shared != NULL) this->next_shared->previous_shared = this->previous_shared;


	if (this->orders.list->GetNumVehicles() == 1) InvalidateVehicleOrder(this->FirstShared(), 0);

	if (this->orders.list->GetNumVehicles() == 1 && !_settings_client.gui.enable_single_veh_shared_order_gui) {
		/* When there is only one vehicle, remove the shared order list window. */
		DeleteWindowById(GetWindowClassForVehicleType(this->type), vli.Pack());
<<<<<<< HEAD
=======
		InvalidateVehicleOrder(this->FirstShared(), VIWD_MODIFY_ORDERS);
>>>>>>> 2574e46d
	} else if (were_first) {
		/* If we were the first one, update to the new first one.
		 * Note: FirstShared() is already the new first */
		InvalidateWindowData(GetWindowClassForVehicleType(this->type), vli.Pack(), this->FirstShared()->index | (1U << 31));
	}

	this->next_shared     = NULL;
	this->previous_shared = NULL;

	this->ClearSeparation();
	if (HasBit(this->vehicle_flags, VF_TIMETABLE_SEPARATION)) ClrBit(this->vehicle_flags, VF_TIMETABLE_STARTED);
}

void VehiclesYearlyLoop()
{
	Vehicle *v;
	FOR_ALL_VEHICLES(v) {
		if (v->IsPrimaryVehicle()) {
			/* show warning if vehicle is not generating enough income last 2 years (corresponds to a red icon in the vehicle list) */
			Money profit = v->GetDisplayProfitThisYear();
			if (v->age >= 730 && profit < 0) {
				if (_settings_client.gui.vehicle_income_warn && v->owner == _local_company) {
					SetDParam(0, v->index);
					SetDParam(1, profit);
					AddVehicleAdviceNewsItem(STR_NEWS_VEHICLE_IS_UNPROFITABLE, v->index);
				}
				AI::NewEvent(v->owner, new ScriptEventVehicleUnprofitable(v->index));
			}

			v->profit_last_year = v->profit_this_year;
			v->profit_lifetime += v->profit_this_year;
			v->profit_this_year = 0;
			SetWindowDirty(WC_VEHICLE_DETAILS, v->index);
		}
	}
	GroupStatistics::UpdateProfits();
	SetWindowClassesDirty(WC_TRAINS_LIST);
	SetWindowClassesDirty(WC_SHIPS_LIST);
	SetWindowClassesDirty(WC_ROADVEH_LIST);
	SetWindowClassesDirty(WC_AIRCRAFT_LIST);
}


/**
 * Can this station be used by the given engine type?
 * @param engine_type the type of vehicles to test
 * @param st the station to test for
 * @return true if and only if the vehicle of the type can use this station.
 * @note For road vehicles the Vehicle is needed to determine whether it can
 *       use the station. This function will return true for road vehicles
 *       when at least one of the facilities is available.
 */
bool CanVehicleUseStation(EngineID engine_type, const Station *st)
{
	const Engine *e = Engine::GetIfValid(engine_type);
	assert(e != NULL);

	switch (e->type) {
		case VEH_TRAIN:
			return (st->facilities & FACIL_TRAIN) != 0;

		case VEH_ROAD:
			/* For road vehicles we need the vehicle to know whether it can actually
			 * use the station, but if it doesn't have facilities for RVs it is
			 * certainly not possible that the station can be used. */
			return (st->facilities & (FACIL_BUS_STOP | FACIL_TRUCK_STOP)) != 0;

		case VEH_SHIP:
			return (st->facilities & FACIL_DOCK) != 0;

		case VEH_AIRCRAFT:
			return (st->facilities & FACIL_AIRPORT) != 0 &&
					(st->airport.GetFTA()->flags & (e->u.air.subtype & AIR_CTOL ? AirportFTAClass::AIRPLANES : AirportFTAClass::HELICOPTERS)) != 0;

		default:
			return false;
	}
}

/**
 * Can this station be used by the given vehicle?
 * @param v the vehicle to test
 * @param st the station to test for
 * @return true if and only if the vehicle can use this station.
 */
bool CanVehicleUseStation(const Vehicle *v, const Station *st)
{
	if (v->type == VEH_ROAD) return st->GetPrimaryRoadStop(RoadVehicle::From(v)) != NULL;

	return CanVehicleUseStation(v->engine_type, st);
}

/**
 * Access the ground vehicle cache of the vehicle.
 * @pre The vehicle is a #GroundVehicle.
 * @return #GroundVehicleCache of the vehicle.
 */
GroundVehicleCache *Vehicle::GetGroundVehicleCache()
{
	assert(this->IsGroundVehicle());
	if (this->type == VEH_TRAIN) {
		return &Train::From(this)->gcache;
	} else {
		return &RoadVehicle::From(this)->gcache;
	}
}

/**
 * Access the ground vehicle cache of the vehicle.
 * @pre The vehicle is a #GroundVehicle.
 * @return #GroundVehicleCache of the vehicle.
 */
const GroundVehicleCache *Vehicle::GetGroundVehicleCache() const
{
	assert(this->IsGroundVehicle());
	if (this->type == VEH_TRAIN) {
		return &Train::From(this)->gcache;
	} else {
		return &RoadVehicle::From(this)->gcache;
	}
}

/**
 * Access the ground vehicle flags of the vehicle.
 * @pre The vehicle is a #GroundVehicle.
 * @return #GroundVehicleFlags of the vehicle.
 */
uint16 &Vehicle::GetGroundVehicleFlags()
{
	assert(this->IsGroundVehicle());
	if (this->type == VEH_TRAIN) {
		return Train::From(this)->gv_flags;
	} else {
		return RoadVehicle::From(this)->gv_flags;
	}
}

/**
 * Access the ground vehicle flags of the vehicle.
 * @pre The vehicle is a #GroundVehicle.
 * @return #GroundVehicleFlags of the vehicle.
 */
const uint16 &Vehicle::GetGroundVehicleFlags() const
{
	assert(this->IsGroundVehicle());
	if (this->type == VEH_TRAIN) {
		return Train::From(this)->gv_flags;
	} else {
		return RoadVehicle::From(this)->gv_flags;
	}
}

/**
 * Calculates the set of vehicles that will be affected by a given selection.
 * @param set [inout] Set of affected vehicles.
 * @param v First vehicle of the selection.
 * @param num_vehicles Number of vehicles in the selection (not counting articulated parts).
 * @pre \a set must be empty.
 * @post \a set will contain the vehicles that will be refitted.
 */
void GetVehicleSet(VehicleSet &set, Vehicle *v, uint8 num_vehicles)
{
	if (v->type == VEH_TRAIN) {
		Train *u = Train::From(v);
		/* Only include whole vehicles, so start with the first articulated part */
		u = u->GetFirstEnginePart();

		/* Include num_vehicles vehicles, not counting articulated parts */
		for (; u != NULL && num_vehicles > 0; num_vehicles--) {
			do {
				/* Include current vehicle in the selection. */
				set.Include(u->index);

				/* If the vehicle is multiheaded, add the other part too. */
				if (u->IsMultiheaded()) set.Include(u->other_multiheaded_part->index);

				u = u->Next();
			} while (u != NULL && u->IsArticulatedPart());
		}
	}
}<|MERGE_RESOLUTION|>--- conflicted
+++ resolved
@@ -1719,13 +1719,6 @@
 				return (this->breakdown_type == BREAKDOWN_CRITICAL || this->breakdown_type == BREAKDOWN_EM_STOP);
 			}
 
-<<<<<<< HEAD
-=======
-			this->MarkDirty(); // Update graphics after speed is zeroed
-			SetWindowDirty(WC_VEHICLE_VIEW, this->index);
-			SetWindowDirty(WC_VEHICLE_DETAILS, this->index);
-
->>>>>>> 2574e46d
 			FALLTHROUGH;
 		case 1:
 			/* Aircraft breakdowns end only when arriving at the airport */
@@ -3348,15 +3341,11 @@
 	if (this->next_shared != NULL) this->next_shared->previous_shared = this->previous_shared;
 
 
-	if (this->orders.list->GetNumVehicles() == 1) InvalidateVehicleOrder(this->FirstShared(), 0);
+	if (this->orders.list->GetNumVehicles() == 1) InvalidateVehicleOrder(this->FirstShared(), VIWD_MODIFY_ORDERS);
 
 	if (this->orders.list->GetNumVehicles() == 1 && !_settings_client.gui.enable_single_veh_shared_order_gui) {
 		/* When there is only one vehicle, remove the shared order list window. */
 		DeleteWindowById(GetWindowClassForVehicleType(this->type), vli.Pack());
-<<<<<<< HEAD
-=======
-		InvalidateVehicleOrder(this->FirstShared(), VIWD_MODIFY_ORDERS);
->>>>>>> 2574e46d
 	} else if (were_first) {
 		/* If we were the first one, update to the new first one.
 		 * Note: FirstShared() is already the new first */
