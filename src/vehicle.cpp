/* $Id$ */

/*
 * This file is part of OpenTTD.
 * OpenTTD is free software; you can redistribute it and/or modify it under the terms of the GNU General Public License as published by the Free Software Foundation, version 2.
 * OpenTTD is distributed in the hope that it will be useful, but WITHOUT ANY WARRANTY; without even the implied warranty of MERCHANTABILITY or FITNESS FOR A PARTICULAR PURPOSE.
 * See the GNU General Public License for more details. You should have received a copy of the GNU General Public License along with OpenTTD. If not, see <http://www.gnu.org/licenses/>.
 */

/** @file vehicle.cpp Base implementations of all vehicles. */

#include "stdafx.h"
#include "error.h"
#include "roadveh.h"
#include "ship.h"
#include "spritecache.h"
#include "timetable.h"
#include "viewport_func.h"
#include "news_func.h"
#include "command_func.h"
#include "company_func.h"
#include "train.h"
#include "aircraft.h"
#include "newgrf_debug.h"
#include "newgrf_sound.h"
#include "newgrf_station.h"
#include "group_gui.h"
#include "strings_func.h"
#include "zoom_func.h"
#include "date_func.h"
#include "vehicle_func.h"
#include "autoreplace_func.h"
#include "autoreplace_gui.h"
#include "station_base.h"
#include "ai/ai.hpp"
#include "depot_func.h"
#include "network/network.h"
#include "core/pool_func.hpp"
#include "economy_base.h"
#include "articulated_vehicles.h"
#include "roadstop_base.h"
#include "core/random_func.hpp"
#include "core/backup_type.hpp"
#include "infrastructure_func.h"
#include "order_backup.h"
#include "sound_func.h"
#include "effectvehicle_func.h"
#include "effectvehicle_base.h"
#include "vehiclelist.h"
#include "bridge_map.h"
#include "tunnel_map.h"
#include "depot_map.h"
#include "gamelog.h"
#include "tracerestrict.h"
#include "linkgraph/linkgraph.h"
#include "linkgraph/refresh.h"
#include "blitter/factory.hpp"
#include "tbtr_template_vehicle_func.h"
#include "string_func.h"
#include "scope_info.h"
#include "3rdparty/cpp-btree/btree_set.h"

#include "table/strings.h"

#include <algorithm>

#include "safeguards.h"

#define GEN_HASH(x, y) ((GB((y), 6 + ZOOM_LVL_SHIFT, 6) << 6) + GB((x), 7 + ZOOM_LVL_SHIFT, 6))

VehicleID _new_vehicle_id;
uint16 _returned_refit_capacity;      ///< Stores the capacity after a refit operation.
uint16 _returned_mail_refit_capacity; ///< Stores the mail capacity after a refit operation (Aircraft only).


/** The pool with all our precious vehicles. */
VehiclePool _vehicle_pool("Vehicle");
INSTANTIATE_POOL_METHODS(Vehicle)

static btree::btree_set<Vehicle *> _vehicles_to_pay_repair;

/**
 * Determine shared bounds of all sprites.
 * @param [out] bounds Shared bounds.
 */
void VehicleSpriteSeq::GetBounds(Rect *bounds) const
{
	bounds->left = bounds->top = bounds->right = bounds->bottom = 0;
	for (uint i = 0; i < this->count; ++i) {
		const Sprite *spr = GetSprite(this->seq[i].sprite, ST_NORMAL);
		if (i == 0) {
			bounds->left = spr->x_offs;
			bounds->top  = spr->y_offs;
			bounds->right  = spr->width  + spr->x_offs - 1;
			bounds->bottom = spr->height + spr->y_offs - 1;
		} else {
			if (spr->x_offs < bounds->left) bounds->left = spr->x_offs;
			if (spr->y_offs < bounds->top)  bounds->top  = spr->y_offs;
			int right  = spr->width  + spr->x_offs - 1;
			int bottom = spr->height + spr->y_offs - 1;
			if (right  > bounds->right)  bounds->right  = right;
			if (bottom > bounds->bottom) bounds->bottom = bottom;
		}
	}
}

/**
 * Draw the sprite sequence.
 * @param x X position
 * @param y Y position
 * @param default_pal Vehicle palette
 * @param force_pal Whether to ignore individual palettes, and draw everything with \a default_pal.
 */
void VehicleSpriteSeq::Draw(int x, int y, PaletteID default_pal, bool force_pal) const
{
	for (uint i = 0; i < this->count; ++i) {
		PaletteID pal = force_pal || !this->seq[i].pal ? default_pal : this->seq[i].pal;
		DrawSprite(this->seq[i].sprite, pal, x, y);
	}
}

/**
 * Function to tell if a vehicle needs to be autorenewed
 * @param *c The vehicle owner
 * @param use_renew_setting Should the company renew setting be considered?
 * @return true if the vehicle is old enough for replacement
 */
bool Vehicle::NeedsAutorenewing(const Company *c, bool use_renew_setting) const
{
	/* We can always generate the Company pointer when we have the vehicle.
	 * However this takes time and since the Company pointer is often present
	 * when this function is called then it's faster to pass the pointer as an
	 * argument rather than finding it again. */
	assert(c == Company::Get(this->owner));

	if (use_renew_setting && !c->settings.engine_renew) return false;
	if (this->age - this->max_age < (c->settings.engine_renew_months * 30)) return false;

	/* Only engines need renewing */
	if (this->type == VEH_TRAIN && !Train::From(this)->IsEngine()) return false;

	return true;
}

/**
 * Service a vehicle and all subsequent vehicles in the consist
 *
 * @param *v The vehicle or vehicle chain being serviced
 */
void VehicleServiceInDepot(Vehicle *v)
{
	assert(v != NULL);
	const Engine *e = Engine::Get(v->engine_type);
	if (v->type == VEH_TRAIN) {
		if (v->Next() != NULL) VehicleServiceInDepot(v->Next());
		if (!(Train::From(v)->IsEngine()) && !(Train::From(v)->IsRearDualheaded())) return;
		ClrBit(Train::From(v)->flags, VRF_NEED_REPAIR);
		ClrBit(Train::From(v)->flags, VRF_HAS_HIT_RV);
		Train::From(v)->critical_breakdown_count = 0;
		const RailVehicleInfo *rvi = &e->u.rail;
		v->vcache.cached_max_speed = rvi->max_speed;
		if (Train::From(v)->IsFrontEngine()) {
			Train::From(v)->ConsistChanged(CCF_REFIT);
			CLRBITS(Train::From(v)->flags, (1 << VRF_BREAKDOWN_BRAKING) | VRF_IS_BROKEN );
		}
	}
	v->vehstatus &= ~VS_AIRCRAFT_BROKEN;
	SetWindowDirty(WC_VEHICLE_DETAILS, v->index); // ensure that last service date and reliability are updated

	do {
		v->date_of_last_service = _date;
		if (_settings_game.vehicle.pay_for_repair && v->breakdowns_since_last_service) {
			_vehicles_to_pay_repair.insert(v);
		} else {
			v->breakdowns_since_last_service = 0;
		}
		v->reliability = v->GetEngine()->reliability;
		/* Prevent vehicles from breaking down directly after exiting the depot. */
		v->breakdown_chance = 0;
		v->breakdown_ctr = 0;
		v = v->Next();
	} while (v != NULL && v->HasEngineType());
}

/**
 * Check if the vehicle needs to go to a depot in near future (if a opportunity presents itself) for service or replacement.
 *
 * @see NeedsAutomaticServicing()
 * @return true if the vehicle should go to a depot if a opportunity presents itself.
 */
bool Vehicle::NeedsServicing() const
{
	/* Stopped or crashed vehicles will not move, as such making unmovable
	 * vehicles to go for service is lame. */
	if (this->vehstatus & (VS_STOPPED | VS_CRASHED)) return false;

	/* Are we ready for the next service cycle? */
	const Company *c = Company::Get(this->owner);
	if ((this->ServiceIntervalIsPercent() ?
			(this->reliability >= this->GetEngine()->reliability * (100 - this->service_interval) / 100) :
			(this->date_of_last_service + this->service_interval >= _date))
			&& !(this->type == VEH_TRAIN && HasBit(Train::From(this)->flags, VRF_NEED_REPAIR))) {
		return false;
	}

	/* If we're servicing anyway, because we have not disabled servicing when
	 * there are no breakdowns or we are playing with breakdowns, bail out. */
	if (!_settings_game.order.no_servicing_if_no_breakdowns ||
			_settings_game.difficulty.vehicle_breakdowns != 0) {
		return true;
	}

	/* Is vehicle old and renewing is enabled */
	if (this->NeedsAutorenewing(c, true)) {
		return true;
	}

	/* Test whether there is some pending autoreplace.
	 * Note: We do this after the service-interval test.
	 * There are a lot more reasons for autoreplace to fail than we can test here reasonably. */
	bool pending_replace = false;
	Money needed_money = c->settings.engine_renew_money;
	if (needed_money > c->money) return false;

	for (const Vehicle *v = this; v != NULL; v = (v->type == VEH_TRAIN) ? Train::From(v)->GetNextUnit() : NULL) {
		bool replace_when_old = false;
		EngineID new_engine = EngineReplacementForCompany(c, v->engine_type, v->group_id, &replace_when_old);

		/* Check engine availability */
		if (new_engine == INVALID_ENGINE || !HasBit(Engine::Get(new_engine)->company_avail, v->owner)) continue;
		/* Is the vehicle old if we are not always replacing? */
		if (replace_when_old && !v->NeedsAutorenewing(c, false)) continue;

		/* Check refittability */
		uint32 available_cargo_types, union_mask;
		GetArticulatedRefitMasks(new_engine, true, &union_mask, &available_cargo_types);
		/* Is there anything to refit? */
		if (union_mask != 0) {
			CargoID cargo_type;
			/* We cannot refit to mixed cargoes in an automated way */
			if (IsArticulatedVehicleCarryingDifferentCargoes(v, &cargo_type)) continue;

			/* Did the old vehicle carry anything? */
			if (cargo_type != CT_INVALID) {
				/* We can't refit the vehicle to carry the cargo we want */
				if (!HasBit(available_cargo_types, cargo_type)) continue;
			}
		}

		/* Check money.
		 * We want 2*(the price of the new vehicle) without looking at the value of the vehicle we are going to sell. */
		pending_replace = true;
		needed_money += 2 * Engine::Get(new_engine)->GetCost();
		if (needed_money > c->money) return false;
	}

	return pending_replace;
}

/**
 * Checks if the current order should be interrupted for a service-in-depot order.
 * @see NeedsServicing()
 * @return true if the current order should be interrupted.
 */
bool Vehicle::NeedsAutomaticServicing() const
{
	if (this->HasDepotOrder()) return false;
	if (this->current_order.IsType(OT_LOADING)) return false;
	if (this->current_order.IsType(OT_GOTO_DEPOT) && this->current_order.GetDepotOrderType() != ODTFB_SERVICE) return false;
	return NeedsServicing();
}

uint Vehicle::Crash(bool flooded)
{
	assert((this->vehstatus & VS_CRASHED) == 0);
	assert(this->Previous() == NULL); // IsPrimaryVehicle fails for free-wagon-chains

	uint pass = 0;
	/* Stop the vehicle. */
	if (this->IsPrimaryVehicle()) this->vehstatus |= VS_STOPPED;
	/* crash all wagons, and count passengers */
	for (Vehicle *v = this; v != NULL; v = v->Next()) {
		/* We do not transfer reserver cargo back, so TotalCount() instead of StoredCount() */
		if (IsCargoInClass(v->cargo_type, CC_PASSENGERS)) pass += v->cargo.TotalCount();
		v->vehstatus |= VS_CRASHED;
		v->MarkAllViewportsDirty();
	}

	this->ClearSeparation();
	if (HasBit(this->vehicle_flags, VF_TIMETABLE_SEPARATION)) ClrBit(this->vehicle_flags, VF_TIMETABLE_STARTED);

	/* Dirty some windows */
	InvalidateWindowClassesData(GetWindowClassForVehicleType(this->type), 0);
	SetWindowWidgetDirty(WC_VEHICLE_VIEW, this->index, WID_VV_START_STOP);
	SetWindowDirty(WC_VEHICLE_DETAILS, this->index);
	SetWindowDirty(WC_VEHICLE_DEPOT, this->tile);

	delete this->cargo_payment;
	assert(this->cargo_payment == NULL); // cleared by ~CargoPayment

	return RandomRange(pass + 1); // Randomise deceased passengers.
}

/**
 * Get whether a the vehicle should be drawn (i.e. if it isn't hidden, or it is in a tunnel but being shown transparently)
 * @return whether to show vehicle
 */
bool Vehicle::IsDrawn() const
{
	return !(HasBit(this->subtype, GVSF_VIRTUAL)) && (!(this->vehstatus & VS_HIDDEN) ||
			(IsTransparencySet(TO_TUNNELS) &&
				((this->type == VEH_TRAIN && Train::From(this)->track == TRACK_BIT_WORMHOLE) ||
				(this->type == VEH_ROAD && RoadVehicle::From(this)->state == RVSB_WORMHOLE))));
}

/**
 * Displays a "NewGrf Bug" error message for a engine, and pauses the game if not networking.
 * @param engine The engine that caused the problem
 * @param part1  Part 1 of the error message, taking the grfname as parameter 1
 * @param part2  Part 2 of the error message, taking the engine as parameter 2
 * @param bug_type Flag to check and set in grfconfig
 * @param critical Shall the "OpenTTD might crash"-message be shown when the player tries to unpause?
 */
void ShowNewGrfVehicleError(EngineID engine, StringID part1, StringID part2, GRFBugs bug_type, bool critical)
{
	const Engine *e = Engine::Get(engine);
	GRFConfig *grfconfig = GetGRFConfig(e->GetGRFID());

	/* Missing GRF. Nothing useful can be done in this situation. */
	if (grfconfig == NULL) return;

	if (!HasBit(grfconfig->grf_bugs, bug_type)) {
		SetBit(grfconfig->grf_bugs, bug_type);
		SetDParamStr(0, grfconfig->GetName());
		SetDParam(1, engine);
		ShowErrorMessage(part1, part2, WL_CRITICAL);
		if (!_networking) DoCommand(0, critical ? PM_PAUSED_ERROR : PM_PAUSED_NORMAL, 1, DC_EXEC, CMD_PAUSE);
	}

	/* debug output */
	char buffer[512];

	SetDParamStr(0, grfconfig->GetName());
	GetString(buffer, part1, lastof(buffer));
	DEBUG(grf, 0, "%s", buffer + 3);

	SetDParam(1, engine);
	GetString(buffer, part2, lastof(buffer));
	DEBUG(grf, 0, "%s", buffer + 3);
}

/**
 * Logs a bug in GRF and shows a warning message if this
 * is for the first time this happened.
 * @param u first vehicle of chain
 */
void VehicleLengthChanged(const Vehicle *u)
{
	/* show a warning once for each engine in whole game and once for each GRF after each game load */
	const Engine *engine = u->GetEngine();
	uint32 grfid = engine->grf_prop.grffile->grfid;
	GRFConfig *grfconfig = GetGRFConfig(grfid);
	if (GamelogGRFBugReverse(grfid, engine->grf_prop.local_id) || !HasBit(grfconfig->grf_bugs, GBUG_VEH_LENGTH)) {
		ShowNewGrfVehicleError(u->engine_type, STR_NEWGRF_BROKEN, STR_NEWGRF_BROKEN_VEHICLE_LENGTH, GBUG_VEH_LENGTH, true);
	}
}

/**
 * Vehicle constructor.
 * @param type Type of the new vehicle.
 */
Vehicle::Vehicle(VehicleType type)
{
	this->type               = type;
	this->coord.left         = INVALID_COORD;
	this->group_id           = DEFAULT_GROUP;
	this->fill_percent_te_id = INVALID_TE_ID;
	this->first              = this;
	this->colourmap          = PAL_NONE;
	this->cargo_age_counter  = 1;
	this->last_station_visited = INVALID_STATION;
	this->last_loading_station = INVALID_STATION;
	this->cur_image_valid_dir  = INVALID_DIR;
}

/**
 * Get a value for a vehicle's random_bits.
 * @return A random value from 0 to 255.
 */
byte VehicleRandomBits()
{
	return GB(Random(), 0, 8);
}

/* Size of the hash, 6 = 64 x 64, 7 = 128 x 128. Larger sizes will (in theory) reduce hash
 * lookup times at the expense of memory usage. */
const int HASH_BITS = 7;
const int HASH_SIZE = 1 << HASH_BITS;
const int HASH_MASK = HASH_SIZE - 1;
const int TOTAL_HASH_SIZE = 1 << (HASH_BITS * 2);
const int TOTAL_HASH_MASK = TOTAL_HASH_SIZE - 1;

/* Resolution of the hash, 0 = 1*1 tile, 1 = 2*2 tiles, 2 = 4*4 tiles, etc.
 * Profiling results show that 0 is fastest. */
const int HASH_RES = 0;

static Vehicle *_vehicle_tile_hash[TOTAL_HASH_SIZE];

static Vehicle *VehicleFromTileHash(int xl, int yl, int xu, int yu, void *data, VehicleFromPosProc *proc, bool find_first)
{
	for (int y = yl; ; y = (y + (1 << HASH_BITS)) & (HASH_MASK << HASH_BITS)) {
		for (int x = xl; ; x = (x + 1) & HASH_MASK) {
			Vehicle *v = _vehicle_tile_hash[(x + y) & TOTAL_HASH_MASK];
			for (; v != NULL; v = v->hash_tile_next) {
				Vehicle *a = proc(v, data);
				if (find_first && a != NULL) return a;
			}
			if (x == xu) break;
		}
		if (y == yu) break;
	}

	return NULL;
}


/**
 * Helper function for FindVehicleOnPos/HasVehicleOnPos.
 * @note Do not call this function directly!
 * @param x    The X location on the map
 * @param y    The Y location on the map
 * @param data Arbitrary data passed to proc
 * @param proc The proc that determines whether a vehicle will be "found".
 * @param find_first Whether to return on the first found or iterate over
 *                   all vehicles
 * @return the best matching or first vehicle (depending on find_first).
 */
static Vehicle *VehicleFromPosXY(int x, int y, void *data, VehicleFromPosProc *proc, bool find_first)
{
	const int COLL_DIST = 6;

	/* Hash area to scan is from xl,yl to xu,yu */
	int xl = GB((x - COLL_DIST) / TILE_SIZE, HASH_RES, HASH_BITS);
	int xu = GB((x + COLL_DIST) / TILE_SIZE, HASH_RES, HASH_BITS);
	int yl = GB((y - COLL_DIST) / TILE_SIZE, HASH_RES, HASH_BITS) << HASH_BITS;
	int yu = GB((y + COLL_DIST) / TILE_SIZE, HASH_RES, HASH_BITS) << HASH_BITS;

	return VehicleFromTileHash(xl, yl, xu, yu, data, proc, find_first);
}

/**
 * Find a vehicle from a specific location. It will call proc for ALL vehicles
 * on the tile and YOU must make SURE that the "best one" is stored in the
 * data value and is ALWAYS the same regardless of the order of the vehicles
 * where proc was called on!
 * When you fail to do this properly you create an almost untraceable DESYNC!
 * @note The return value of proc will be ignored.
 * @note Use this when you have the intention that all vehicles
 *       should be iterated over.
 * @param x    The X location on the map
 * @param y    The Y location on the map
 * @param data Arbitrary data passed to proc
 * @param proc The proc that determines whether a vehicle will be "found".
 */
void FindVehicleOnPosXY(int x, int y, void *data, VehicleFromPosProc *proc)
{
	VehicleFromPosXY(x, y, data, proc, false);
}

/**
 * Checks whether a vehicle in on a specific location. It will call proc for
 * vehicles until it returns non-NULL.
 * @note Use FindVehicleOnPosXY when you have the intention that all vehicles
 *       should be iterated over.
 * @param x    The X location on the map
 * @param y    The Y location on the map
 * @param data Arbitrary data passed to proc
 * @param proc The proc that determines whether a vehicle will be "found".
 * @return True if proc returned non-NULL.
 */
bool HasVehicleOnPosXY(int x, int y, void *data, VehicleFromPosProc *proc)
{
	return VehicleFromPosXY(x, y, data, proc, true) != NULL;
}

/**
 * Helper function for FindVehicleOnPos/HasVehicleOnPos.
 * @note Do not call this function directly!
 * @param tile The location on the map
 * @param data Arbitrary data passed to \a proc.
 * @param proc The proc that determines whether a vehicle will be "found".
 * @param find_first Whether to return on the first found or iterate over
 *                   all vehicles
 * @return the best matching or first vehicle (depending on find_first).
 */
static Vehicle *VehicleFromPos(TileIndex tile, void *data, VehicleFromPosProc *proc, bool find_first)
{
	int x = GB(TileX(tile), HASH_RES, HASH_BITS);
	int y = GB(TileY(tile), HASH_RES, HASH_BITS) << HASH_BITS;

	Vehicle *v = _vehicle_tile_hash[(x + y) & TOTAL_HASH_MASK];
	for (; v != NULL; v = v->hash_tile_next) {
		if (v->tile != tile) continue;

		Vehicle *a = proc(v, data);
		if (find_first && a != NULL) return a;
	}

	return NULL;
}

/**
 * Find a vehicle from a specific location. It will call \a proc for ALL vehicles
 * on the tile and YOU must make SURE that the "best one" is stored in the
 * data value and is ALWAYS the same regardless of the order of the vehicles
 * where proc was called on!
 * When you fail to do this properly you create an almost untraceable DESYNC!
 * @note The return value of \a proc will be ignored.
 * @note Use this function when you have the intention that all vehicles
 *       should be iterated over.
 * @param tile The location on the map
 * @param data Arbitrary data passed to \a proc.
 * @param proc The proc that determines whether a vehicle will be "found".
 */
void FindVehicleOnPos(TileIndex tile, void *data, VehicleFromPosProc *proc)
{
	VehicleFromPos(tile, data, proc, false);
}

/**
 * Checks whether a vehicle is on a specific location. It will call \a proc for
 * vehicles until it returns non-NULL.
 * @note Use #FindVehicleOnPos when you have the intention that all vehicles
 *       should be iterated over.
 * @param tile The location on the map
 * @param data Arbitrary data passed to \a proc.
 * @param proc The \a proc that determines whether a vehicle will be "found".
 * @return True if proc returned non-NULL.
 */
bool HasVehicleOnPos(TileIndex tile, void *data, VehicleFromPosProc *proc)
{
	return VehicleFromPos(tile, data, proc, true) != NULL;
}

/**
 * Callback that returns 'real' vehicles lower or at height \c *(int*)data .
 * @param v Vehicle to examine.
 * @param data Pointer to height data.
 * @return \a v if conditions are met, else \c NULL.
 */
static Vehicle *EnsureNoVehicleProcZ(Vehicle *v, void *data)
{
	int z = *(int*)data;

	if (v->type == VEH_DISASTER || (v->type == VEH_AIRCRAFT && v->subtype == AIR_SHADOW)) return NULL;
	if (v->z_pos > z) return NULL;

	return v;
}

/**
 * Ensure there is no vehicle at the ground at the given position.
 * @param tile Position to examine.
 * @return Succeeded command (ground is free) or failed command (a vehicle is found).
 */
CommandCost EnsureNoVehicleOnGround(TileIndex tile)
{
	int z = GetTileMaxPixelZ(tile);

	/* Value v is not safe in MP games, however, it is used to generate a local
	 * error message only (which may be different for different machines).
	 * Such a message does not affect MP synchronisation.
	 */
	Vehicle *v = VehicleFromPos(tile, &z, &EnsureNoVehicleProcZ, true);
	if (v != NULL) return_cmd_error(STR_ERROR_TRAIN_IN_THE_WAY + v->type);
	return CommandCost();
}

/**
 * Callback that returns 'real' vehicles lower or at height \c *(int*)data, for road vehicles.
 * @param v Vehicle to examine.
 * @param data Pointer to height data.
 * @return \a v if conditions are met, else \c NULL.
 */
static Vehicle *EnsureNoRoadVehicleProcZ(Vehicle *v, void *data)
{
	int z = *(int*)data;

	if (v->type != VEH_ROAD) return NULL;
	if (v->z_pos > z) return NULL;

	return v;
}

/**
 * Ensure there is no road vehicle at the ground at the given position.
 * @param tile Position to examine.
 * @return Succeeded command (ground is free) or failed command (a vehicle is found).
 */
CommandCost EnsureNoRoadVehicleOnGround(TileIndex tile)
{
	int z = GetTileMaxPixelZ(tile);

	/* Value v is not safe in MP games, however, it is used to generate a local
	 * error message only (which may be different for different machines).
	 * Such a message does not affect MP synchronisation.
	 */
	Vehicle *v = VehicleFromPos(tile, &z, &EnsureNoRoadVehicleProcZ, true);
	if (v != NULL) return_cmd_error(STR_ERROR_ROAD_VEHICLE_IN_THE_WAY);
	return CommandCost();
}

/** Procedure called for every vehicle found in tunnel/bridge in the hash map */
static Vehicle *GetVehicleTunnelBridgeProc(Vehicle *v, void *data)
{
	if (v->type != VEH_TRAIN && v->type != VEH_ROAD && v->type != VEH_SHIP) return NULL;
	if (v == (const Vehicle *)data) return NULL;

	return v;
}

/**
 * Finds vehicle in tunnel / bridge
 * @param tile first end
 * @param endtile second end
 * @param ignore Ignore this vehicle when searching
 * @return Succeeded command (if tunnel/bridge is free) or failed command (if a vehicle is using the tunnel/bridge).
 */
CommandCost TunnelBridgeIsFree(TileIndex tile, TileIndex endtile, const Vehicle *ignore)
{
	/* Value v is not safe in MP games, however, it is used to generate a local
	 * error message only (which may be different for different machines).
	 * Such a message does not affect MP synchronisation.
	 */
	Vehicle *v = VehicleFromPos(tile, const_cast<Vehicle *>(ignore), &GetVehicleTunnelBridgeProc, true);
	if (v == NULL) v = VehicleFromPos(endtile, const_cast<Vehicle *>(ignore), &GetVehicleTunnelBridgeProc, true);

	if (v != NULL) return_cmd_error(STR_ERROR_TRAIN_IN_THE_WAY + v->type);
	return CommandCost();
}

static Vehicle *EnsureNoTrainOnTrackProc(Vehicle *v, void *data)
{
	TrackBits rail_bits = *(TrackBits *)data;

	if (v->type != VEH_TRAIN) return NULL;

	Train *t = Train::From(v);
	if ((t->track != rail_bits) && !TracksOverlap(t->track | rail_bits)) return NULL;

	return v;
}

/**
 * Tests if a vehicle interacts with the specified track bits.
 * All track bits interact except parallel #TRACK_BIT_HORZ or #TRACK_BIT_VERT.
 *
 * @param tile The tile.
 * @param track_bits The track bits.
 * @return \c true if no train that interacts, is found. \c false if a train is found.
 */
CommandCost EnsureNoTrainOnTrackBits(TileIndex tile, TrackBits track_bits)
{
	/* Value v is not safe in MP games, however, it is used to generate a local
	 * error message only (which may be different for different machines).
	 * Such a message does not affect MP synchronisation.
	 */
	Vehicle *v = VehicleFromPos(tile, &track_bits, &EnsureNoTrainOnTrackProc, true);
	if (v != NULL) return_cmd_error(STR_ERROR_TRAIN_IN_THE_WAY + v->type);
	return CommandCost();
}

static void UpdateVehicleTileHash(Vehicle *v, bool remove)
{
	Vehicle **old_hash = v->hash_tile_current;
	Vehicle **new_hash;

	if (remove) {
		new_hash = NULL;
	} else {
		int x = GB(TileX(v->tile), HASH_RES, HASH_BITS);
		int y = GB(TileY(v->tile), HASH_RES, HASH_BITS) << HASH_BITS;
		new_hash = &_vehicle_tile_hash[(x + y) & TOTAL_HASH_MASK];
	}

	if (old_hash == new_hash) return;

	/* Remove from the old position in the hash table */
	if (old_hash != NULL) {
		if (v->hash_tile_next != NULL) v->hash_tile_next->hash_tile_prev = v->hash_tile_prev;
		*v->hash_tile_prev = v->hash_tile_next;
	}

	/* Insert vehicle at beginning of the new position in the hash table */
	if (new_hash != NULL) {
		v->hash_tile_next = *new_hash;
		if (v->hash_tile_next != NULL) v->hash_tile_next->hash_tile_prev = &v->hash_tile_next;
		v->hash_tile_prev = new_hash;
		*new_hash = v;
	}

	/* Remember current hash position */
	v->hash_tile_current = new_hash;
}

static Vehicle *_vehicle_viewport_hash[0x1000];

static void UpdateVehicleViewportHash(Vehicle *v, int x, int y)
{
	Vehicle **old_hash, **new_hash;
	int old_x = v->coord.left;
	int old_y = v->coord.top;

	new_hash = (x == INVALID_COORD) ? NULL : &_vehicle_viewport_hash[GEN_HASH(x, y)];
	old_hash = (old_x == INVALID_COORD) ? NULL : &_vehicle_viewport_hash[GEN_HASH(old_x, old_y)];

	if (old_hash == new_hash) return;

	/* remove from hash table? */
	if (old_hash != NULL) {
		if (v->hash_viewport_next != NULL) v->hash_viewport_next->hash_viewport_prev = v->hash_viewport_prev;
		*v->hash_viewport_prev = v->hash_viewport_next;
	}

	/* insert into hash table? */
	if (new_hash != NULL) {
		v->hash_viewport_next = *new_hash;
		if (v->hash_viewport_next != NULL) v->hash_viewport_next->hash_viewport_prev = &v->hash_viewport_next;
		v->hash_viewport_prev = new_hash;
		*new_hash = v;
	}
}

void ResetVehicleHash()
{
	Vehicle *v;
	FOR_ALL_VEHICLES(v) { v->hash_tile_current = NULL; }
	memset(_vehicle_viewport_hash, 0, sizeof(_vehicle_viewport_hash));
	memset(_vehicle_tile_hash, 0, sizeof(_vehicle_tile_hash));
}

void ResetVehicleColourMap()
{
	Vehicle *v;
	FOR_ALL_VEHICLES(v) { v->colourmap = PAL_NONE; }
}

/**
 * List of vehicles that should check for autoreplace this tick.
 * Mapping of vehicle -> leave depot immediately after autoreplace.
 */
typedef SmallMap<Vehicle *, bool, 4> AutoreplaceMap;
static AutoreplaceMap _vehicles_to_autoreplace;

/**
 * List of vehicles that are issued for template replacement this tick.
 * Mapping is {vehicle : leave depot after replacement}
 */
typedef SmallMap<Train *, bool, 4> TemplateReplacementMap;
static TemplateReplacementMap _vehicles_to_templatereplace;

void InitializeVehicles()
{
	_vehicles_to_autoreplace.Reset();
	ResetVehicleHash();
}

uint CountVehiclesInChain(const Vehicle *v)
{
	uint count = 0;
	do count++; while ((v = v->Next()) != NULL);
	return count;
}

/**
 * Check if a vehicle is counted in num_engines in each company struct
 * @return true if the vehicle is counted in num_engines
 */
bool Vehicle::IsEngineCountable() const
{
	if (HasBit(this->subtype, GVSF_VIRTUAL)) return false;
	switch (this->type) {
		case VEH_AIRCRAFT: return Aircraft::From(this)->IsNormalAircraft(); // don't count plane shadows and helicopter rotors
		case VEH_TRAIN:
			return !this->IsArticulatedPart() && // tenders and other articulated parts
					!Train::From(this)->IsRearDualheaded(); // rear parts of multiheaded engines
		case VEH_ROAD: return RoadVehicle::From(this)->IsFrontEngine();
		case VEH_SHIP: return true;
		default: return false; // Only count company buildable vehicles
	}
}

/**
 * Check whether Vehicle::engine_type has any meaning.
 * @return true if the vehicle has a useable engine type.
 */
bool Vehicle::HasEngineType() const
{
	switch (this->type) {
		case VEH_AIRCRAFT: return Aircraft::From(this)->IsNormalAircraft();
		case VEH_TRAIN:
		case VEH_ROAD:
		case VEH_SHIP: return true;
		default: return false;
	}
}

/**
 * Retrieves the engine of the vehicle.
 * @return Engine of the vehicle.
 * @pre HasEngineType() == true
 */
const Engine *Vehicle::GetEngine() const
{
	return Engine::Get(this->engine_type);
}

/**
 * Retrieve the NewGRF the vehicle is tied to.
 * This is the GRF providing the Action 3 for the engine type.
 * @return NewGRF associated to the vehicle.
 */
const GRFFile *Vehicle::GetGRF() const
{
	return this->GetEngine()->GetGRF();
}

/**
 * Retrieve the GRF ID of the NewGRF the vehicle is tied to.
 * This is the GRF providing the Action 3 for the engine type.
 * @return GRF ID of the associated NewGRF.
 */
uint32 Vehicle::GetGRFID() const
{
	return this->GetEngine()->GetGRFID();
}

/**
 * Handle the pathfinding result, especially the lost status.
 * If the vehicle is now lost and wasn't previously fire an
 * event to the AIs and a news message to the user. If the
 * vehicle is not lost anymore remove the news message.
 * @param path_found Whether the vehicle has a path to its destination.
 */
void Vehicle::HandlePathfindingResult(bool path_found)
{
	if (path_found) {
		/* Route found, is the vehicle marked with "lost" flag? */
		if (!HasBit(this->vehicle_flags, VF_PATHFINDER_LOST)) return;

		/* Clear the flag as the PF's problem was solved. */
		ClrBit(this->vehicle_flags, VF_PATHFINDER_LOST);
		/* Delete the news item. */
		DeleteVehicleNews(this->index, STR_NEWS_VEHICLE_IS_LOST);
		return;
	}

	/* Were we already lost? */
	if (HasBit(this->vehicle_flags, VF_PATHFINDER_LOST)) return;

	/* It is first time the problem occurred, set the "lost" flag. */
	SetBit(this->vehicle_flags, VF_PATHFINDER_LOST);
	/* Notify user about the event. */
	AI::NewEvent(this->owner, new ScriptEventVehicleLost(this->index));
	if (_settings_client.gui.lost_vehicle_warn && this->owner == _local_company) {
		SetDParam(0, this->index);
		AddVehicleAdviceNewsItem(STR_NEWS_VEHICLE_IS_LOST, this->index);
	}
}

/** Destroy all stuff that (still) needs the virtual functions to work properly */
void Vehicle::PreDestructor()
{
	if (CleaningPool()) return;

	SCOPE_INFO_FMT([this], "Vehicle::PreDestructor: %s", scope_dumper().VehicleInfo(this));

	if (Station::IsValidID(this->last_station_visited)) {
		Station *st = Station::Get(this->last_station_visited);
		st->loading_vehicles.erase(std::remove(st->loading_vehicles.begin(), st->loading_vehicles.end(), this), st->loading_vehicles.end());

		HideFillingPercent(&this->fill_percent_te_id);
		this->CancelReservation(INVALID_STATION, st);
		delete this->cargo_payment;
		assert(this->cargo_payment == NULL); // cleared by ~CargoPayment
	}

	if (this->IsEngineCountable()) {
		GroupStatistics::CountEngine(this, -1);
		if (this->IsPrimaryVehicle()) GroupStatistics::CountVehicle(this, -1);
		GroupStatistics::UpdateAutoreplace(this->owner);

		if (this->owner == _local_company) InvalidateAutoreplaceWindow(this->engine_type, this->group_id);
		DeleteGroupHighlightOfVehicle(this);
		if (this->type == VEH_TRAIN) {
			extern void DeleteTraceRestrictSlotHighlightOfVehicle(const Vehicle *v);

			DeleteTraceRestrictSlotHighlightOfVehicle(this);
		}
	}

	if (this->type == VEH_AIRCRAFT && this->IsPrimaryVehicle()) {
		Aircraft *a = Aircraft::From(this);
		Station *st = GetTargetAirportIfValid(a);
		if (st != NULL) {
			const AirportFTA *layout = st->airport.GetFTA()->layout;
			CLRBITS(st->airport.flags, layout[a->previous_pos].block | layout[a->pos].block);
		}
	}


	if (this->type == VEH_ROAD && this->IsPrimaryVehicle()) {
		RoadVehicle *v = RoadVehicle::From(this);
		if (!(v->vehstatus & VS_CRASHED) && IsInsideMM(v->state, RVSB_IN_DT_ROAD_STOP, RVSB_IN_DT_ROAD_STOP_END)) {
			/* Leave the drive through roadstop, when you have not already left it. */
			RoadStop::GetByTile(v->tile, GetRoadStopType(v->tile))->Leave(v);
		}
	}

	if (this->type == VEH_TRAIN && HasBit(Train::From(this)->flags, VRF_HAVE_SLOT)) {
		TraceRestrictRemoveVehicleFromAllSlots(this->index);
		ClrBit(Train::From(this)->flags, VRF_HAVE_SLOT);
	}

	if (this->Previous() == NULL) {
		InvalidateWindowData(WC_VEHICLE_DEPOT, this->tile);
	}

	if (this->IsPrimaryVehicle()) {
		DeleteWindowById(WC_VEHICLE_VIEW, this->index);
		DeleteWindowById(WC_VEHICLE_ORDERS, this->index);
		DeleteWindowById(WC_VEHICLE_REFIT, this->index);
		DeleteWindowById(WC_VEHICLE_DETAILS, this->index);
		DeleteWindowById(WC_VEHICLE_TIMETABLE, this->index);
		DeleteWindowById(WC_SCHDISPATCH_SLOTS, this->index);
		DeleteWindowById(WC_VEHICLE_CARGO_TYPE_LOAD_ORDERS, this->index);
		DeleteWindowById(WC_VEHICLE_CARGO_TYPE_UNLOAD_ORDERS, this->index);
		SetWindowDirty(WC_COMPANY, this->owner);
		OrderBackup::ClearVehicle(this);
	}
	InvalidateWindowClassesData(GetWindowClassForVehicleType(this->type), 0);

	this->cargo.Truncate();
	DeleteVehicleOrders(this);
	DeleteDepotHighlightOfVehicle(this);

	extern void StopGlobalFollowVehicle(const Vehicle *v);
	StopGlobalFollowVehicle(this);

	ReleaseDisastersTargetingVehicle(this->index);
}

Vehicle::~Vehicle()
{
	if (CleaningPool()) {
		this->cargo.OnCleanPool();
		return;
	}

	if (this->breakdowns_since_last_service) _vehicles_to_pay_repair.erase(this);

	/* sometimes, eg. for disaster vehicles, when company bankrupts, when removing crashed/flooded vehicles,
	 * it may happen that vehicle chain is deleted when visible */
	if (this->IsDrawn()) this->MarkAllViewportsDirty();

	Vehicle *v = this->Next();
	this->SetNext(NULL);

	delete v;

	UpdateVehicleTileHash(this, true);
	UpdateVehicleViewportHash(this, INVALID_COORD, 0);
	DeleteVehicleNews(this->index, INVALID_STRING_ID);
	DeleteNewGRFInspectWindow(GetGrfSpecFeature(this->type), this->index);
}

/**
 * Adds a vehicle to the list of vehicles that visited a depot this tick
 * @param *v vehicle to add
 */
void VehicleEnteredDepotThisTick(Vehicle *v)
{
	/* Template Replacement Setup stuff */
	bool stayInDepot = v->current_order.GetDepotActionType();
	TemplateReplacement *tr = GetTemplateReplacementByGroupID(v->group_id);
	if (tr != NULL) {
		_vehicles_to_templatereplace[(Train*) v] = stayInDepot;
	} else {
		/* Moved the assignment for auto replacement here to prevent auto replacement
		 * from happening if template replacement is also scheduled */

		/* Vehicle should stop in the depot if it was in 'stopping' state */
		_vehicles_to_autoreplace[v] = !(v->vehstatus & VS_STOPPED);
	}

	/* We ALWAYS set the stopped state. Even when the vehicle does not plan on
	 * stopping in the depot, so we stop it to ensure that it will not reserve
	 * the path out of the depot before we might autoreplace it to a different
	 * engine. The new engine would not own the reserved path we store that we
	 * stopped the vehicle, so autoreplace can start it again */
	v->vehstatus |= VS_STOPPED;
}

/**
 * Increases the day counter for all vehicles and calls 1-day and 32-day handlers.
 * Each tick, it processes vehicles with "index % DAY_TICKS == _date_fract",
 * so each day, all vehicles are processes in DAY_TICKS steps.
 */
static void RunVehicleDayProc()
{
	if (_game_mode != GM_NORMAL) return;

	/* Run the day_proc for every DAY_TICKS vehicle starting at _date_fract. */
	Vehicle *v = NULL;
	SCOPE_INFO_FMT([&v], "RunVehicleDayProc: %s", scope_dumper().VehicleInfo(v));
	for (size_t i = _date_fract; i < Vehicle::GetPoolSize(); i += DAY_TICKS) {
		v = Vehicle::Get(i);
		if (v == NULL) continue;

		/* Call the 32-day callback if needed */
		if ((v->day_counter & 0x1F) == 0 && v->HasEngineType()) {
			uint16 callback = GetVehicleCallback(CBID_VEHICLE_32DAY_CALLBACK, 0, 0, v->engine_type, v);
			if (callback != CALLBACK_FAILED) {
				if (HasBit(callback, 0)) {
					TriggerVehicle(v, VEHICLE_TRIGGER_CALLBACK_32); // Trigger vehicle trigger 10
				}

				/* After a vehicle trigger, the graphics and properties of the vehicle could change.
				 * Note: MarkDirty also invalidates the palette, which is the meaning of bit 1. So, nothing special there. */
				if (callback != 0) v->First()->MarkDirty();

				if (callback & ~3) ErrorUnknownCallbackResult(v->GetGRFID(), CBID_VEHICLE_32DAY_CALLBACK, callback);
			}
		}

		/* This is called once per day for each vehicle, but not in the first tick of the day */
		v->OnNewDay();
	}
}

static void ShowAutoReplaceAdviceMessage(const CommandCost &res, const Vehicle *v)
{
	StringID error_message = res.GetErrorMessage();
	if (error_message == STR_ERROR_AUTOREPLACE_NOTHING_TO_DO || error_message == INVALID_STRING_ID) return;

	if (error_message == STR_ERROR_NOT_ENOUGH_CASH_REQUIRES_CURRENCY) error_message = STR_ERROR_AUTOREPLACE_MONEY_LIMIT;

	StringID message;
	if (error_message == STR_ERROR_TRAIN_TOO_LONG_AFTER_REPLACEMENT) {
		message = error_message;
	} else {
		message = STR_NEWS_VEHICLE_AUTORENEW_FAILED;
	}

	SetDParam(0, v->index);
	SetDParam(1, error_message);
	AddVehicleAdviceNewsItem(message, v->index);
}

void CallVehicleTicks()
{
	_vehicles_to_autoreplace.Clear();
	_vehicles_to_templatereplace.Clear();
	_vehicles_to_pay_repair.clear();

	if (_tick_skip_counter == 0) RunVehicleDayProc();

	Station *st;
	FOR_ALL_STATIONS(st) LoadUnloadStation(st);

	Vehicle *v = NULL;
	SCOPE_INFO_FMT([&v], "CallVehicleTicks: %s", scope_dumper().VehicleInfo(v));
	FOR_ALL_VEHICLES(v) {
		/* Vehicle could be deleted in this tick */
		if (!v->Tick()) {
			assert(Vehicle::Get(vehicle_index) == NULL);
			continue;
		}

		assert(Vehicle::Get(vehicle_index) == v);

		switch (v->type) {
			default: break;

			case VEH_TRAIN:
				if (HasBit(Train::From(v)->flags, VRF_TOO_HEAVY)) {
					if (v->owner == _local_company) {
						SetDParam(0, v->index);
						SetDParam(1, STR_ERROR_TRAIN_TOO_HEAVY);
						AddVehicleNewsItem(STR_ERROR_TRAIN_TOO_HEAVY, NT_ADVICE, v->index);
					}
					ClrBit(Train::From(v)->flags, VRF_TOO_HEAVY);
				}
				/* FALL THROUGH */
			case VEH_ROAD:
			case VEH_AIRCRAFT:
			case VEH_SHIP: {
				Vehicle *front = v->First();

				if (v->vcache.cached_cargo_age_period != 0) {
					v->cargo_age_counter = min(v->cargo_age_counter, v->vcache.cached_cargo_age_period);
					if (--v->cargo_age_counter == 0) {
						v->cargo.AgeCargo();
						v->cargo_age_counter = v->vcache.cached_cargo_age_period;
					}
				}

				/* Do not play any sound when crashed */
				if (front->vehstatus & VS_CRASHED) continue;

				/* Do not play any sound when in depot or tunnel */
				if (v->vehstatus & VS_HIDDEN) continue;

				/* Do not play any sound when stopped */
				if ((front->vehstatus & VS_STOPPED) && (front->type != VEH_TRAIN || front->cur_speed == 0)) continue;

				/* Check vehicle type specifics */
				switch (v->type) {
					case VEH_TRAIN:
						if (Train::From(v)->IsWagon()) continue;
						break;

					case VEH_ROAD:
						if (!RoadVehicle::From(v)->IsFrontEngine()) continue;
						break;

					case VEH_AIRCRAFT:
						if (!Aircraft::From(v)->IsNormalAircraft()) continue;
						break;

					default:
						break;
				}

				v->motion_counter += front->cur_speed;
				/* Play a running sound if the motion counter passes 256 (Do we not skip sounds?) */
				if (GB(v->motion_counter, 0, 8) < front->cur_speed) PlayVehicleSound(v, VSE_RUNNING);

				/* Play an alternating running sound every 16 ticks */
				if (GB(v->tick_counter, 0, 4) == 0) {
					/* Play running sound when speed > 0 and not braking */
					bool running = (front->cur_speed > 0) && !(front->vehstatus & (VS_STOPPED | VS_TRAIN_SLOWING));
					PlayVehicleSound(v, running ? VSE_RUNNING_16 : VSE_STOPPED_16);
				}

				break;
			}
		}
	}
	v = NULL;

	/* do Auto Replacement */
	Backup<CompanyByte> cur_company(_current_company, FILE_LINE);
	for (AutoreplaceMap::iterator it = _vehicles_to_autoreplace.Begin(); it != _vehicles_to_autoreplace.End(); it++) {
		v = it->first;
		/* Autoreplace needs the current company set as the vehicle owner */
		cur_company.Change(v->owner);

		/* Start vehicle if we stopped them in VehicleEnteredDepotThisTick()
		 * We need to stop them between VehicleEnteredDepotThisTick() and here or we risk that
		 * they are already leaving the depot again before being replaced. */
		if (it->second) v->vehstatus &= ~VS_STOPPED;

		/* Store the position of the effect as the vehicle pointer will become invalid later */
		int x = v->x_pos;
		int y = v->y_pos;
		int z = v->z_pos;

		const Company *c = Company::Get(_current_company);
		SubtractMoneyFromCompany(CommandCost(EXPENSES_NEW_VEHICLES, (Money)c->settings.engine_renew_money));
		CommandCost res = DoCommand(0, v->index, 0, DC_EXEC, CMD_AUTOREPLACE_VEHICLE);
		SubtractMoneyFromCompany(CommandCost(EXPENSES_NEW_VEHICLES, -(Money)c->settings.engine_renew_money));

		if (!IsLocalCompany()) continue;

		if (res.Succeeded()) {
			ShowCostOrIncomeAnimation(x, y, z, res.GetCost());
			continue;
		}

		ShowAutoReplaceAdviceMessage(res, v);
	}
	cur_company.Restore();

	/* do Template Replacement */
	Backup<CompanyByte> tmpl_cur_company(_current_company, FILE_LINE);
	for (TemplateReplacementMap::iterator it = _vehicles_to_templatereplace.Begin(); it != _vehicles_to_templatereplace.End(); it++) {
		Train *t = it->first;

		SCOPE_INFO_FMT([t], "CallVehicleTicks: template replace: %s", scope_dumper().VehicleInfo(t));

		/* Store the position of the effect as the vehicle pointer will become invalid later */
		int x = t->x_pos;
		int y = t->y_pos;
		int z = t->z_pos;

		tmpl_cur_company.Change(t->owner);

		bool stayInDepot = it->second;

		it->first->vehstatus |= VS_STOPPED;
		CommandCost res = DoCommand(t->tile, t->index, stayInDepot ? 1 : 0, DC_EXEC, CMD_TEMPLATE_REPLACE_VEHICLE);

		if (!IsLocalCompany()) continue;

		if (res.Succeeded()) {
			if (res.GetCost() != 0) {
				ShowCostOrIncomeAnimation(x, y, z, res.GetCost());
			}
			continue;
		}

		ShowAutoReplaceAdviceMessage(res, t);
	}
	tmpl_cur_company.Restore();

	Backup<CompanyByte> repair_cur_company(_current_company, FILE_LINE);
	for (Vehicle *v : _vehicles_to_pay_repair) {
		SCOPE_INFO_FMT([v], "CallVehicleTicks: repair: %s", scope_dumper().VehicleInfo(v));

		ExpensesType type = INVALID_EXPENSES;
		_current_company = v->owner;
		switch (v->type) {
			case VEH_AIRCRAFT:
				type = EXPENSES_AIRCRAFT_RUN;
				break;

			case VEH_TRAIN:
				type = EXPENSES_TRAIN_RUN;
				break;

			case VEH_SHIP:
				type = EXPENSES_SHIP_RUN;
				break;

			case VEH_ROAD:
				type = EXPENSES_ROADVEH_RUN;
				break;

			default:
				NOT_REACHED();
		}
		assert(type != INVALID_EXPENSES);

		Money vehicle_new_value = v->GetEngine()->GetCost();

		// The static cast is to fix compilation on (old) MSVC as the overload for OverflowSafeInt operator / is ambiguous.
		Money repair_cost = (v->breakdowns_since_last_service * vehicle_new_value / static_cast<uint>(_settings_game.vehicle.repair_cost)) + 1;
		if (v->age > v->max_age) repair_cost <<= 1;
		CommandCost cost(type, repair_cost);
		v->First()->profit_this_year -= cost.GetCost() << 8;
		SubtractMoneyFromCompany(cost);
		ShowCostOrIncomeAnimation(v->x_pos, v->y_pos, v->z_pos, cost.GetCost());
		v->breakdowns_since_last_service = 0;
	}
	repair_cur_company.Restore();
	_vehicles_to_pay_repair.clear();
}

/**
 * Add vehicle sprite for drawing to the screen.
 * @param v Vehicle to draw.
 */
static void DoDrawVehicle(const Vehicle *v)
{
	PaletteID pal = PAL_NONE;

	if (v->vehstatus & VS_DEFPAL) pal = (v->vehstatus & VS_CRASHED) ? PALETTE_CRASH : GetVehiclePalette(v);

	/* Check whether the vehicle shall be transparent due to the game state */
	bool shadowed = (v->vehstatus & (VS_SHADOW | VS_HIDDEN)) != 0;

	if (v->type == VEH_EFFECT) {
		/* Check whether the vehicle shall be transparent/invisible due to GUI settings.
		 * However, transparent smoke and bubbles look weird, so always hide them. */
		TransparencyOption to = EffectVehicle::From(v)->GetTransparencyOption();
		if (to != TO_INVALID && (IsTransparencySet(to) || IsInvisibilitySet(to))) return;
	}

	StartSpriteCombine();
	for (uint i = 0; i < v->sprite_seq.count; ++i) {
		PaletteID pal2 = v->sprite_seq.seq[i].pal;
		if (!pal2 || (v->vehstatus & VS_CRASHED)) pal2 = pal;
		AddSortableSpriteToDraw(v->sprite_seq.seq[i].sprite, pal2, v->x_pos + v->x_offs, v->y_pos + v->y_offs,
			v->x_extent, v->y_extent, v->z_extent, v->z_pos, shadowed, v->x_bb_offs, v->y_bb_offs);
	}
	EndSpriteCombine();
}

/**
 * Add the vehicle sprites that should be drawn at a part of the screen.
 * @param dpi Rectangle being drawn.
 */
void ViewportAddVehicles(DrawPixelInfo *dpi)
{
	/* The bounding rectangle */
	const int l = dpi->left;
	const int r = dpi->left + dpi->width;
	const int t = dpi->top;
	const int b = dpi->top + dpi->height;

	/* The hash area to scan */
	int xl, xu, yl, yu;

	if (dpi->width + (70 * ZOOM_LVL_BASE) < (1 << (7 + 6 + ZOOM_LVL_SHIFT))) {
		xl = GB(l - (70 * ZOOM_LVL_BASE), 7 + ZOOM_LVL_SHIFT, 6);
		xu = GB(r,                        7 + ZOOM_LVL_SHIFT, 6);
	} else {
		/* scan whole hash row */
		xl = 0;
		xu = 0x3F;
	}

	if (dpi->height + (70 * ZOOM_LVL_BASE) < (1 << (6 + 6 + ZOOM_LVL_SHIFT))) {
		yl = GB(t - (70 * ZOOM_LVL_BASE), 6 + ZOOM_LVL_SHIFT, 6) << 6;
		yu = GB(b,                        6 + ZOOM_LVL_SHIFT, 6) << 6;
	} else {
		/* scan whole column */
		yl = 0;
		yu = 0x3F << 6;
	}

	for (int y = yl;; y = (y + (1 << 6)) & (0x3F << 6)) {
		for (int x = xl;; x = (x + 1) & 0x3F) {
			const Vehicle *v = _vehicle_viewport_hash[x + y]; // already masked & 0xFFF

			while (v != NULL) {
				if (v->IsDrawn() &&
						l <= v->coord.right &&
						t <= v->coord.bottom &&
						r >= v->coord.left &&
						b >= v->coord.top) {
					DoDrawVehicle(v);
				}
				v = v->hash_viewport_next;
			}

			if (x == xu) break;
		}

		if (y == yu) break;
	}
}

void ViewportMapDrawVehicles(DrawPixelInfo *dpi)
{
	/* The bounding rectangle */
	const int l = dpi->left;
	const int r = dpi->left + dpi->width;
	const int t = dpi->top;
	const int b = dpi->top + dpi->height;

	/* The hash area to scan */
	int xl, xu, yl, yu;

	if (dpi->width + (70 * ZOOM_LVL_BASE) < (1 << (7 + 6 + ZOOM_LVL_SHIFT))) {
		xl = GB(l - (70 * ZOOM_LVL_BASE), 7 + ZOOM_LVL_SHIFT, 6);
		xu = GB(r,                        7 + ZOOM_LVL_SHIFT, 6);
	} else {
		/* scan whole hash row */
		xl = 0;
		xu = 0x3F;
	}

	if (dpi->height + (70 * ZOOM_LVL_BASE) < (1 << (6 + 6 + ZOOM_LVL_SHIFT))) {
		yl = GB(t - (70 * ZOOM_LVL_BASE), 6 + ZOOM_LVL_SHIFT, 6) << 6;
		yu = GB(b,                        6 + ZOOM_LVL_SHIFT, 6) << 6;
	} else {
		/* scan whole column */
		yl = 0;
		yu = 0x3F << 6;
	}

	const int w = UnScaleByZoom(dpi->width, dpi->zoom);
	const int h = UnScaleByZoom(dpi->height, dpi->zoom);
	Blitter *blitter = BlitterFactory::GetCurrentBlitter();
	for (int y = yl;; y = (y + (1 << 6)) & (0x3F << 6)) {
		for (int x = xl;; x = (x + 1) & 0x3F) {
			const Vehicle *v = _vehicle_viewport_hash[x + y]; // already masked & 0xFFF

			while (v != NULL) {
				if (!(v->vehstatus & (VS_HIDDEN | VS_UNCLICKABLE)) && (v->type != VEH_EFFECT)) {
					Point pt = RemapCoords(v->x_pos, v->y_pos, v->z_pos);
					const int pixel_x = UnScaleByZoomLower(pt.x - dpi->left, dpi->zoom);
					if (IsInsideMM(pixel_x, 0, w)) {
						const int pixel_y = UnScaleByZoomLower(pt.y - dpi->top, dpi->zoom);
						if (IsInsideMM(pixel_y, 0, h))
							blitter->SetPixel(dpi->dst_ptr, pixel_x, pixel_y, PC_WHITE);
					}
				}
				v = v->hash_viewport_next;
			}

			if (x == xu) break;
		}

		if (y == yu) break;
	}
}

/**
 * Find the vehicle close to the clicked coordinates.
 * @param vp Viewport clicked in.
 * @param x  X coordinate in the viewport.
 * @param y  Y coordinate in the viewport.
 * @return Closest vehicle, or \c NULL if none found.
 */
Vehicle *CheckClickOnVehicle(const ViewPort *vp, int x, int y)
{
	Vehicle *found = NULL, *v;
	uint dist, best_dist = UINT_MAX;

	if ((uint)(x -= vp->left) >= (uint)vp->width || (uint)(y -= vp->top) >= (uint)vp->height) return NULL;

	x = ScaleByZoom(x, vp->zoom) + vp->virtual_left;
	y = ScaleByZoom(y, vp->zoom) + vp->virtual_top;

	FOR_ALL_VEHICLES(v) {
		if (((v->vehstatus & VS_UNCLICKABLE) == 0) && v->IsDrawn() &&
				x >= v->coord.left && x <= v->coord.right &&
				y >= v->coord.top && y <= v->coord.bottom) {

			dist = max(
				abs(((v->coord.left + v->coord.right) >> 1) - x),
				abs(((v->coord.top + v->coord.bottom) >> 1) - y)
			);

			if (dist < best_dist) {
				found = v;
				best_dist = dist;
			}
		}
	}

	return found;
}

/**
 * Decrease the value of a vehicle.
 * @param v %Vehicle to devaluate.
 */
void DecreaseVehicleValue(Vehicle *v)
{
	v->value -= v->value >> 8;
	SetWindowDirty(WC_VEHICLE_DETAILS, v->index);
}

/** The chances for the different types of vehicles to suffer from different types of breakdowns
 * The chance for a given breakdown type n is _breakdown_chances[vehtype][n] - _breakdown_chances[vehtype][n-1] */
static const byte _breakdown_chances[4][4] = {
	{ //Trains:
		25,  ///< 10% chance for BREAKDOWN_CRITICAL.
		51,  ///< 10% chance for BREAKDOWN_EM_STOP.
		127, ///< 30% chance for BREAKDOWN_LOW_SPEED.
		255, ///< 50% chance for BREAKDOWN_LOW_POWER.
	},
	{ //Road Vehicles:
		51,  ///< 20% chance for BREAKDOWN_CRITICAL.
		76,  ///< 10% chance for BREAKDOWN_EM_STOP.
		153, ///< 30% chance for BREAKDOWN_LOW_SPEED.
		255, ///< 40% chance for BREAKDOWN_LOW_POWER.
	},
	{ //Ships:
		51,  ///< 20% chance for BREAKDOWN_CRITICAL.
		76,  ///< 10% chance for BREAKDOWN_EM_STOP.
		178, ///< 40% chance for BREAKDOWN_LOW_SPEED.
		255, ///< 30% chance for BREAKDOWN_LOW_POWER.
	},
	{ //Aircraft:
		178, ///< 70% chance for BREAKDOWN_AIRCRAFT_SPEED.
		229, ///< 20% chance for BREAKDOWN_AIRCRAFT_DEPOT.
		255, ///< 10% chance for BREAKDOWN_AIRCRAFT_EM_LANDING.
		255, ///< Aircraft have only 3 breakdown types, so anything above 0% here will cause a crash.
	},
};

/**
 * Determine the type of breakdown a vehicle will have.
 * Results are saved in breakdown_type and breakdown_severity.
 * @param v the vehicle in question.
 * @param r the random number to use. (Note that bits 0..6 are already used)
 */
void DetermineBreakdownType(Vehicle *v, uint32 r) {
	/* if 'improved breakdowns' is off, just do the classic breakdown */
	if (!_settings_game.vehicle.improved_breakdowns) {
		v->breakdown_type = BREAKDOWN_CRITICAL;
		v->breakdown_severity = 40; //only used by aircraft (321 km/h)
		return;
	}
	byte rand = GB(r, 8, 8);
	const byte *breakdown_type_chance = _breakdown_chances[v->type];

	if (v->type == VEH_AIRCRAFT) {
		if (rand <= breakdown_type_chance[BREAKDOWN_AIRCRAFT_SPEED]) {
			v->breakdown_type = BREAKDOWN_AIRCRAFT_SPEED;
			/* all speed values here are 1/8th of the real max speed in km/h */
			byte max_speed = max(1, min(v->vcache.cached_max_speed >> 3, 255));
			byte min_speed = max(1, min(15 + (max_speed >> 2), v->vcache.cached_max_speed >> 4));
			v->breakdown_severity = min_speed + (((v->reliability + GB(r, 16, 16)) * (max_speed - min_speed)) >> 17);
		} else if (rand <= breakdown_type_chance[BREAKDOWN_AIRCRAFT_DEPOT]) {
			v->breakdown_type = BREAKDOWN_AIRCRAFT_DEPOT;
		} else if (rand <= breakdown_type_chance[BREAKDOWN_AIRCRAFT_EM_LANDING]) {
			/* emergency landings only happen when reliability < 87% */
			if (v->reliability < 0xDDDD) {
				v->breakdown_type = BREAKDOWN_AIRCRAFT_EM_LANDING;
			} else {
				/* try again */
				DetermineBreakdownType(v, Random());
			}
		} else {
			NOT_REACHED();
		}
		return;
	}

	if (rand <= breakdown_type_chance[BREAKDOWN_CRITICAL]) {
		v->breakdown_type = BREAKDOWN_CRITICAL;
	} else if (rand <= breakdown_type_chance[BREAKDOWN_EM_STOP]) {
		/* Non-front engines cannot have emergency stops */
		if (v->type == VEH_TRAIN && !(Train::From(v)->IsFrontEngine())) {
			return DetermineBreakdownType(v, Random());
		}
		v->breakdown_type = BREAKDOWN_EM_STOP;
		v->breakdown_delay >>= 2; //emergency stops don't last long (1/4 of normal)
	} else if (rand <= breakdown_type_chance[BREAKDOWN_LOW_SPEED]) {
		v->breakdown_type = BREAKDOWN_LOW_SPEED;
		/* average of random and reliability */
		uint16 rand2 = (GB(r, 16, 16) + v->reliability) >> 1;
		uint16 max_speed =
			(v->type == VEH_TRAIN) ?
			GetVehicleProperty(v, PROP_TRAIN_SPEED, RailVehInfo(v->engine_type)->max_speed) :
			(v->type == VEH_ROAD ) ?
			GetVehicleProperty(v, PROP_ROADVEH_SPEED, RoadVehInfo(v->engine_type)->max_speed) :
			(v->type == VEH_SHIP) ?
			GetVehicleProperty(v, PROP_SHIP_SPEED, ShipVehInfo(v->engine_type)->max_speed ) :
			GetVehicleProperty(v, PROP_AIRCRAFT_SPEED, AircraftVehInfo(v->engine_type)->max_speed);
		byte min_speed = min(41, max_speed >> 2);
		/* we use the min() function here because we want to use the real value of max_speed for the min_speed calculation */
		max_speed = min(max_speed, 255);
		v->breakdown_severity = Clamp((max_speed * rand2) >> 16, min_speed, max_speed);
	} else if (rand <= breakdown_type_chance[BREAKDOWN_LOW_POWER]) {
		v->breakdown_type = BREAKDOWN_LOW_POWER;
		/** within this type there are two possibilities: (50/50)
		 * power reduction (10-90%), or no power at all */
		if (GB(r, 7, 1)) {
			v->breakdown_severity = Clamp((GB(r, 16, 16) + v->reliability) >> 9, 26, 231);
		} else {
			v->breakdown_severity = 0;
		}
	} else {
		NOT_REACHED();
	}
}

void CheckVehicleBreakdown(Vehicle *v)
{
	int rel, rel_old;

	/* decrease reliability */
	v->reliability = rel = max((rel_old = v->reliability) - v->reliability_spd_dec, 0);
	if ((rel_old >> 8) != (rel >> 8)) SetWindowDirty(WC_VEHICLE_DETAILS, v->First()->index);

	if (v->breakdown_ctr != 0 || (v->First()->vehstatus & VS_STOPPED) ||
			_settings_game.difficulty.vehicle_breakdowns < 1 ||
			v->First()->cur_speed < 5 || _game_mode == GM_MENU ||
			(v->type == VEH_AIRCRAFT && ((Aircraft*)v)->state != FLYING) ||
			(v->type == VEH_TRAIN && !(Train::From(v)->IsFrontEngine()) && !_settings_game.vehicle.improved_breakdowns)) {
		return;
	}

	uint32 r = Random();

	/* increase chance of failure */
	int chance = v->breakdown_chance + 1;
	if (Chance16I(1, 25, r)) chance += 25;
	chance = min(255, chance);
	v->breakdown_chance = chance;

	if (_settings_game.vehicle.improved_breakdowns) {
		if (v->type == VEH_TRAIN && Train::From(v)->IsMultiheaded()) {
			/* Dual engines have their breakdown chances reduced to 70% of the normal value */
			chance = chance * 7 / 10;
		}
		chance *= v->First()->breakdown_chance_factor;
		chance >>= 7;
	}
	/**
	 * Chance is (1 - reliability) * breakdown_setting * breakdown_chance / 10.
	 * At 90% reliabilty, normal setting (2) and average breakdown_chance (128),
	 * a vehicle will break down (on average) every 100 days.
	 * This *should* mean that vehicles break down about as often as (or a little less than) they used to.
	 * However, because breakdowns are no longer by definition a complete stop,
	 * their impact will be significantly less.
	 */
	uint32 r1 = Random();
	if ((uint32) (0xffff - v->reliability) * _settings_game.difficulty.vehicle_breakdowns * chance > GB(r1, 0, 24) * 10) {
		uint32 r2 = Random();
		v->breakdown_ctr = GB(r1, 24, 6) + 0xF;
		v->breakdown_delay = GB(r2, 0, 7) + 0x80;
		v->breakdown_chance = 0;
		DetermineBreakdownType(v, r2);
	}
}

/**
 * Handle all of the aspects of a vehicle breakdown
 * This includes adding smoke and sounds, and ending the breakdown when appropriate.
 * @return true iff the vehicle is stopped because of a breakdown
 * @note This function always returns false for aircraft, since these never stop for breakdowns
 */
bool Vehicle::HandleBreakdown()
{
	/* Possible states for Vehicle::breakdown_ctr
	 * 0  - vehicle is running normally
	 * 1  - vehicle is currently broken down
	 * 2  - vehicle is going to break down now
	 * >2 - vehicle is counting down to the actual breakdown event */
	switch (this->breakdown_ctr) {
		case 0:
			return false;

		case 2:
			this->breakdown_ctr = 1;

			if (this->breakdowns_since_last_service != 255) {
				this->breakdowns_since_last_service++;
			}

			if (this->type == VEH_AIRCRAFT) {
				this->MarkDirty();
				assert(this->breakdown_type <= BREAKDOWN_AIRCRAFT_EM_LANDING);
				/* Aircraft just need this flag, the rest is handled elsewhere */
				this->vehstatus |= VS_AIRCRAFT_BROKEN;
				if(this->breakdown_type == BREAKDOWN_AIRCRAFT_SPEED ||
						(this->current_order.IsType(OT_GOTO_DEPOT) &&
						(this->current_order.GetDepotOrderType() & ODTFB_BREAKDOWN) &&
						GetTargetAirportIfValid(Aircraft::From(this)) != NULL)) return false;
				FindBreakdownDestination(Aircraft::From(this));
			} else if (this->type == VEH_TRAIN) {
				if (this->breakdown_type == BREAKDOWN_LOW_POWER ||
						this->First()->cur_speed <= ((this->breakdown_type == BREAKDOWN_LOW_SPEED) ? this->breakdown_severity : 0)) {
					switch (this->breakdown_type) {
						case BREAKDOWN_RV_CRASH:
							if (_settings_game.vehicle.improved_breakdowns) SetBit(Train::From(this)->flags, VRF_HAS_HIT_RV);
						/* FALL THROUGH */
						case BREAKDOWN_CRITICAL:
							if (!PlayVehicleSound(this, VSE_BREAKDOWN)) {
								bool train_or_ship = this->type == VEH_TRAIN || this->type == VEH_SHIP;
								SndPlayVehicleFx((_settings_game.game_creation.landscape != LT_TOYLAND) ?
										(train_or_ship ? SND_10_TRAIN_BREAKDOWN : SND_0F_VEHICLE_BREAKDOWN) :
										(train_or_ship ? SND_3A_COMEDY_BREAKDOWN_2 : SND_35_COMEDY_BREAKDOWN), this);
							}
							if (!(this->vehstatus & VS_HIDDEN) && !HasBit(EngInfo(this->engine_type)->misc_flags, EF_NO_BREAKDOWN_SMOKE) && this->breakdown_delay > 0) {
								EffectVehicle *u = CreateEffectVehicleRel(this, 4, 4, 5, EV_BREAKDOWN_SMOKE);
								if (u != NULL) u->animation_state = this->breakdown_delay * 2;
							}
							/* Max Speed reduction*/
							if (_settings_game.vehicle.improved_breakdowns) {
								if (!HasBit(Train::From(this)->flags, VRF_NEED_REPAIR)) {
									SetBit(Train::From(this)->flags, VRF_NEED_REPAIR);
									Train::From(this)->critical_breakdown_count = 1;
								} else if (Train::From(this)->critical_breakdown_count != 255) {
									Train::From(this)->critical_breakdown_count++;
								}
								Train::From(this->First())->ConsistChanged(CCF_TRACK);
							}
						/* FALL THROUGH */
						case BREAKDOWN_EM_STOP:
							CheckBreakdownFlags(Train::From(this->First()));
							SetBit(Train::From(this->First())->flags, VRF_BREAKDOWN_STOPPED);
							break;
						case BREAKDOWN_LOW_SPEED:
							CheckBreakdownFlags(Train::From(this->First()));
							SetBit(Train::From(this->First())->flags, VRF_BREAKDOWN_SPEED);
							break;
						case BREAKDOWN_LOW_POWER:
							SetBit(Train::From(this->First())->flags, VRF_BREAKDOWN_POWER);
							break;
						default: NOT_REACHED();
					}
					this->First()->MarkDirty();
					SetWindowDirty(WC_VEHICLE_VIEW, this->index);
					SetWindowDirty(WC_VEHICLE_DETAILS, this->index);
				} else {
					this->breakdown_ctr = 2; // wait until slowdown
					this->breakdowns_since_last_service--;
					SetBit(Train::From(this)->flags, VRF_BREAKDOWN_BRAKING);
					return false;
				}
				if ((!(this->vehstatus & VS_HIDDEN)) && (this->breakdown_type == BREAKDOWN_LOW_SPEED || this->breakdown_type == BREAKDOWN_LOW_POWER)
						&& !HasBit(EngInfo(this->engine_type)->misc_flags, EF_NO_BREAKDOWN_SMOKE)) {
					EffectVehicle *u = CreateEffectVehicleRel(this, 0, 0, 2, EV_BREAKDOWN_SMOKE); //some grey clouds to indicate a broken engine
					if (u != NULL) u->animation_state = 25;
				}
			} else {
				switch (this->breakdown_type) {
					case BREAKDOWN_CRITICAL:
						if (!PlayVehicleSound(this, VSE_BREAKDOWN)) {
							SndPlayVehicleFx((_settings_game.game_creation.landscape != LT_TOYLAND) ? SND_0F_VEHICLE_BREAKDOWN : SND_35_COMEDY_BREAKDOWN, this);
						}
						if (!(this->vehstatus & VS_HIDDEN) && !HasBit(EngInfo(this->engine_type)->misc_flags, EF_NO_BREAKDOWN_SMOKE) && this->breakdown_delay > 0) {
							EffectVehicle *u = CreateEffectVehicleRel(this, 4, 4, 5, EV_BREAKDOWN_SMOKE);
							if (u != NULL) u->animation_state = this->breakdown_delay * 2;
						}
					/* FALL THROUGH */
					case BREAKDOWN_EM_STOP:
						this->cur_speed = 0;
						break;
					case BREAKDOWN_LOW_SPEED:
					case BREAKDOWN_LOW_POWER:
						/* do nothing */
						break;
					default: NOT_REACHED();
				}
				if ((!(this->vehstatus & VS_HIDDEN)) &&
						(this->breakdown_type == BREAKDOWN_LOW_SPEED || this->breakdown_type == BREAKDOWN_LOW_POWER)) {
					/* Some gray clouds to indicate a broken RV */
					EffectVehicle *u = CreateEffectVehicleRel(this, 0, 0, 2, EV_BREAKDOWN_SMOKE);
					if (u != NULL) u->animation_state = 25;
				}
				this->First()->MarkDirty();
				SetWindowDirty(WC_VEHICLE_VIEW, this->index);
				SetWindowDirty(WC_VEHICLE_DETAILS, this->index);
				return (this->breakdown_type == BREAKDOWN_CRITICAL || this->breakdown_type == BREAKDOWN_EM_STOP);
			}

<<<<<<< HEAD
		/* FALL THROUGH */
=======
			FALLTHROUGH;
>>>>>>> 2d66f25f
		case 1:
			/* Aircraft breakdowns end only when arriving at the airport */
			if (this->type == VEH_AIRCRAFT) return false;

			/* For trains this function is called twice per tick, so decrease v->breakdown_delay at half the rate */
			if ((this->tick_counter & (this->type == VEH_TRAIN ? 3 : 1)) == 0) {
				if (--this->breakdown_delay == 0) {
					this->breakdown_ctr = 0;
					if (this->type == VEH_TRAIN) {
						CheckBreakdownFlags(Train::From(this->First()));
						this->First()->MarkDirty();
						SetWindowDirty(WC_VEHICLE_VIEW, this->First()->index);
					} else {
						this->MarkDirty();
						SetWindowDirty(WC_VEHICLE_VIEW, this->index);
					}
				}
			}
			return (this->breakdown_type == BREAKDOWN_CRITICAL || this->breakdown_type == BREAKDOWN_EM_STOP || this->breakdown_type == BREAKDOWN_RV_CRASH);

		default:
			if (!this->current_order.IsType(OT_LOADING)) this->breakdown_ctr--;
			return false;
	}
}

/**
 * Update age of a vehicle.
 * @param v Vehicle to update.
 */
void AgeVehicle(Vehicle *v)
{
	/* Stop if a virtual vehicle */
	if (HasBit(v->subtype, GVSF_VIRTUAL)) return;

	if (v->age < MAX_DAY) {
		v->age++;
		if (v->IsPrimaryVehicle() && v->age == VEHICLE_PROFIT_MIN_AGE + 1) GroupStatistics::VehicleReachedProfitAge(v);
	}

	if (!v->IsPrimaryVehicle() && (v->type != VEH_TRAIN || !Train::From(v)->IsEngine())) return;

	int age = v->age - v->max_age;
	if (age == DAYS_IN_LEAP_YEAR * 0 || age == DAYS_IN_LEAP_YEAR * 1 ||
			age == DAYS_IN_LEAP_YEAR * 2 || age == DAYS_IN_LEAP_YEAR * 3 || age == DAYS_IN_LEAP_YEAR * 4) {
		v->reliability_spd_dec <<= 1;
	}

	SetWindowDirty(WC_VEHICLE_DETAILS, v->index);

	/* Don't warn about non-primary or not ours vehicles or vehicles that are crashed */
	if (v->Previous() != NULL || v->owner != _local_company || (v->vehstatus & VS_CRASHED) != 0) return;

	/* Don't warn if a renew is active */
	if (Company::Get(v->owner)->settings.engine_renew && v->GetEngine()->company_avail != 0) return;

	StringID str;
	if (age == -DAYS_IN_LEAP_YEAR) {
		str = STR_NEWS_VEHICLE_IS_GETTING_OLD;
	} else if (age == 0) {
		str = STR_NEWS_VEHICLE_IS_GETTING_VERY_OLD;
	} else if (age > 0 && (age % DAYS_IN_LEAP_YEAR) == 0) {
		str = STR_NEWS_VEHICLE_IS_GETTING_VERY_OLD_AND;
	} else {
		return;
	}

	SetDParam(0, v->index);
	AddVehicleAdviceNewsItem(str, v->index);
}

/**
 * Calculates how full a vehicle is.
 * @param front The front vehicle of the consist to check.
 * @param colour The string to show depending on if we are unloading or loading
 * @return A percentage of how full the Vehicle is.
 *         Percentages are rounded towards 50%, so that 0% and 100% are only returned
 *         if the vehicle is completely empty or full.
 *         This is useful for both display and conditional orders.
 */
uint8 CalcPercentVehicleFilled(const Vehicle *front, StringID *colour)
{
	int count = 0;
	int max = 0;
	int cars = 0;
	int unloading = 0;
	bool loading = false;

	bool is_loading = front->current_order.IsType(OT_LOADING);

	/* The station may be NULL when the (colour) string does not need to be set. */
	const Station *st = Station::GetIfValid(front->last_station_visited);
	assert(colour == NULL || (st != NULL && is_loading));

	bool order_no_load = is_loading && (front->current_order.GetLoadType() & OLFB_NO_LOAD);
	bool order_full_load = is_loading && (front->current_order.GetLoadType() & OLFB_FULL_LOAD);

	/* Count up max and used */
	for (const Vehicle *v = front; v != NULL; v = v->Next()) {
		count += v->cargo.StoredCount();
		max += v->cargo_cap;
		if (v->cargo_cap != 0 && colour != NULL) {
			unloading += HasBit(v->vehicle_flags, VF_CARGO_UNLOADING) ? 1 : 0;
			loading |= !order_no_load &&
					(order_full_load || st->goods[v->cargo_type].HasRating()) &&
					!HasBit(v->vehicle_flags, VF_LOADING_FINISHED) && !HasBit(v->vehicle_flags, VF_STOP_LOADING);
			cars++;
		}
	}

	if (colour != NULL) {
		if (unloading == 0 && loading) {
			*colour = STR_PERCENT_UP;
		} else if (unloading == 0 && !loading) {
			*colour = STR_PERCENT_NONE;
		} else if (cars == unloading || !loading) {
			*colour = STR_PERCENT_DOWN;
		} else {
			*colour = STR_PERCENT_UP_DOWN;
		}
	}

	/* Train without capacity */
	if (max == 0) return 100;

	/* Return the percentage */
	if (count * 2 < max) {
		/* Less than 50%; round up, so that 0% means really empty. */
		return CeilDiv(count * 100, max);
	} else {
		/* More than 50%; round down, so that 100% means really full. */
		return (count * 100) / max;
	}
}

/**
 * Vehicle entirely entered the depot, update its status, orders, vehicle windows, service it, etc.
 * @param v Vehicle that entered a depot.
 */
void VehicleEnterDepot(Vehicle *v)
{
	/* Always work with the front of the vehicle */
	assert(v == v->First());

	switch (v->type) {
		case VEH_TRAIN: {
			Train *t = Train::From(v);
			SetWindowClassesDirty(WC_TRAINS_LIST);
			/* Clear path reservation */
			SetDepotReservation(t->tile, false);
			if (_settings_client.gui.show_track_reservation) MarkTileDirtyByTile(t->tile, ZOOM_LVL_DRAW_MAP);

			UpdateSignalsOnSegment(t->tile, INVALID_DIAGDIR, t->owner);
			t->wait_counter = 0;
			t->force_proceed = TFP_NONE;
			ClrBit(t->flags, VRF_TOGGLE_REVERSE);
			t->ConsistChanged(CCF_ARRANGE);
			t->reverse_distance = 0;
			break;
		}

		case VEH_ROAD:
			SetWindowClassesDirty(WC_ROADVEH_LIST);
			break;

		case VEH_SHIP: {
			SetWindowClassesDirty(WC_SHIPS_LIST);
			Ship *ship = Ship::From(v);
			ship->state = TRACK_BIT_DEPOT;
			ship->UpdateCache();
			ship->UpdateViewport(true, true);
			SetWindowDirty(WC_VEHICLE_DEPOT, v->tile);
			break;
		}

		case VEH_AIRCRAFT:
			SetWindowClassesDirty(WC_AIRCRAFT_LIST);
			HandleAircraftEnterHangar(Aircraft::From(v));
			break;
		default: NOT_REACHED();
	}
	SetWindowDirty(WC_VEHICLE_VIEW, v->index);

	if (v->type != VEH_TRAIN) {
		/* Trains update the vehicle list when the first unit enters the depot and calls VehicleEnterDepot() when the last unit enters.
		 * We only increase the number of vehicles when the first one enters, so we will not need to search for more vehicles in the depot */
		InvalidateWindowData(WC_VEHICLE_DEPOT, v->tile);
	}
	SetWindowDirty(WC_VEHICLE_DEPOT, v->tile);

	v->vehstatus |= VS_HIDDEN;
	v->cur_speed = 0;

	VehicleServiceInDepot(v);

	/* After a vehicle trigger, the graphics and properties of the vehicle could change. */
	TriggerVehicle(v, VEHICLE_TRIGGER_DEPOT);
	v->MarkDirty();

	if (v->current_order.IsType(OT_GOTO_DEPOT)) {
		SetWindowDirty(WC_VEHICLE_VIEW, v->index);

		const Order *real_order = v->GetOrder(v->cur_real_order_index);

		/* Test whether we are heading for this depot. If not, do nothing.
		 * Note: The target depot for nearest-/manual-depot-orders is only updated on junctions, but we want to accept every depot. */
		if ((v->current_order.GetDepotOrderType() & ODTFB_PART_OF_ORDERS) &&
				real_order != NULL && !(real_order->GetDepotActionType() & ODATFB_NEAREST_DEPOT) &&
				(v->type == VEH_AIRCRAFT ? v->current_order.GetDestination() != GetStationIndex(v->tile) : v->dest_tile != v->tile)) {
			/* We are heading for another depot, keep driving. */
			return;
		}

		if (v->current_order.IsRefit()) {
			Backup<CompanyByte> cur_company(_current_company, v->owner, FILE_LINE);
			CommandCost cost = DoCommand(v->tile, v->index, v->current_order.GetRefitCargo() | 0xFF << 8, DC_EXEC, GetCmdRefitVeh(v));
			cur_company.Restore();

			if (cost.Failed()) {
				_vehicles_to_autoreplace[v] = false;
				if (v->owner == _local_company) {
					/* Notify the user that we stopped the vehicle */
					SetDParam(0, v->index);
					AddVehicleAdviceNewsItem(STR_NEWS_ORDER_REFIT_FAILED, v->index);
				}
			} else if (cost.GetCost() != 0) {
				v->profit_this_year -= cost.GetCost() << 8;
				if (v->owner == _local_company) {
					ShowCostOrIncomeAnimation(v->x_pos, v->y_pos, v->z_pos, cost.GetCost());
				}
			}
		}

		/* Handle the ODTFB_PART_OF_ORDERS case. If there is a timetabled wait time, hold the train, otherwise skip to the next order.
		Note that if there is a only a travel_time, but no wait_time defined for the order, and the train arrives to the depot sooner as scheduled,
		he doesn't wait in it, as it would in stations. Thus, the original behaviour is maintained if there's no defined wait_time.*/
		if (v->current_order.GetDepotOrderType() & ODTFB_PART_OF_ORDERS) {
			v->DeleteUnreachedImplicitOrders();
			UpdateVehicleTimetable(v, true);
			if (v->current_order.IsWaitTimetabled() && !(v->current_order.GetDepotActionType() & ODATFB_HALT)) {
				v->current_order.MakeWaiting();
				v->current_order.SetNonStopType(ONSF_NO_STOP_AT_ANY_STATION);
				return;
			} else {
				v->IncrementImplicitOrderIndex();
			}
		}

		if (v->current_order.GetDepotActionType() & ODATFB_HALT) {
			/* Vehicles are always stopped on entering depots. Do not restart this one. */
			_vehicles_to_autoreplace[v] = false;
			/* Invalidate last_loading_station. As the link from the station
			 * before the stop to the station after the stop can't be predicted
			 * we shouldn't construct it when the vehicle visits the next stop. */
			v->last_loading_station = INVALID_STATION;
			ClrBit(v->vehicle_flags, VF_LAST_LOAD_ST_SEP);
			if (v->owner == _local_company) {
				SetDParam(0, v->index);
				AddVehicleAdviceNewsItem(STR_NEWS_TRAIN_IS_WAITING + v->type, v->index);
			}
			AI::NewEvent(v->owner, new ScriptEventVehicleWaitingInDepot(v->index));
		}
		v->current_order.MakeDummy();
	}
}


/**
 * Update the position of the vehicle. This will update the hash that tells
 *  which vehicles are on a tile.
 */
void Vehicle::UpdatePosition()
{
	UpdateVehicleTileHash(this, false);
}

/**
 * Update the vehicle on the viewport, updating the right hash and setting the
 *  new coordinates.
 * @param dirty Mark the (new and old) coordinates of the vehicle as dirty.
 */
void Vehicle::UpdateViewport(bool dirty)
{
	Rect new_coord;
	this->sprite_seq.GetBounds(&new_coord);

	Point pt = RemapCoords(this->x_pos + this->x_offs, this->y_pos + this->y_offs, this->z_pos);
	new_coord.left   += pt.x;
	new_coord.top    += pt.y;
	new_coord.right  += pt.x + 2 * ZOOM_LVL_BASE;
	new_coord.bottom += pt.y + 2 * ZOOM_LVL_BASE;

	UpdateVehicleViewportHash(this, new_coord.left, new_coord.top);

	Rect old_coord = this->coord;
	this->coord = new_coord;

	if (dirty) {
		if (old_coord.left == INVALID_COORD) {
			this->MarkAllViewportsDirty();
		} else {
			::MarkAllViewportsDirty(
					min(old_coord.left,   this->coord.left),
					min(old_coord.top,    this->coord.top),
					max(old_coord.right,  this->coord.right),
					max(old_coord.bottom, this->coord.bottom),
					this->type != VEH_EFFECT ? ZOOM_LVL_END : ZOOM_LVL_DRAW_MAP
			);
		}
	}
}

/**
 * Update the position of the vehicle, and update the viewport.
 */
void Vehicle::UpdatePositionAndViewport()
{
	this->UpdatePosition();
	this->UpdateViewport(true);
}

/**
 * Marks viewports dirty where the vehicle's image is.
 */
void Vehicle::MarkAllViewportsDirty() const
{
	::MarkAllViewportsDirty(this->coord.left, this->coord.top, this->coord.right, this->coord.bottom);
}

/**
 * Get position information of a vehicle when moving one pixel in the direction it is facing
 * @param v Vehicle to move
 * @return Position information after the move
 */
GetNewVehiclePosResult GetNewVehiclePos(const Vehicle *v)
{
	static const int8 _delta_coord[16] = {
		-1,-1,-1, 0, 1, 1, 1, 0, /* x */
		-1, 0, 1, 1, 1, 0,-1,-1, /* y */
	};

	int x = v->x_pos + _delta_coord[v->direction];
	int y = v->y_pos + _delta_coord[v->direction + 8];

	GetNewVehiclePosResult gp;
	gp.x = x;
	gp.y = y;
	gp.old_tile = v->tile;
	gp.new_tile = TileVirtXY(x, y);
	return gp;
}

static const Direction _new_direction_table[] = {
	DIR_N,  DIR_NW, DIR_W,
	DIR_NE, DIR_SE, DIR_SW,
	DIR_E,  DIR_SE, DIR_S
};

Direction GetDirectionTowards(const Vehicle *v, int x, int y)
{
	int i = 0;

	if (y >= v->y_pos) {
		if (y != v->y_pos) i += 3;
		i += 3;
	}

	if (x >= v->x_pos) {
		if (x != v->x_pos) i++;
		i++;
	}

	Direction dir = v->direction;

	DirDiff dirdiff = DirDifference(_new_direction_table[i], dir);
	if (dirdiff == DIRDIFF_SAME) return dir;
	return ChangeDir(dir, dirdiff > DIRDIFF_REVERSE ? DIRDIFF_45LEFT : DIRDIFF_45RIGHT);
}

/**
 * Call the tile callback function for a vehicle entering a tile
 * @param v    Vehicle entering the tile
 * @param tile Tile entered
 * @param x    X position
 * @param y    Y position
 * @return Some meta-data over the to be entered tile.
 * @see VehicleEnterTileStatus to see what the bits in the return value mean.
 */
VehicleEnterTileStatus VehicleEnterTile(Vehicle *v, TileIndex tile, int x, int y)
{
	return _tile_type_procs[GetTileType(tile)]->vehicle_enter_tile_proc(v, tile, x, y);
}

/**
 * Initializes the structure. Vehicle unit numbers are supposed not to change after
 * struct initialization, except after each call to this->NextID() the returned value
 * is assigned to a vehicle.
 * @param type type of vehicle
 * @param owner owner of vehicles
 */
FreeUnitIDGenerator::FreeUnitIDGenerator(VehicleType type, CompanyID owner) : cache(NULL), maxid(0), curid(0)
{
	/* Find maximum */
	const Vehicle *v;
	FOR_ALL_VEHICLES(v) {
		if (v->type == type && v->owner == owner) {
			this->maxid = max<UnitID>(this->maxid, v->unitnumber);
		}
	}

	if (this->maxid == 0) return;

	/* Reserving 'maxid + 2' because we need:
	 * - space for the last item (with v->unitnumber == maxid)
	 * - one free slot working as loop terminator in FreeUnitIDGenerator::NextID() */
	this->cache = CallocT<bool>(this->maxid + 2);

	/* Fill the cache */
	FOR_ALL_VEHICLES(v) {
		if (v->type == type && v->owner == owner) {
			this->cache[v->unitnumber] = true;
		}
	}
}

/** Returns next free UnitID. Supposes the last returned value was assigned to a vehicle. */
UnitID FreeUnitIDGenerator::NextID()
{
	if (this->maxid <= this->curid) return ++this->curid;

	while (this->cache[++this->curid]) { } // it will stop, we reserved more space than needed

	return this->curid;
}

/**
 * Get an unused unit number for a vehicle (if allowed).
 * @param type Type of vehicle
 * @return A unused unit number for the given type of vehicle if it is allowed to build one, else \c UINT16_MAX.
 */
UnitID GetFreeUnitNumber(VehicleType type)
{
	/* Check whether it is allowed to build another vehicle. */
	uint max_veh;
	switch (type) {
		case VEH_TRAIN:    max_veh = _settings_game.vehicle.max_trains;   break;
		case VEH_ROAD:     max_veh = _settings_game.vehicle.max_roadveh;  break;
		case VEH_SHIP:     max_veh = _settings_game.vehicle.max_ships;    break;
		case VEH_AIRCRAFT: max_veh = _settings_game.vehicle.max_aircraft; break;
		default: NOT_REACHED();
	}

	const Company *c = Company::Get(_current_company);
	if (c->group_all[type].num_vehicle >= max_veh) return UINT16_MAX; // Currently already at the limit, no room to make a new one.

	FreeUnitIDGenerator gen(type, _current_company);

	return gen.NextID();
}


/**
 * Check whether we can build infrastructure for the given
 * vehicle type. This to disable building stations etc. when
 * you are not allowed/able to have the vehicle type yet.
 * @param type the vehicle type to check this for
 * @return true if there is any reason why you may build
 *         the infrastructure for the given vehicle type
 */
bool CanBuildVehicleInfrastructure(VehicleType type)
{
	assert(IsCompanyBuildableVehicleType(type));

	if (!Company::IsValidID(_local_company)) return false;
	if (!_settings_client.gui.disable_unsuitable_building) return true;

	UnitID max;
	switch (type) {
		case VEH_TRAIN:    max = _settings_game.vehicle.max_trains; break;
		case VEH_ROAD:     max = _settings_game.vehicle.max_roadveh; break;
		case VEH_SHIP:     max = _settings_game.vehicle.max_ships; break;
		case VEH_AIRCRAFT: max = _settings_game.vehicle.max_aircraft; break;
		default: NOT_REACHED();
	}

	/* We can build vehicle infrastructure when we may build the vehicle type */
	if (max > 0) {
		/* Can we actually build the vehicle type? */
		const Engine *e;
		FOR_ALL_ENGINES_OF_TYPE(e, type) {
			if (HasBit(e->company_avail, _local_company)) return true;
		}
		return false;
	}

	/* We should be able to build infrastructure when we have the actual vehicle type */
	const Vehicle *v;
	FOR_ALL_VEHICLES(v) {
		if (v->owner == _local_company && v->type == type) return true;
	}

	return false;
}


/**
 * Determines the #LiveryScheme for a vehicle.
 * @param engine_type Engine of the vehicle.
 * @param parent_engine_type Engine of the front vehicle, #INVALID_ENGINE if vehicle is at front itself.
 * @param v the vehicle, \c NULL if in purchase list etc.
 * @return livery scheme to use.
 */
LiveryScheme GetEngineLiveryScheme(EngineID engine_type, EngineID parent_engine_type, const Vehicle *v)
{
	CargoID cargo_type = v == NULL ? (CargoID)CT_INVALID : v->cargo_type;
	const Engine *e = Engine::Get(engine_type);
	switch (e->type) {
		default: NOT_REACHED();
		case VEH_TRAIN:
			if (v != NULL && parent_engine_type != INVALID_ENGINE && (UsesWagonOverride(v) || (v->IsArticulatedPart() && e->u.rail.railveh_type != RAILVEH_WAGON))) {
				/* Wagonoverrides use the colour scheme of the front engine.
				 * Articulated parts use the colour scheme of the first part. (Not supported for articulated wagons) */
				engine_type = parent_engine_type;
				e = Engine::Get(engine_type);
				/* Note: Luckily cargo_type is not needed for engines */
			}

			if (cargo_type == CT_INVALID) cargo_type = e->GetDefaultCargoType();
			if (cargo_type == CT_INVALID) cargo_type = CT_GOODS; // The vehicle does not carry anything, let's pick some freight cargo
			if (e->u.rail.railveh_type == RAILVEH_WAGON) {
				if (!CargoSpec::Get(cargo_type)->is_freight) {
					if (parent_engine_type == INVALID_ENGINE) {
						return LS_PASSENGER_WAGON_STEAM;
					} else {
						switch (RailVehInfo(parent_engine_type)->engclass) {
							default: NOT_REACHED();
							case EC_STEAM:    return LS_PASSENGER_WAGON_STEAM;
							case EC_DIESEL:   return LS_PASSENGER_WAGON_DIESEL;
							case EC_ELECTRIC: return LS_PASSENGER_WAGON_ELECTRIC;
							case EC_MONORAIL: return LS_PASSENGER_WAGON_MONORAIL;
							case EC_MAGLEV:   return LS_PASSENGER_WAGON_MAGLEV;
						}
					}
				} else {
					return LS_FREIGHT_WAGON;
				}
			} else {
				bool is_mu = HasBit(e->info.misc_flags, EF_RAIL_IS_MU);

				switch (e->u.rail.engclass) {
					default: NOT_REACHED();
					case EC_STEAM:    return LS_STEAM;
					case EC_DIESEL:   return is_mu ? LS_DMU : LS_DIESEL;
					case EC_ELECTRIC: return is_mu ? LS_EMU : LS_ELECTRIC;
					case EC_MONORAIL: return LS_MONORAIL;
					case EC_MAGLEV:   return LS_MAGLEV;
				}
			}

		case VEH_ROAD:
			/* Always use the livery of the front */
			if (v != NULL && parent_engine_type != INVALID_ENGINE) {
				engine_type = parent_engine_type;
				e = Engine::Get(engine_type);
				cargo_type = v->First()->cargo_type;
			}
			if (cargo_type == CT_INVALID) cargo_type = e->GetDefaultCargoType();
			if (cargo_type == CT_INVALID) cargo_type = CT_GOODS; // The vehicle does not carry anything, let's pick some freight cargo

			/* Important: Use Tram Flag of front part. Luckily engine_type refers to the front part here. */
			if (HasBit(e->info.misc_flags, EF_ROAD_TRAM)) {
				/* Tram */
				return IsCargoInClass(cargo_type, CC_PASSENGERS) ? LS_PASSENGER_TRAM : LS_FREIGHT_TRAM;
			} else {
				/* Bus or truck */
				return IsCargoInClass(cargo_type, CC_PASSENGERS) ? LS_BUS : LS_TRUCK;
			}

		case VEH_SHIP:
			if (cargo_type == CT_INVALID) cargo_type = e->GetDefaultCargoType();
			if (cargo_type == CT_INVALID) cargo_type = CT_GOODS; // The vehicle does not carry anything, let's pick some freight cargo
			return IsCargoInClass(cargo_type, CC_PASSENGERS) ? LS_PASSENGER_SHIP : LS_FREIGHT_SHIP;

		case VEH_AIRCRAFT:
			switch (e->u.air.subtype) {
				case AIR_HELI: return LS_HELICOPTER;
				case AIR_CTOL: return LS_SMALL_PLANE;
				case AIR_CTOL | AIR_FAST: return LS_LARGE_PLANE;
				default: NOT_REACHED();
			}
	}
}

/**
 * Determines the livery for a vehicle.
 * @param engine_type EngineID of the vehicle
 * @param company Owner of the vehicle
 * @param parent_engine_type EngineID of the front vehicle. INVALID_VEHICLE if vehicle is at front itself.
 * @param v the vehicle. NULL if in purchase list etc.
 * @param livery_setting The livery settings to use for acquiring the livery information.
 * @return livery to use
 */
const Livery *GetEngineLivery(EngineID engine_type, CompanyID company, EngineID parent_engine_type, const Vehicle *v, byte livery_setting)
{
	const Company *c = Company::Get(company);
	LiveryScheme scheme = LS_DEFAULT;

	/* The default livery is always available for use, but its in_use flag determines
	 * whether any _other_ liveries are in use. */
	if (c->livery[LS_DEFAULT].in_use && (livery_setting == LIT_ALL || (livery_setting == LIT_COMPANY && company == _local_company))) {
		/* Determine the livery scheme to use */
		scheme = GetEngineLiveryScheme(engine_type, parent_engine_type, v);

		/* Switch back to the default scheme if the resolved scheme is not in use */
		if (!c->livery[scheme].in_use) scheme = LS_DEFAULT;
	}

	return &c->livery[scheme];
}


static PaletteID GetEngineColourMap(EngineID engine_type, CompanyID company, EngineID parent_engine_type, const Vehicle *v)
{
	PaletteID map = (v != NULL) ? v->colourmap : PAL_NONE;

	/* Return cached value if any */
	if (map != PAL_NONE) return map;

	const Engine *e = Engine::Get(engine_type);

	/* Check if we should use the colour map callback */
	if (HasBit(e->info.callback_mask, CBM_VEHICLE_COLOUR_REMAP)) {
		uint16 callback = GetVehicleCallback(CBID_VEHICLE_COLOUR_MAPPING, 0, 0, engine_type, v);
		/* Failure means "use the default two-colour" */
		if (callback != CALLBACK_FAILED) {
			assert_compile(PAL_NONE == 0); // Returning 0x4000 (resp. 0xC000) coincidences with default value (PAL_NONE)
			map = GB(callback, 0, 14);
			/* If bit 14 is set, then the company colours are applied to the
			 * map else it's returned as-is. */
			if (!HasBit(callback, 14)) {
				/* Update cache */
				if (v != NULL) const_cast<Vehicle *>(v)->colourmap = map;
				return map;
			}
		}
	}

	bool twocc = HasBit(e->info.misc_flags, EF_USES_2CC);

	if (map == PAL_NONE) map = twocc ? (PaletteID)SPR_2CCMAP_BASE : (PaletteID)PALETTE_RECOLOUR_START;

	/* Spectator has news shown too, but has invalid company ID - as well as dedicated server */
	if (!Company::IsValidID(company)) return map;

	const Livery *livery = GetEngineLivery(engine_type, company, parent_engine_type, v, _settings_client.gui.liveries);

	map += livery->colour1;
	if (twocc) map += livery->colour2 * 16;

	/* Update cache */
	if (v != NULL) const_cast<Vehicle *>(v)->colourmap = map;
	return map;
}

/**
 * Get the colour map for an engine. This used for unbuilt engines in the user interface.
 * @param engine_type ID of engine
 * @param company ID of company
 * @return A ready-to-use palette modifier
 */
PaletteID GetEnginePalette(EngineID engine_type, CompanyID company)
{
	return GetEngineColourMap(engine_type, company, INVALID_ENGINE, NULL);
}

/**
 * Get the colour map for a vehicle.
 * @param v Vehicle to get colour map for
 * @return A ready-to-use palette modifier
 */
PaletteID GetVehiclePalette(const Vehicle *v)
{
	if (v->IsGroundVehicle()) {
		return GetEngineColourMap(v->engine_type, v->owner, v->GetGroundVehicleCache()->first_engine, v);
	}

	return GetEngineColourMap(v->engine_type, v->owner, INVALID_ENGINE, v);
}

/**
 * Delete all implicit orders which were not reached.
 */
void Vehicle::DeleteUnreachedImplicitOrders()
{
	if (this->IsGroundVehicle()) {
		uint16 &gv_flags = this->GetGroundVehicleFlags();
		if (HasBit(gv_flags, GVF_SUPPRESS_IMPLICIT_ORDERS)) {
			/* Do not delete orders, only skip them */
			ClrBit(gv_flags, GVF_SUPPRESS_IMPLICIT_ORDERS);
			this->cur_implicit_order_index = this->cur_real_order_index;
			InvalidateVehicleOrder(this, 0);
			return;
		}
	}

	const Order *order = this->GetOrder(this->cur_implicit_order_index);
	while (order != NULL) {
		if (this->cur_implicit_order_index == this->cur_real_order_index) break;

		if (order->IsType(OT_IMPLICIT)) {
			DeleteOrder(this, this->cur_implicit_order_index);
			/* DeleteOrder does various magic with order_indices, so resync 'order' with 'cur_implicit_order_index' */
			order = this->GetOrder(this->cur_implicit_order_index);
		} else {
			/* Skip non-implicit orders, e.g. service-orders */
			order = order->next;
			this->cur_implicit_order_index++;
		}

		/* Wrap around */
		if (order == NULL) {
			order = this->GetOrder(0);
			this->cur_implicit_order_index = 0;
		}
	}
}

/**
 * Increase capacity for all link stats associated with vehicles in the given consist.
 * @param st Station to get the link stats from.
 * @param front First vehicle in the consist.
 * @param next_station_id Station the consist will be travelling to next.
 */
static void VehicleIncreaseStats(const Vehicle *front)
{
	for (const Vehicle *v = front; v != NULL; v = v->Next()) {
		StationID last_loading_station = HasBit(front->vehicle_flags, VF_LAST_LOAD_ST_SEP) ? v->last_loading_station : front->last_loading_station;
		if (v->refit_cap > 0 &&
				last_loading_station != INVALID_STATION &&
				last_loading_station != front->last_station_visited &&
				((front->current_order.GetCargoLoadType(v->cargo_type) & OLFB_NO_LOAD) == 0 ||
				(front->current_order.GetCargoUnloadType(v->cargo_type) & OUFB_NO_UNLOAD) == 0)) {
			/* The cargo count can indeed be higher than the refit_cap if
			 * wagons have been auto-replaced and subsequently auto-
			 * refitted to a higher capacity. The cargo gets redistributed
			 * among the wagons in that case.
			 * As usage is not such an important figure anyway we just
			 * ignore the additional cargo then.*/
			IncreaseStats(Station::Get(last_loading_station), v->cargo_type, front->last_station_visited, v->refit_cap,
				min(v->refit_cap, v->cargo.StoredCount()), EUM_INCREASE);
		}
	}
}

/**
 * Prepare everything to begin the loading when arriving at a station.
 * @pre IsTileType(this->tile, MP_STATION) || this->type == VEH_SHIP.
 */
void Vehicle::BeginLoading()
{
	assert(IsTileType(this->tile, MP_STATION) || this->type == VEH_SHIP);

	if (this->current_order.IsType(OT_GOTO_STATION) &&
			this->current_order.GetDestination() == this->last_station_visited) {
		this->DeleteUnreachedImplicitOrders();

		/* Now both order indices point to the destination station, and we can start loading */
		this->current_order.MakeLoading(true);
		UpdateVehicleTimetable(this, true);

		/* Furthermore add the Non Stop flag to mark that this station
		 * is the actual destination of the vehicle, which is (for example)
		 * necessary to be known for HandleTrainLoading to determine
		 * whether the train is lost or not; not marking a train lost
		 * that arrives at random stations is bad. */
		this->current_order.SetNonStopType(ONSF_NO_STOP_AT_ANY_STATION);

	} else {
		/* We weren't scheduled to stop here. Insert an implicit order
		 * to show that we are stopping here.
		 * While only groundvehicles have implicit orders, e.g. aircraft might still enter
		 * the 'wrong' terminal when skipping orders etc. */
		Order *in_list = this->GetOrder(this->cur_implicit_order_index);
		if (this->IsGroundVehicle() &&
				(in_list == NULL || !in_list->IsType(OT_IMPLICIT) ||
				in_list->GetDestination() != this->last_station_visited)) {
			bool suppress_implicit_orders = HasBit(this->GetGroundVehicleFlags(), GVF_SUPPRESS_IMPLICIT_ORDERS);
			/* Do not create consecutive duplicates of implicit orders */
			Order *prev_order = this->cur_implicit_order_index > 0 ? this->GetOrder(this->cur_implicit_order_index - 1) : (this->GetNumOrders() > 1 ? this->GetLastOrder() : NULL);
			if (prev_order == NULL ||
					(!prev_order->IsType(OT_IMPLICIT) && !prev_order->IsType(OT_GOTO_STATION)) ||
					prev_order->GetDestination() != this->last_station_visited) {

				/* Prefer deleting implicit orders instead of inserting new ones,
				 * so test whether the right order follows later. In case of only
				 * implicit orders treat the last order in the list like an
				 * explicit one, except if the overall number of orders surpasses
				 * IMPLICIT_ORDER_ONLY_CAP. */
				int target_index = this->cur_implicit_order_index;
				bool found = false;
				while (target_index != this->cur_real_order_index || this->GetNumManualOrders() == 0) {
					const Order *order = this->GetOrder(target_index);
					if (order == NULL) break; // No orders.
					if (order->IsType(OT_IMPLICIT) && order->GetDestination() == this->last_station_visited) {
						found = true;
						break;
					}
					target_index++;
					if (target_index >= this->orders.list->GetNumOrders()) {
						if (this->GetNumManualOrders() == 0 &&
								this->GetNumOrders() < IMPLICIT_ORDER_ONLY_CAP) {
							break;
						}
						target_index = 0;
					}
					if (target_index == this->cur_implicit_order_index) break; // Avoid infinite loop.
				}

				if (found) {
					if (suppress_implicit_orders) {
						/* Skip to the found order */
						this->cur_implicit_order_index = target_index;
						InvalidateVehicleOrder(this, 0);
					} else {
						/* Delete all implicit orders up to the station we just reached */
						const Order *order = this->GetOrder(this->cur_implicit_order_index);
						while (!order->IsType(OT_IMPLICIT) || order->GetDestination() != this->last_station_visited) {
							if (order->IsType(OT_IMPLICIT)) {
								DeleteOrder(this, this->cur_implicit_order_index);
								/* DeleteOrder does various magic with order_indices, so resync 'order' with 'cur_implicit_order_index' */
								order = this->GetOrder(this->cur_implicit_order_index);
							} else {
								/* Skip non-implicit orders, e.g. service-orders */
								order = order->next;
								this->cur_implicit_order_index++;
							}

							/* Wrap around */
							if (order == NULL) {
								order = this->GetOrder(0);
								this->cur_implicit_order_index = 0;
							}
							assert(order != NULL);
						}
					}
				} else if (!suppress_implicit_orders &&
						((this->orders.list == NULL ? OrderList::CanAllocateItem() : this->orders.list->GetNumOrders() < MAX_VEH_ORDER_ID)) &&
						Order::CanAllocateItem()) {
					/* Insert new implicit order */
					Order *implicit_order = new Order();
					implicit_order->MakeImplicit(this->last_station_visited);
					InsertOrder(this, implicit_order, this->cur_implicit_order_index);
					if (this->cur_implicit_order_index > 0) --this->cur_implicit_order_index;

					/* InsertOrder disabled creation of implicit orders for all vehicles with the same implicit order.
					 * Reenable it for this vehicle */
					uint16 &gv_flags = this->GetGroundVehicleFlags();
					ClrBit(gv_flags, GVF_SUPPRESS_IMPLICIT_ORDERS);
				}
			}
		}
		this->current_order.MakeLoading(false);
	}

	VehicleIncreaseStats(this);

	PrepareUnload(this);

	SetWindowDirty(GetWindowClassForVehicleType(this->type), this->owner);
	SetWindowWidgetDirty(WC_VEHICLE_VIEW, this->index, WID_VV_START_STOP);
	SetWindowDirty(WC_VEHICLE_DETAILS, this->index);
	SetWindowDirty(WC_STATION_VIEW, this->last_station_visited);

	Station::Get(this->last_station_visited)->MarkTilesDirty(true);
	this->cur_speed = 0;
	this->MarkDirty();
}

/**
 * Return all reserved cargo packets to the station and reset all packets
 * staged for transfer.
 * @param st the station where the reserved packets should go.
 */
void Vehicle::CancelReservation(StationID next, Station *st)
{
	for (Vehicle *v = this; v != NULL; v = v->next) {
		VehicleCargoList &cargo = v->cargo;
		if (cargo.ActionCount(VehicleCargoList::MTA_LOAD) > 0) {
			DEBUG(misc, 1, "cancelling cargo reservation");
			cargo.Return(UINT_MAX, &st->goods[v->cargo_type].cargo, next);
			cargo.SetTransferLoadPlace(st->xy);
		}
		cargo.KeepAll();
	}
}

uint32 Vehicle::GetLastLoadingStationValidCargoMask() const
{
	if (!HasBit(this->vehicle_flags, VF_LAST_LOAD_ST_SEP)) {
		return (this->last_loading_station != INVALID_STATION) ? ~0 : 0;
	} else {
		uint32 cargo_mask = 0;
		for (const Vehicle *u = this; u != NULL; u = u->Next()) {
			if (u->cargo_type < NUM_CARGO && u->last_loading_station != INVALID_STATION) {
				SetBit(cargo_mask, u->cargo_type);
			}
		}
		return cargo_mask;
	}
}

/**
 * Perform all actions when leaving a station.
 * @pre this->current_order.IsType(OT_LOADING)
 */
void Vehicle::LeaveStation()
{
	assert(this->current_order.IsType(OT_LOADING));

	delete this->cargo_payment;
	assert(this->cargo_payment == NULL); // cleared by ~CargoPayment

	/* Only update the timetable if the vehicle was supposed to stop here. */
	if (this->current_order.GetNonStopType() != ONSF_STOP_EVERYWHERE) UpdateVehicleTimetable(this, false);

	uint32 cargoes_can_load_unload = this->current_order.FilterLoadUnloadTypeCargoMask([&](const Order *o, CargoID cargo) {
		return ((o->GetCargoLoadType(cargo) & OLFB_NO_LOAD) == 0) || ((o->GetCargoUnloadType(cargo) & OUFB_NO_UNLOAD) == 0);
	});
	uint32 has_cargo_mask = this->GetLastLoadingStationValidCargoMask();
	uint32 cargoes_can_leave_with_cargo = FilterCargoMask([&](CargoID cargo) {
		return this->current_order.CanLeaveWithCargo(HasBit(has_cargo_mask, cargo), cargo);
	}, cargoes_can_load_unload);

	if (cargoes_can_load_unload != 0) {
		if (cargoes_can_leave_with_cargo != 0) {
			/* Refresh next hop stats to make sure we've done that at least once
			 * during the stop and that refit_cap == cargo_cap for each vehicle in
			 * the consist. */
			this->ResetRefitCaps();
			LinkRefresher::Run(this, true, false, cargoes_can_leave_with_cargo);
		}

		if (cargoes_can_leave_with_cargo == (uint32) ~0) {
			/* can leave with all cargoes */

			/* if the vehicle could load here or could stop with cargo loaded set the last loading station */
			this->last_loading_station = this->last_station_visited;
			ClrBit(this->vehicle_flags, VF_LAST_LOAD_ST_SEP);
		} else if (cargoes_can_leave_with_cargo == 0) {
			/* can leave with no cargoes */

			/* if the vehicle couldn't load and had to unload or transfer everything
			 * set the last loading station to invalid as it will leave empty. */
			this->last_loading_station = INVALID_STATION;
			ClrBit(this->vehicle_flags, VF_LAST_LOAD_ST_SEP);
		} else {
			/* mix of cargoes loadable or could not leave with all cargoes */

			/* NB: this is saved here as we overwrite it on the first iteration of the loop below */
			StationID head_last_loading_station = this->last_loading_station;
			for (Vehicle *u = this; u != NULL; u = u->Next()) {
				StationID last_loading_station = HasBit(this->vehicle_flags, VF_LAST_LOAD_ST_SEP) ? u->last_loading_station : head_last_loading_station;
				if (u->cargo_type < NUM_CARGO && HasBit(cargoes_can_load_unload, u->cargo_type)) {
					if (HasBit(cargoes_can_leave_with_cargo, u->cargo_type)) {
						u->last_loading_station = this->last_station_visited;
					} else {
						u->last_loading_station = INVALID_STATION;
					}
				} else {
					u->last_loading_station = last_loading_station;
				}
			}
			SetBit(this->vehicle_flags, VF_LAST_LOAD_ST_SEP);
		}
	}

	this->current_order.MakeLeaveStation();
	Station *st = Station::Get(this->last_station_visited);
	this->CancelReservation(INVALID_STATION, st);
	st->loading_vehicles.erase(std::remove(st->loading_vehicles.begin(), st->loading_vehicles.end(), this), st->loading_vehicles.end());

	HideFillingPercent(&this->fill_percent_te_id);
	trip_occupancy = CalcPercentVehicleFilled(this, NULL);

	if (this->type == VEH_TRAIN && !(this->vehstatus & VS_CRASHED)) {
		/* Trigger station animation (trains only) */
		if (IsTileType(this->tile, MP_STATION)) {
			TriggerStationRandomisation(st, this->tile, SRT_TRAIN_DEPARTS);
			TriggerStationAnimation(st, this->tile, SAT_TRAIN_DEPARTS);
		}

		SetBit(Train::From(this)->flags, VRF_LEAVING_STATION);
	}

	if (this->cur_real_order_index < this->GetNumOrders()) {
		Order *real_current_order = this->GetOrder(this->cur_real_order_index);
		uint current_occupancy = CalcPercentVehicleFilled(this, NULL);
		uint old_occupancy = real_current_order->GetOccupancy();
		uint new_occupancy;
		if (old_occupancy == 0) {
			new_occupancy = current_occupancy;
		} else {
			Company *owner = Company::GetIfValid(this->owner);
			uint8 occupancy_smoothness = owner ? owner->settings.order_occupancy_smoothness : 0;
			// Exponential weighted moving average using occupancy_smoothness
			new_occupancy = (old_occupancy - 1) * occupancy_smoothness;
			new_occupancy += current_occupancy * (100 - occupancy_smoothness);
			new_occupancy += 50; // round to nearest integer percent, rather than just floor
			new_occupancy /= 100;
		}
		if (new_occupancy + 1 != old_occupancy) {
			this->order_occupancy_average = 0;
			real_current_order->SetOccupancy(static_cast<uint8>(new_occupancy + 1));
			for (const Vehicle *v = this->FirstShared(); v != NULL; v = v->NextShared()) {
				SetWindowDirty(WC_VEHICLE_ORDERS, v->index);
			}
		}
	}

	this->MarkDirty();
}

void Vehicle::RecalculateOrderOccupancyAverage()
{
	uint num_valid = 0;
	uint total = 0;
	uint order_count = this->GetNumOrders();
	for (uint i = 0; i < order_count; i++) {
		uint occupancy = this->GetOrder(i)->GetOccupancy();
		if (occupancy > 0) {
			num_valid++;
			total += (occupancy - 1);
		}
	}
	if (num_valid > 0) {
		this->order_occupancy_average = 16 + ((total + (num_valid / 2)) / num_valid);
	} else {
		this->order_occupancy_average = 1;
	}
}

/**
 * Reset all refit_cap in the consist to cargo_cap.
 */
void Vehicle::ResetRefitCaps()
{
	for (Vehicle *v = this; v != NULL; v = v->Next()) v->refit_cap = v->cargo_cap;
}

/**
 * Handle the loading of the vehicle; when not it skips through dummy
 * orders and does nothing in all other cases.
 * @param mode is the non-first call for this vehicle in this tick?
 */
void Vehicle::HandleLoading(bool mode)
{
	switch (this->current_order.GetType()) {
		case OT_LOADING: {
			uint wait_time = max(this->current_order.GetTimetabledWait() - this->lateness_counter, 0);

			/* Save time just loading took since that is what goes into the timetable */
			if (!HasBit(this->vehicle_flags, VF_LOADING_FINISHED)) {
				this->current_loading_time = this->current_order_time;
			}

			/* Pay the loading fee for using someone else's station, if appropriate */
			if (!mode && this->type != VEH_TRAIN) PayStationSharingFee(this, Station::Get(this->last_station_visited));

			/* Not the first call for this tick, or still loading */
			if (mode || !HasBit(this->vehicle_flags, VF_LOADING_FINISHED) || this->current_order_time < wait_time) return;

			this->PlayLeaveStationSound();

			this->LeaveStation();

			/* Only advance to next order if we just loaded at the current one */
			const Order *order = this->GetOrder(this->cur_implicit_order_index);
			if (order == NULL ||
					(!order->IsType(OT_IMPLICIT) && !order->IsType(OT_GOTO_STATION)) ||
					order->GetDestination() != this->last_station_visited) {
				return;
			}
			break;
		}

		case OT_DUMMY: break;

		default: return;
	}

	this->IncrementImplicitOrderIndex();
}

/**
 * Handle the waiting time everywhere else as in stations (basically in depot but, eventually, also elsewhere ?)
 * Function is called when order's wait_time is defined.
 * @param stop_waiting should we stop waiting (or definitely avoid) even if there is still time left to wait ?
 */
void Vehicle::HandleWaiting(bool stop_waiting)
{
	switch (this->current_order.GetType()) {
		case OT_WAITING: {
			uint wait_time = max(this->current_order.GetTimetabledWait() - this->lateness_counter, 0);
			/* Vehicles holds on until waiting Timetabled time expires. */
			if (!stop_waiting && this->current_order_time < wait_time) {
				return;
			}

			/* When wait_time is expired, we move on. */
			UpdateVehicleTimetable(this, false);
			this->IncrementImplicitOrderIndex();
			this->current_order.MakeDummy();

			break;
		}

		default:
			return;
	}
}

/**
 * Send this vehicle to the depot using the given command(s).
 * @param flags   the command flags (like execute and such).
 * @param command the command to execute.
 * @return the cost of the depot action.
 */
CommandCost Vehicle::SendToDepot(DoCommandFlag flags, DepotCommand command, TileIndex specific_depot)
{
	CommandCost ret = CheckOwnership(this->owner);
	if (ret.Failed()) return ret;

	if (this->vehstatus & VS_CRASHED) return CMD_ERROR;
	if (this->IsStoppedInDepot()) return CMD_ERROR;

	if (this->current_order.IsType(OT_GOTO_DEPOT) && !(command & DEPOT_SPECIFIC)) {
		bool halt_in_depot = (this->current_order.GetDepotActionType() & ODATFB_HALT) != 0;
		if (!!(command & DEPOT_SERVICE) == halt_in_depot) {
			/* We called with a different DEPOT_SERVICE setting.
			 * Now we change the setting to apply the new one and let the vehicle head for the same depot.
			 * Note: the if is (true for requesting service == true for ordered to stop in depot)          */
			if (flags & DC_EXEC) {
				if (!(this->current_order.GetDepotOrderType() & ODTFB_BREAKDOWN)) this->current_order.SetDepotOrderType(ODTF_MANUAL);
				this->current_order.SetDepotActionType(halt_in_depot ? ODATF_SERVICE_ONLY : ODATFB_HALT);
				this->ClearSeparation();
				if (HasBit(this->vehicle_flags, VF_TIMETABLE_SEPARATION)) ClrBit(this->vehicle_flags, VF_TIMETABLE_STARTED);
				SetWindowWidgetDirty(WC_VEHICLE_VIEW, this->index, WID_VV_START_STOP);
			}
			return CommandCost();
		}

		if (command & DEPOT_DONT_CANCEL) return CMD_ERROR; // Requested no cancelation of depot orders
		if (flags & DC_EXEC) {
			/* If the orders to 'goto depot' are in the orders list (forced servicing),
			 * then skip to the next order; effectively cancelling this forced service */
			if (this->current_order.GetDepotOrderType() & ODTFB_PART_OF_ORDERS) this->IncrementRealOrderIndex();

			if (this->IsGroundVehicle()) {
				uint16 &gv_flags = this->GetGroundVehicleFlags();
				SetBit(gv_flags, GVF_SUPPRESS_IMPLICIT_ORDERS);
			}

			/* We don't cancel a breakdown-related goto depot order, we only change whether to halt or not */
			if (this->current_order.GetDepotOrderType() & ODTFB_BREAKDOWN) {
				this->current_order.SetDepotActionType(this->current_order.GetDepotActionType() == ODATFB_HALT ? ODATF_SERVICE_ONLY : ODATFB_HALT);
			} else {
<<<<<<< HEAD
				this->ClearSeparation();
				if (HasBit(this->vehicle_flags, VF_TIMETABLE_SEPARATION)) ClrBit(this->vehicle_flags, VF_TIMETABLE_STARTED);

=======
>>>>>>> 2d66f25f
				this->current_order.MakeDummy();
				SetWindowWidgetDirty(WC_VEHICLE_VIEW, this->index, WID_VV_START_STOP);
			}
		}
		return CommandCost();
	}

	TileIndex location;
	DestinationID destination;
	bool reverse;
	static const StringID no_depot[] = {STR_ERROR_UNABLE_TO_FIND_ROUTE_TO, STR_ERROR_UNABLE_TO_FIND_LOCAL_DEPOT, STR_ERROR_UNABLE_TO_FIND_LOCAL_DEPOT, STR_ERROR_CAN_T_SEND_AIRCRAFT_TO_HANGAR};
	if (command & DEPOT_SPECIFIC) {
		if (!(IsDepotTile(specific_depot) && GetDepotVehicleType(specific_depot) == this->type &&
				IsInfraTileUsageAllowed(this->type, this->owner, specific_depot))) {
			return_cmd_error(no_depot[this->type]);
		}
		location = specific_depot;
		destination = (this->type == VEH_AIRCRAFT) ? GetStationIndex(specific_depot) : GetDepotIndex(specific_depot);
		reverse = false;
	} else {
		if (!this->FindClosestDepot(&location, &destination, &reverse)) return_cmd_error(no_depot[this->type]);
	}

	if (flags & DC_EXEC) {
		if (this->current_order.IsType(OT_LOADING)) this->LeaveStation();

		if (this->IsGroundVehicle() && this->GetNumManualOrders() > 0) {
			uint16 &gv_flags = this->GetGroundVehicleFlags();
			SetBit(gv_flags, GVF_SUPPRESS_IMPLICIT_ORDERS);
		}

		this->dest_tile = location;
		this->current_order.MakeGoToDepot(destination, ODTF_MANUAL);
		if (!(command & DEPOT_SERVICE)) this->current_order.SetDepotActionType(ODATFB_HALT);
		SetWindowWidgetDirty(WC_VEHICLE_VIEW, this->index, WID_VV_START_STOP);

		/* If there is no depot in front, reverse automatically (trains only) */
		if (this->type == VEH_TRAIN && reverse) DoCommand(this->tile, this->index, 0, DC_EXEC, CMD_REVERSE_TRAIN_DIRECTION);

		if (this->type == VEH_AIRCRAFT) {
			Aircraft *a = Aircraft::From(this);
			if (a->state == FLYING && a->targetairport != destination) {
				/* The aircraft is now heading for a different hangar than the next in the orders */
				extern void AircraftNextAirportPos_and_Order(Aircraft *a);
				AircraftNextAirportPos_and_Order(a);
			}
		}
	}

	return CommandCost();

}

/**
 * Update the cached visual effect.
 * @param allow_power_change true if the wagon-is-powered-state may change.
 */
void Vehicle::UpdateVisualEffect(bool allow_power_change)
{
	bool powered_before = HasBit(this->vcache.cached_vis_effect, VE_DISABLE_WAGON_POWER);
	const Engine *e = this->GetEngine();

	/* Evaluate properties */
	byte visual_effect;
	switch (e->type) {
		case VEH_TRAIN: visual_effect = e->u.rail.visual_effect; break;
		case VEH_ROAD:  visual_effect = e->u.road.visual_effect; break;
		case VEH_SHIP:  visual_effect = e->u.ship.visual_effect; break;
		default:        visual_effect = 1 << VE_DISABLE_EFFECT;  break;
	}

	/* Check powered wagon / visual effect callback */
	if (HasBit(e->info.callback_mask, CBM_VEHICLE_VISUAL_EFFECT)) {
		uint16 callback = GetVehicleCallback(CBID_VEHICLE_VISUAL_EFFECT, 0, 0, this->engine_type, this);

		if (callback != CALLBACK_FAILED) {
			if (callback >= 0x100 && e->GetGRF()->grf_version >= 8) ErrorUnknownCallbackResult(e->GetGRFID(), CBID_VEHICLE_VISUAL_EFFECT, callback);

			callback = GB(callback, 0, 8);
			/* Avoid accidentally setting 'visual_effect' to the default value
			 * Since bit 6 (disable effects) is set anyways, we can safely erase some bits. */
			if (callback == VE_DEFAULT) {
				assert(HasBit(callback, VE_DISABLE_EFFECT));
				SB(callback, VE_TYPE_START, VE_TYPE_COUNT, 0);
			}
			visual_effect = callback;
		}
	}

	/* Apply default values */
	if (visual_effect == VE_DEFAULT ||
			(!HasBit(visual_effect, VE_DISABLE_EFFECT) && GB(visual_effect, VE_TYPE_START, VE_TYPE_COUNT) == VE_TYPE_DEFAULT)) {
		/* Only train engines have default effects.
		 * Note: This is independent of whether the engine is a front engine or articulated part or whatever. */
		if (e->type != VEH_TRAIN || e->u.rail.railveh_type == RAILVEH_WAGON || !IsInsideMM(e->u.rail.engclass, EC_STEAM, EC_MONORAIL)) {
			if (visual_effect == VE_DEFAULT) {
				visual_effect = 1 << VE_DISABLE_EFFECT;
			} else {
				SetBit(visual_effect, VE_DISABLE_EFFECT);
			}
		} else {
			if (visual_effect == VE_DEFAULT) {
				/* Also set the offset */
				visual_effect = (VE_OFFSET_CENTRE - (e->u.rail.engclass == EC_STEAM ? 4 : 0)) << VE_OFFSET_START;
			}
			SB(visual_effect, VE_TYPE_START, VE_TYPE_COUNT, e->u.rail.engclass - EC_STEAM + VE_TYPE_STEAM);
		}
	}

	this->vcache.cached_vis_effect = visual_effect;

	if (!allow_power_change && powered_before != HasBit(this->vcache.cached_vis_effect, VE_DISABLE_WAGON_POWER)) {
		ToggleBit(this->vcache.cached_vis_effect, VE_DISABLE_WAGON_POWER);
		ShowNewGrfVehicleError(this->engine_type, STR_NEWGRF_BROKEN, STR_NEWGRF_BROKEN_POWERED_WAGON, GBUG_VEH_POWERED_WAGON, false);
	}
}

static const int8 _vehicle_smoke_pos[8] = {
	1, 1, 1, 0, -1, -1, -1, 0
};

/**
 * Call CBID_VEHICLE_SPAWN_VISUAL_EFFECT and spawn requested effects.
 * @param v Vehicle to create effects for.
 */
static void SpawnAdvancedVisualEffect(const Vehicle *v)
{
	uint16 callback = GetVehicleCallback(CBID_VEHICLE_SPAWN_VISUAL_EFFECT, 0, Random(), v->engine_type, v);
	if (callback == CALLBACK_FAILED) return;

	uint count = GB(callback, 0, 2);
	bool auto_center = HasBit(callback, 13);
	bool auto_rotate = !HasBit(callback, 14);

	int8 l_center = 0;
	if (auto_center) {
		/* For road vehicles: Compute offset from vehicle position to vehicle center */
		if (v->type == VEH_ROAD) l_center = -(int)(VEHICLE_LENGTH - RoadVehicle::From(v)->gcache.cached_veh_length) / 2;
	} else {
		/* For trains: Compute offset from vehicle position to sprite position */
		if (v->type == VEH_TRAIN) l_center = (VEHICLE_LENGTH - Train::From(v)->gcache.cached_veh_length) / 2;
	}

	Direction l_dir = v->direction;
	if (v->type == VEH_TRAIN && HasBit(Train::From(v)->flags, VRF_REVERSE_DIRECTION)) l_dir = ReverseDir(l_dir);
	Direction t_dir = ChangeDir(l_dir, DIRDIFF_90RIGHT);

	int8 x_center = _vehicle_smoke_pos[l_dir] * l_center;
	int8 y_center = _vehicle_smoke_pos[t_dir] * l_center;

	for (uint i = 0; i < count; i++) {
		uint32 reg = GetRegister(0x100 + i);
		uint type = GB(reg,  0, 8);
		int8 x    = GB(reg,  8, 8);
		int8 y    = GB(reg, 16, 8);
		int8 z    = GB(reg, 24, 8);

		if (auto_rotate) {
			int8 l = x;
			int8 t = y;
			x = _vehicle_smoke_pos[l_dir] * l + _vehicle_smoke_pos[t_dir] * t;
			y = _vehicle_smoke_pos[t_dir] * l - _vehicle_smoke_pos[l_dir] * t;
		}

		if (type >= 0xF0) {
			switch (type) {
				case 0xF1: CreateEffectVehicleRel(v, x_center + x, y_center + y, z, EV_STEAM_SMOKE); break;
				case 0xF2: CreateEffectVehicleRel(v, x_center + x, y_center + y, z, EV_DIESEL_SMOKE); break;
				case 0xF3: CreateEffectVehicleRel(v, x_center + x, y_center + y, z, EV_ELECTRIC_SPARK); break;
				case 0xFA: CreateEffectVehicleRel(v, x_center + x, y_center + y, z, EV_BREAKDOWN_SMOKE_AIRCRAFT); break;
				default: break;
			}
		}
	}
}

uint16 ReversingDistanceTargetSpeed(const Train *v);

/**
 * Draw visual effects (smoke and/or sparks) for a vehicle chain.
 * @pre this->IsPrimaryVehicle()
 */
void Vehicle::ShowVisualEffect() const
{
	assert(this->IsPrimaryVehicle());
	bool sound = false;

	/* Do not show any smoke when:
	 * - vehicle smoke is disabled by the player
	 * - the vehicle is slowing down or stopped (by the player)
	 * - the vehicle is moving very slowly
	 */
	if (_settings_game.vehicle.smoke_amount == 0 ||
			this->vehstatus & (VS_TRAIN_SLOWING | VS_STOPPED) ||
			this->cur_speed < 2) {
		return;
	}

	/* Use the speed as limited by underground and orders. */
	uint max_speed = this->GetCurrentMaxSpeed();

	if (this->type == VEH_TRAIN) {
		const Train *t = Train::From(this);
		/* For trains, do not show any smoke when:
		 * - the train is reversing
		 * - is entering a station with an order to stop there and its speed is equal to maximum station entering speed
		 * - is approaching a reversing point and its speed is equal to maximum approach speed
		 */
		if (HasBit(t->flags, VRF_REVERSING) ||
				(IsRailStationTile(t->tile) && t->IsFrontEngine() && t->current_order.ShouldStopAtStation(t, GetStationIndex(t->tile)) &&
				t->cur_speed >= max_speed) ||
				(t->reverse_distance >= 1 && t->cur_speed >= ReversingDistanceTargetSpeed(t))) {
			return;
		}
	}

	const Vehicle *v = this;

	do {
		bool advanced = HasBit(v->vcache.cached_vis_effect, VE_ADVANCED_EFFECT);
		int effect_offset = GB(v->vcache.cached_vis_effect, VE_OFFSET_START, VE_OFFSET_COUNT) - VE_OFFSET_CENTRE;
		VisualEffectSpawnModel effect_model = VESM_NONE;
		if (advanced) {
			effect_offset = VE_OFFSET_CENTRE;
			effect_model = (VisualEffectSpawnModel)GB(v->vcache.cached_vis_effect, 0, VE_ADVANCED_EFFECT);
			if (effect_model >= VESM_END) effect_model = VESM_NONE; // unknown spawning model
		} else {
			effect_model = (VisualEffectSpawnModel)GB(v->vcache.cached_vis_effect, VE_TYPE_START, VE_TYPE_COUNT);
			assert(effect_model != (VisualEffectSpawnModel)VE_TYPE_DEFAULT); // should have been resolved by UpdateVisualEffect
			assert_compile((uint)VESM_STEAM    == (uint)VE_TYPE_STEAM);
			assert_compile((uint)VESM_DIESEL   == (uint)VE_TYPE_DIESEL);
			assert_compile((uint)VESM_ELECTRIC == (uint)VE_TYPE_ELECTRIC);
		}

		/* Show no smoke when:
		 * - Smoke has been disabled for this vehicle
		 * - The vehicle is not visible
		 * - The vehicle is under a bridge
		 * - The vehicle is on a depot tile
		 * - The vehicle is on a tunnel tile
		 * - The vehicle is a train engine that is currently unpowered */
		if (effect_model == VESM_NONE ||
				v->vehstatus & VS_HIDDEN ||
				IsBridgeAbove(v->tile) ||
				IsDepotTile(v->tile) ||
				IsTunnelTile(v->tile) ||
				(v->type == VEH_TRAIN &&
				!HasPowerOnRail(Train::From(v)->railtype, GetTileRailType(v->tile)))) {
			continue;
		}

		EffectVehicleType evt = EV_END;
		switch (effect_model) {
			case VESM_STEAM:
				/* Steam smoke - amount is gradually falling until vehicle reaches its maximum speed, after that it's normal.
				 * Details: while vehicle's current speed is gradually increasing, steam plumes' density decreases by one third each
				 * third of its maximum speed spectrum. Steam emission finally normalises at very close to vehicle's maximum speed.
				 * REGULATION:
				 * - instead of 1, 4 / 2^smoke_amount (max. 2) is used to provide sufficient regulation to steam puffs' amount. */
				if (GB(v->tick_counter, 0, ((4 >> _settings_game.vehicle.smoke_amount) + ((this->cur_speed * 3) / max_speed))) == 0) {
					evt = EV_STEAM_SMOKE;
				}
				break;

			case VESM_DIESEL: {
				/* Diesel smoke - thicker when vehicle is starting, gradually subsiding till it reaches its maximum speed
				 * when smoke emission stops.
				 * Details: Vehicle's (max.) speed spectrum is divided into 32 parts. When max. speed is reached, chance for smoke
				 * emission erodes by 32 (1/4). For trains, power and weight come in handy too to either increase smoke emission in
				 * 6 steps (1000HP each) if the power is low or decrease smoke emission in 6 steps (512 tonnes each) if the train
				 * isn't overweight. Power and weight contributions are expressed in a way that neither extreme power, nor
				 * extreme weight can ruin the balance (e.g. FreightWagonMultiplier) in the formula. When the vehicle reaches
				 * maximum speed no diesel_smoke is emitted.
				 * REGULATION:
				 * - up to which speed a diesel vehicle is emitting smoke (with reduced/small setting only until 1/2 of max_speed),
				 * - in Chance16 - the last value is 512 / 2^smoke_amount (max. smoke when 128 = smoke_amount of 2). */
				int power_weight_effect = 0;
				if (v->type == VEH_TRAIN) {
					power_weight_effect = (32 >> (Train::From(this)->gcache.cached_power >> 10)) - (32 >> (Train::From(this)->gcache.cached_weight >> 9));
				}
				if (this->cur_speed < (max_speed >> (2 >> _settings_game.vehicle.smoke_amount)) &&
						Chance16((64 - ((this->cur_speed << 5) / max_speed) + power_weight_effect), (512 >> _settings_game.vehicle.smoke_amount))) {
					evt = EV_DIESEL_SMOKE;
				}
				break;
			}

			case VESM_ELECTRIC:
				/* Electric train's spark - more often occurs when train is departing (more load)
				 * Details: Electric locomotives are usually at least twice as powerful as their diesel counterparts, so spark
				 * emissions are kept simple. Only when starting, creating huge force are sparks more likely to happen, but when
				 * reaching its max. speed, quarter by quarter of it, chance decreases until the usual 2,22% at train's top speed.
				 * REGULATION:
				 * - in Chance16 the last value is 360 / 2^smoke_amount (max. sparks when 90 = smoke_amount of 2). */
				if (GB(v->tick_counter, 0, 2) == 0 &&
						Chance16((6 - ((this->cur_speed << 2) / max_speed)), (360 >> _settings_game.vehicle.smoke_amount))) {
					evt = EV_ELECTRIC_SPARK;
				}
				break;

			default:
				NOT_REACHED();
		}

		if (evt != EV_END && advanced) {
			sound = true;
			SpawnAdvancedVisualEffect(v);
		} else if (evt != EV_END) {
			sound = true;

			/* The effect offset is relative to a point 4 units behind the vehicle's
			 * front (which is the center of an 8/8 vehicle). Shorter vehicles need a
			 * correction factor. */
			if (v->type == VEH_TRAIN) effect_offset += (VEHICLE_LENGTH - Train::From(v)->gcache.cached_veh_length) / 2;

			int x = _vehicle_smoke_pos[v->direction] * effect_offset;
			int y = _vehicle_smoke_pos[(v->direction + 2) % 8] * effect_offset;

			if (v->type == VEH_TRAIN && HasBit(Train::From(v)->flags, VRF_REVERSE_DIRECTION)) {
				x = -x;
				y = -y;
			}

			CreateEffectVehicleRel(v, x, y, 10, evt);
		}
	} while ((v = v->Next()) != NULL);

	if (sound) PlayVehicleSound(this, VSE_VISUAL_EFFECT);
}

/**
 * Set the next vehicle of this vehicle.
 * @param next the next vehicle. NULL removes the next vehicle.
 */
void Vehicle::SetNext(Vehicle *next)
{
	assert(this != next);

	if (this->next != NULL) {
		/* We had an old next vehicle. Update the first and previous pointers */
		for (Vehicle *v = this->next; v != NULL; v = v->Next()) {
			v->first = this->next;
		}
		this->next->previous = NULL;
	}

	this->next = next;

	if (this->next != NULL) {
		/* A new next vehicle. Update the first and previous pointers */
		if (this->next->previous != NULL) this->next->previous->next = NULL;
		this->next->previous = this;
		for (Vehicle *v = this->next; v != NULL; v = v->Next()) {
			v->first = this->first;
		}
	}
}

void Vehicle::ClearSeparation()
{
	if (this->ahead_separation == NULL && this->behind_separation == NULL) return;

	assert(this->ahead_separation != NULL);
	assert(this->behind_separation != NULL);

	this->ahead_separation->behind_separation = this->behind_separation;
	this->behind_separation->ahead_separation = this->ahead_separation;

	this->ahead_separation = NULL;
	this->behind_separation = NULL;

	SetWindowDirty(WC_VEHICLE_TIMETABLE, this->index);
}

void Vehicle::InitSeparation()
{
	assert(this->ahead_separation == NULL && this->behind_separation == NULL);
	Vehicle *best_match = this;
	int lowest_separation;
	for (Vehicle *v_other = this->FirstShared(); v_other != NULL; v_other = v_other->NextShared()) {
		if ((HasBit(v_other->vehicle_flags, VF_TIMETABLE_STARTED)) && v_other != this) {
			if (best_match == this) {
				best_match = v_other;
				lowest_separation = 0; // TODO call SeparationBetween() here
			} else {
				int temp_sep = 0; // TODO call SeparationBetween() here
				if (temp_sep < lowest_separation && temp_sep != -1) {
					best_match = v_other;
					lowest_separation = temp_sep;
				}
			}
		}
	}
	this->AddToSeparationBehind(best_match);
}

void Vehicle::AddToSeparationBehind(Vehicle *v_other)
{
	if (v_other->ahead_separation == NULL) v_other->ahead_separation = v_other;
	if (v_other->behind_separation == NULL) v_other->behind_separation = v_other;

	this->ahead_separation = v_other;
	v_other->behind_separation->ahead_separation = this;
	this->behind_separation = v_other->behind_separation;
	v_other->behind_separation = this;
}

/**
 * Adds this vehicle to a shared vehicle chain.
 * @param shared_chain a vehicle of the chain with shared vehicles.
 * @pre !this->IsOrderListShared()
 */
void Vehicle::AddToShared(Vehicle *shared_chain)
{
	assert(this->previous_shared == NULL && this->next_shared == NULL);

	if (shared_chain->orders.list == NULL) {
		assert(shared_chain->previous_shared == NULL);
		assert(shared_chain->next_shared == NULL);
		this->orders.list = shared_chain->orders.list = new OrderList(NULL, shared_chain);
	}

	this->next_shared     = shared_chain->next_shared;
	this->previous_shared = shared_chain;

	shared_chain->next_shared = this;

	if (this->next_shared != NULL) this->next_shared->previous_shared = this;

	shared_chain->orders.list->AddVehicle(this);
}

/**
 * Removes the vehicle from the shared order list.
 */
void Vehicle::RemoveFromShared()
{
	/* Remember if we were first and the old window number before RemoveVehicle()
	 * as this changes first if needed. */
	bool were_first = (this->FirstShared() == this);
	VehicleListIdentifier vli(VL_SHARED_ORDERS, this->type, this->owner, this->FirstShared()->index);

	this->orders.list->RemoveVehicle(this);

	if (!were_first) {
		/* We are not the first shared one, so only relink our previous one. */
		this->previous_shared->next_shared = this->NextShared();
	}

	if (this->next_shared != NULL) this->next_shared->previous_shared = this->previous_shared;


	if (this->orders.list->GetNumVehicles() == 1) {
		/* When there is only one vehicle, remove the shared order list window. */
		DeleteWindowById(GetWindowClassForVehicleType(this->type), vli.Pack());
		InvalidateVehicleOrder(this->FirstShared(), 0);
	} else if (were_first) {
		/* If we were the first one, update to the new first one.
		 * Note: FirstShared() is already the new first */
		InvalidateWindowData(GetWindowClassForVehicleType(this->type), vli.Pack(), this->FirstShared()->index | (1U << 31));
	}

	this->next_shared     = NULL;
	this->previous_shared = NULL;

	this->ClearSeparation();
	if (HasBit(this->vehicle_flags, VF_TIMETABLE_SEPARATION)) ClrBit(this->vehicle_flags, VF_TIMETABLE_STARTED);
}

void VehiclesYearlyLoop()
{
	Vehicle *v;
	FOR_ALL_VEHICLES(v) {
		if (v->IsPrimaryVehicle()) {
			/* show warning if vehicle is not generating enough income last 2 years (corresponds to a red icon in the vehicle list) */
			Money profit = v->GetDisplayProfitThisYear();
			if (v->age >= 730 && profit < 0) {
				if (_settings_client.gui.vehicle_income_warn && v->owner == _local_company) {
					SetDParam(0, v->index);
					SetDParam(1, profit);
					AddVehicleAdviceNewsItem(STR_NEWS_VEHICLE_IS_UNPROFITABLE, v->index);
				}
				AI::NewEvent(v->owner, new ScriptEventVehicleUnprofitable(v->index));
			}

			v->profit_last_year = v->profit_this_year;
			v->profit_lifetime += v->profit_this_year;
			v->profit_this_year = 0;
			SetWindowDirty(WC_VEHICLE_DETAILS, v->index);
		}
	}
	GroupStatistics::UpdateProfits();
	SetWindowClassesDirty(WC_TRAINS_LIST);
	SetWindowClassesDirty(WC_SHIPS_LIST);
	SetWindowClassesDirty(WC_ROADVEH_LIST);
	SetWindowClassesDirty(WC_AIRCRAFT_LIST);
}


/**
 * Can this station be used by the given engine type?
 * @param engine_type the type of vehicles to test
 * @param st the station to test for
 * @return true if and only if the vehicle of the type can use this station.
 * @note For road vehicles the Vehicle is needed to determine whether it can
 *       use the station. This function will return true for road vehicles
 *       when at least one of the facilities is available.
 */
bool CanVehicleUseStation(EngineID engine_type, const Station *st)
{
	const Engine *e = Engine::GetIfValid(engine_type);
	assert(e != NULL);

	switch (e->type) {
		case VEH_TRAIN:
			return (st->facilities & FACIL_TRAIN) != 0;

		case VEH_ROAD:
			/* For road vehicles we need the vehicle to know whether it can actually
			 * use the station, but if it doesn't have facilities for RVs it is
			 * certainly not possible that the station can be used. */
			return (st->facilities & (FACIL_BUS_STOP | FACIL_TRUCK_STOP)) != 0;

		case VEH_SHIP:
			return (st->facilities & FACIL_DOCK) != 0;

		case VEH_AIRCRAFT:
			return (st->facilities & FACIL_AIRPORT) != 0 &&
					(st->airport.GetFTA()->flags & (e->u.air.subtype & AIR_CTOL ? AirportFTAClass::AIRPLANES : AirportFTAClass::HELICOPTERS)) != 0;

		default:
			return false;
	}
}

/**
 * Can this station be used by the given vehicle?
 * @param v the vehicle to test
 * @param st the station to test for
 * @return true if and only if the vehicle can use this station.
 */
bool CanVehicleUseStation(const Vehicle *v, const Station *st)
{
	if (v->type == VEH_ROAD) return st->GetPrimaryRoadStop(RoadVehicle::From(v)) != NULL;

	return CanVehicleUseStation(v->engine_type, st);
}

/**
 * Access the ground vehicle cache of the vehicle.
 * @pre The vehicle is a #GroundVehicle.
 * @return #GroundVehicleCache of the vehicle.
 */
GroundVehicleCache *Vehicle::GetGroundVehicleCache()
{
	assert(this->IsGroundVehicle());
	if (this->type == VEH_TRAIN) {
		return &Train::From(this)->gcache;
	} else {
		return &RoadVehicle::From(this)->gcache;
	}
}

/**
 * Access the ground vehicle cache of the vehicle.
 * @pre The vehicle is a #GroundVehicle.
 * @return #GroundVehicleCache of the vehicle.
 */
const GroundVehicleCache *Vehicle::GetGroundVehicleCache() const
{
	assert(this->IsGroundVehicle());
	if (this->type == VEH_TRAIN) {
		return &Train::From(this)->gcache;
	} else {
		return &RoadVehicle::From(this)->gcache;
	}
}

/**
 * Access the ground vehicle flags of the vehicle.
 * @pre The vehicle is a #GroundVehicle.
 * @return #GroundVehicleFlags of the vehicle.
 */
uint16 &Vehicle::GetGroundVehicleFlags()
{
	assert(this->IsGroundVehicle());
	if (this->type == VEH_TRAIN) {
		return Train::From(this)->gv_flags;
	} else {
		return RoadVehicle::From(this)->gv_flags;
	}
}

/**
 * Access the ground vehicle flags of the vehicle.
 * @pre The vehicle is a #GroundVehicle.
 * @return #GroundVehicleFlags of the vehicle.
 */
const uint16 &Vehicle::GetGroundVehicleFlags() const
{
	assert(this->IsGroundVehicle());
	if (this->type == VEH_TRAIN) {
		return Train::From(this)->gv_flags;
	} else {
		return RoadVehicle::From(this)->gv_flags;
	}
}

/**
 * Calculates the set of vehicles that will be affected by a given selection.
 * @param set [inout] Set of affected vehicles.
 * @param v First vehicle of the selection.
 * @param num_vehicles Number of vehicles in the selection (not counting articulated parts).
 * @pre \a set must be empty.
 * @post \a set will contain the vehicles that will be refitted.
 */
void GetVehicleSet(VehicleSet &set, Vehicle *v, uint8 num_vehicles)
{
	if (v->type == VEH_TRAIN) {
		Train *u = Train::From(v);
		/* Only include whole vehicles, so start with the first articulated part */
		u = u->GetFirstEnginePart();

		/* Include num_vehicles vehicles, not counting articulated parts */
		for (; u != NULL && num_vehicles > 0; num_vehicles--) {
			do {
				/* Include current vehicle in the selection. */
				set.Include(u->index);

				/* If the vehicle is multiheaded, add the other part too. */
				if (u->IsMultiheaded()) set.Include(u->other_multiheaded_part->index);

				u = u->Next();
			} while (u != NULL && u->IsArticulatedPart());
		}
	}
}<|MERGE_RESOLUTION|>--- conflicted
+++ resolved
@@ -1724,11 +1724,7 @@
 				return (this->breakdown_type == BREAKDOWN_CRITICAL || this->breakdown_type == BREAKDOWN_EM_STOP);
 			}
 
-<<<<<<< HEAD
-		/* FALL THROUGH */
-=======
 			FALLTHROUGH;
->>>>>>> 2d66f25f
 		case 1:
 			/* Aircraft breakdowns end only when arriving at the airport */
 			if (this->type == VEH_AIRCRAFT) return false;
@@ -2895,12 +2891,9 @@
 			if (this->current_order.GetDepotOrderType() & ODTFB_BREAKDOWN) {
 				this->current_order.SetDepotActionType(this->current_order.GetDepotActionType() == ODATFB_HALT ? ODATF_SERVICE_ONLY : ODATFB_HALT);
 			} else {
-<<<<<<< HEAD
 				this->ClearSeparation();
 				if (HasBit(this->vehicle_flags, VF_TIMETABLE_SEPARATION)) ClrBit(this->vehicle_flags, VF_TIMETABLE_STARTED);
 
-=======
->>>>>>> 2d66f25f
 				this->current_order.MakeDummy();
 				SetWindowWidgetDirty(WC_VEHICLE_VIEW, this->index, WID_VV_START_STOP);
 			}
