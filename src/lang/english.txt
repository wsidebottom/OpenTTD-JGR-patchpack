##name English (UK)
##ownname English (UK)
##isocode en_GB
##plural 0
##textdir ltr
##digitsep ,
##digitsepcur ,
##decimalsep .
##winlangid 0x0809
##grflangid 0x01


# $Id$

# This file is part of OpenTTD.
# OpenTTD is free software; you can redistribute it and/or modify it under the terms of the GNU General Public License as published by the Free Software Foundation, version 2.
# OpenTTD is distributed in the hope that it will be useful, but WITHOUT ANY WARRANTY; without even the implied warranty of MERCHANTABILITY or FITNESS FOR A PARTICULAR PURPOSE.
# See the GNU General Public License for more details. You should have received a copy of the GNU General Public License along with OpenTTD. If not, see <http://www.gnu.org/licenses/>.


##id 0x0000
STR_NULL                                                        :
STR_EMPTY                                                       :
STR_UNDEFINED                                                   :(undefined string)
STR_JUST_NOTHING                                                :Nothing

# Cargo related strings
# Plural cargo name
STR_CARGO_PLURAL_NOTHING                                        :
STR_CARGO_PLURAL_PASSENGERS                                     :Passengers
STR_CARGO_PLURAL_COAL                                           :Coal
STR_CARGO_PLURAL_MAIL                                           :Mail
STR_CARGO_PLURAL_OIL                                            :Oil
STR_CARGO_PLURAL_LIVESTOCK                                      :Livestock
STR_CARGO_PLURAL_GOODS                                          :Goods
STR_CARGO_PLURAL_GRAIN                                          :Grain
STR_CARGO_PLURAL_WOOD                                           :Wood
STR_CARGO_PLURAL_IRON_ORE                                       :Iron Ore
STR_CARGO_PLURAL_STEEL                                          :Steel
STR_CARGO_PLURAL_VALUABLES                                      :Valuables
STR_CARGO_PLURAL_COPPER_ORE                                     :Copper Ore
STR_CARGO_PLURAL_MAIZE                                          :Maize
STR_CARGO_PLURAL_FRUIT                                          :Fruit
STR_CARGO_PLURAL_DIAMONDS                                       :Diamonds
STR_CARGO_PLURAL_FOOD                                           :Food
STR_CARGO_PLURAL_PAPER                                          :Paper
STR_CARGO_PLURAL_GOLD                                           :Gold
STR_CARGO_PLURAL_WATER                                          :Water
STR_CARGO_PLURAL_WHEAT                                          :Wheat
STR_CARGO_PLURAL_RUBBER                                         :Rubber
STR_CARGO_PLURAL_SUGAR                                          :Sugar
STR_CARGO_PLURAL_TOYS                                           :Toys
STR_CARGO_PLURAL_CANDY                                          :Sweets
STR_CARGO_PLURAL_COLA                                           :Cola
STR_CARGO_PLURAL_COTTON_CANDY                                   :Candyfloss
STR_CARGO_PLURAL_BUBBLES                                        :Bubbles
STR_CARGO_PLURAL_TOFFEE                                         :Toffee
STR_CARGO_PLURAL_BATTERIES                                      :Batteries
STR_CARGO_PLURAL_PLASTIC                                        :Plastic
STR_CARGO_PLURAL_FIZZY_DRINKS                                   :Fizzy Drinks

# Singular cargo name
STR_CARGO_SINGULAR_NOTHING                                      :
STR_CARGO_SINGULAR_PASSENGER                                    :Passenger
STR_CARGO_SINGULAR_COAL                                         :Coal
STR_CARGO_SINGULAR_MAIL                                         :Mail
STR_CARGO_SINGULAR_OIL                                          :Oil
STR_CARGO_SINGULAR_LIVESTOCK                                    :Livestock
STR_CARGO_SINGULAR_GOODS                                        :Goods
STR_CARGO_SINGULAR_GRAIN                                        :Grain
STR_CARGO_SINGULAR_WOOD                                         :Wood
STR_CARGO_SINGULAR_IRON_ORE                                     :Iron Ore
STR_CARGO_SINGULAR_STEEL                                        :Steel
STR_CARGO_SINGULAR_VALUABLES                                    :Valuables
STR_CARGO_SINGULAR_COPPER_ORE                                   :Copper Ore
STR_CARGO_SINGULAR_MAIZE                                        :Maize
STR_CARGO_SINGULAR_FRUIT                                        :Fruit
STR_CARGO_SINGULAR_DIAMOND                                      :Diamond
STR_CARGO_SINGULAR_FOOD                                         :Food
STR_CARGO_SINGULAR_PAPER                                        :Paper
STR_CARGO_SINGULAR_GOLD                                         :Gold
STR_CARGO_SINGULAR_WATER                                        :Water
STR_CARGO_SINGULAR_WHEAT                                        :Wheat
STR_CARGO_SINGULAR_RUBBER                                       :Rubber
STR_CARGO_SINGULAR_SUGAR                                        :Sugar
STR_CARGO_SINGULAR_TOY                                          :Toy
STR_CARGO_SINGULAR_CANDY                                        :Sweet
STR_CARGO_SINGULAR_COLA                                         :Cola
STR_CARGO_SINGULAR_COTTON_CANDY                                 :Candyfloss
STR_CARGO_SINGULAR_BUBBLE                                       :Bubble
STR_CARGO_SINGULAR_TOFFEE                                       :Toffee
STR_CARGO_SINGULAR_BATTERY                                      :Battery
STR_CARGO_SINGULAR_PLASTIC                                      :Plastic
STR_CARGO_SINGULAR_FIZZY_DRINK                                  :Fizzy Drink

# Quantity of cargo
STR_QUANTITY_NOTHING                                            :
STR_QUANTITY_PASSENGERS                                         :{COMMA}{NBSP}passenger{P "" s}
STR_QUANTITY_COAL                                               :{WEIGHT_LONG} of coal
STR_QUANTITY_MAIL                                               :{COMMA}{NBSP}bag{P "" s} of mail
STR_QUANTITY_OIL                                                :{VOLUME_LONG} of oil
STR_QUANTITY_LIVESTOCK                                          :{COMMA}{NBSP}item{P "" s} of livestock
STR_QUANTITY_GOODS                                              :{COMMA}{NBSP}crate{P "" s} of goods
STR_QUANTITY_GRAIN                                              :{WEIGHT_LONG} of grain
STR_QUANTITY_WOOD                                               :{WEIGHT_LONG} of wood
STR_QUANTITY_IRON_ORE                                           :{WEIGHT_LONG} of iron ore
STR_QUANTITY_STEEL                                              :{WEIGHT_LONG} of steel
STR_QUANTITY_VALUABLES                                          :{COMMA}{NBSP}bag{P "" s} of valuables
STR_QUANTITY_COPPER_ORE                                         :{WEIGHT_LONG} of copper ore
STR_QUANTITY_MAIZE                                              :{WEIGHT_LONG} of maize
STR_QUANTITY_FRUIT                                              :{WEIGHT_LONG} of fruit
STR_QUANTITY_DIAMONDS                                           :{COMMA}{NBSP}bag{P "" s} of diamonds
STR_QUANTITY_FOOD                                               :{WEIGHT_LONG} of food
STR_QUANTITY_PAPER                                              :{WEIGHT_LONG} of paper
STR_QUANTITY_GOLD                                               :{COMMA}{NBSP}bag{P "" s} of gold
STR_QUANTITY_WATER                                              :{VOLUME_LONG} of water
STR_QUANTITY_WHEAT                                              :{WEIGHT_LONG} of wheat
STR_QUANTITY_RUBBER                                             :{VOLUME_LONG} of rubber
STR_QUANTITY_SUGAR                                              :{WEIGHT_LONG} of sugar
STR_QUANTITY_TOYS                                               :{COMMA}{NBSP}toy{P "" s}
STR_QUANTITY_SWEETS                                             :{COMMA}{NBSP}bag{P "" s} of sweets
STR_QUANTITY_COLA                                               :{VOLUME_LONG} of cola
STR_QUANTITY_CANDYFLOSS                                         :{WEIGHT_LONG} of candyfloss
STR_QUANTITY_BUBBLES                                            :{COMMA} bubble{P "" s}
STR_QUANTITY_TOFFEE                                             :{WEIGHT_LONG} of toffee
STR_QUANTITY_BATTERIES                                          :{COMMA} batter{P y ies}
STR_QUANTITY_PLASTIC                                            :{VOLUME_LONG} of plastic
STR_QUANTITY_FIZZY_DRINKS                                       :{COMMA} fizzy drink{P "" s}
STR_QUANTITY_N_A                                                :N/A

# Two letter abbreviation of cargo name
STR_ABBREV_NOTHING                                              :
STR_ABBREV_PASSENGERS                                           :{TINY_FONT}PS
STR_ABBREV_COAL                                                 :{TINY_FONT}CL
STR_ABBREV_MAIL                                                 :{TINY_FONT}ML
STR_ABBREV_OIL                                                  :{TINY_FONT}OL
STR_ABBREV_LIVESTOCK                                            :{TINY_FONT}LV
STR_ABBREV_GOODS                                                :{TINY_FONT}GD
STR_ABBREV_GRAIN                                                :{TINY_FONT}GR
STR_ABBREV_WOOD                                                 :{TINY_FONT}WD
STR_ABBREV_IRON_ORE                                             :{TINY_FONT}OR
STR_ABBREV_STEEL                                                :{TINY_FONT}ST
STR_ABBREV_VALUABLES                                            :{TINY_FONT}VL
STR_ABBREV_COPPER_ORE                                           :{TINY_FONT}CO
STR_ABBREV_MAIZE                                                :{TINY_FONT}MZ
STR_ABBREV_FRUIT                                                :{TINY_FONT}FT
STR_ABBREV_DIAMONDS                                             :{TINY_FONT}DM
STR_ABBREV_FOOD                                                 :{TINY_FONT}FD
STR_ABBREV_PAPER                                                :{TINY_FONT}PR
STR_ABBREV_GOLD                                                 :{TINY_FONT}GD
STR_ABBREV_WATER                                                :{TINY_FONT}WR
STR_ABBREV_WHEAT                                                :{TINY_FONT}WH
STR_ABBREV_RUBBER                                               :{TINY_FONT}RB
STR_ABBREV_SUGAR                                                :{TINY_FONT}SG
STR_ABBREV_TOYS                                                 :{TINY_FONT}TY
STR_ABBREV_SWEETS                                               :{TINY_FONT}SW
STR_ABBREV_COLA                                                 :{TINY_FONT}CL
STR_ABBREV_CANDYFLOSS                                           :{TINY_FONT}CF
STR_ABBREV_BUBBLES                                              :{TINY_FONT}BU
STR_ABBREV_TOFFEE                                               :{TINY_FONT}TF
STR_ABBREV_BATTERIES                                            :{TINY_FONT}BA
STR_ABBREV_PLASTIC                                              :{TINY_FONT}PL
STR_ABBREV_FIZZY_DRINKS                                         :{TINY_FONT}FZ
STR_ABBREV_NONE                                                 :{TINY_FONT}NO
STR_ABBREV_ALL                                                  :{TINY_FONT}ALL

# 'Mode' of transport for cargoes
STR_PASSENGERS                                                  :{COMMA}{NBSP}passenger{P "" s}
STR_BAGS                                                        :{COMMA}{NBSP}bag{P "" s}
STR_TONS                                                        :{COMMA}{NBSP}tonne{P "" s}
STR_LITERS                                                      :{COMMA}{NBSP}litre{P "" s}
STR_ITEMS                                                       :{COMMA}{NBSP}item{P "" s}
STR_CRATES                                                      :{COMMA}{NBSP}crate{P "" s}

# Colours, do not shuffle
STR_COLOUR_DARK_BLUE                                            :Dark Blue
STR_COLOUR_PALE_GREEN                                           :Pale Green
STR_COLOUR_PINK                                                 :Pink
STR_COLOUR_YELLOW                                               :Yellow
STR_COLOUR_RED                                                  :Red
STR_COLOUR_LIGHT_BLUE                                           :Light Blue
STR_COLOUR_GREEN                                                :Green
STR_COLOUR_DARK_GREEN                                           :Dark Green
STR_COLOUR_BLUE                                                 :Blue
STR_COLOUR_CREAM                                                :Cream
STR_COLOUR_MAUVE                                                :Mauve
STR_COLOUR_PURPLE                                               :Purple
STR_COLOUR_ORANGE                                               :Orange
STR_COLOUR_BROWN                                                :Brown
STR_COLOUR_GREY                                                 :Grey
STR_COLOUR_WHITE                                                :White

# Units used in OpenTTD
STR_UNITS_VELOCITY_IMPERIAL                                     :{COMMA}{NBSP}mph
STR_UNITS_VELOCITY_METRIC                                       :{COMMA}{NBSP}km/h
STR_UNITS_VELOCITY_SI                                           :{COMMA}{NBSP}m/s

STR_UNITS_POWER_IMPERIAL                                        :{COMMA}{NBSP}hp
STR_UNITS_POWER_METRIC                                          :{COMMA}{NBSP}hp
STR_UNITS_POWER_SI                                              :{COMMA}{NBSP}kW

STR_UNITS_WEIGHT_SHORT_IMPERIAL                                 :{COMMA}{NBSP}t
STR_UNITS_WEIGHT_SHORT_METRIC                                   :{COMMA}{NBSP}t
STR_UNITS_WEIGHT_SHORT_SI                                       :{COMMA}{NBSP}kg

STR_UNITS_WEIGHT_LONG_IMPERIAL                                  :{COMMA}{NBSP}ton{P "" s}
STR_UNITS_WEIGHT_LONG_METRIC                                    :{COMMA}{NBSP}tonne{P "" s}
STR_UNITS_WEIGHT_LONG_SI                                        :{COMMA}{NBSP}kg

STR_UNITS_VOLUME_SHORT_IMPERIAL                                 :{COMMA}{NBSP}gal
STR_UNITS_VOLUME_SHORT_METRIC                                   :{COMMA}{NBSP}l
STR_UNITS_VOLUME_SHORT_SI                                       :{COMMA}{NBSP}m³

STR_UNITS_VOLUME_LONG_IMPERIAL                                  :{COMMA}{NBSP}gallon{P "" s}
STR_UNITS_VOLUME_LONG_METRIC                                    :{COMMA}{NBSP}litre{P "" s}
STR_UNITS_VOLUME_LONG_SI                                        :{COMMA}{NBSP}m³

STR_UNITS_FORCE_IMPERIAL                                        :{COMMA}{NBSP}lbf
STR_UNITS_FORCE_METRIC                                          :{COMMA}{NBSP}kgf
STR_UNITS_FORCE_SI                                              :{COMMA}{NBSP}kN

STR_UNITS_HEIGHT_IMPERIAL                                       :{COMMA}{NBSP}ft
STR_UNITS_HEIGHT_METRIC                                         :{COMMA}{NBSP}m
STR_UNITS_HEIGHT_SI                                             :{COMMA}{NBSP}m

# Common window strings
STR_LIST_FILTER_TITLE                                           :{BLACK}Filter string:
STR_LIST_FILTER_OSKTITLE                                        :{BLACK}Enter filter string
STR_LIST_FILTER_TOOLTIP                                         :{BLACK}Enter a keyword to filter the list for

STR_TOOLTIP_GROUP_ORDER                                         :{BLACK}Select grouping order
STR_TOOLTIP_SORT_ORDER                                          :{BLACK}Select sorting order (descending/ascending)
STR_TOOLTIP_SORT_CRITERIA                                       :{BLACK}Select sorting criteria
STR_TOOLTIP_FILTER_CRITERIA                                     :{BLACK}Select filtering criteria
STR_BUTTON_SORT_BY                                              :{BLACK}Sort by
STR_BUTTON_LOCATION                                             :{BLACK}Location
STR_BUTTON_RENAME                                               :{BLACK}Rename

STR_TOOLTIP_CLOSE_WINDOW                                        :{BLACK}Close window
STR_TOOLTIP_WINDOW_TITLE_DRAG_THIS                              :{BLACK}Window title - drag this to move window
STR_TOOLTIP_SHADE                                               :{BLACK}Shade window - only show the title bar
STR_TOOLTIP_DEBUG                                               :{BLACK}Show NewGRF debug information
STR_TOOLTIP_DEFSIZE                                             :{BLACK}Resize window to default size. Ctrl+Click to store current size as default
STR_TOOLTIP_STICKY                                              :{BLACK}Mark this window as uncloseable by the 'Close All Windows' key. Ctrl+Click to also save state as default
STR_TOOLTIP_RESIZE                                              :{BLACK}Click and drag to resize this window
STR_TOOLTIP_TOGGLE_LARGE_SMALL_WINDOW                           :{BLACK}Toggle large/small window size
STR_TOOLTIP_VSCROLL_BAR_SCROLLS_LIST                            :{BLACK}Scroll bar - scrolls list up/down
STR_TOOLTIP_HSCROLL_BAR_SCROLLS_LIST                            :{BLACK}Scroll bar - scrolls list left/right
STR_TOOLTIP_DEMOLISH_BUILDINGS_ETC                              :{BLACK}Demolish buildings etc. on a square of land. Ctrl selects the area diagonally. Shift toggles building/showing cost estimate

# Show engines button
STR_SHOW_HIDDEN_ENGINES_VEHICLE_TRAIN                           :{BLACK}Show hidden
STR_SHOW_HIDDEN_ENGINES_VEHICLE_ROAD_VEHICLE                    :{BLACK}Show hidden
STR_SHOW_HIDDEN_ENGINES_VEHICLE_SHIP                            :{BLACK}Show hidden
STR_SHOW_HIDDEN_ENGINES_VEHICLE_AIRCRAFT                        :{BLACK}Show hidden

STR_SHOW_HIDDEN_ENGINES_VEHICLE_TRAIN_TOOLTIP                   :{BLACK}By enabling this button, the hidden train vehicles are also displayed
STR_SHOW_HIDDEN_ENGINES_VEHICLE_ROAD_VEHICLE_TOOLTIP            :{BLACK}By enabling this button, the hidden road vehicles are also displayed
STR_SHOW_HIDDEN_ENGINES_VEHICLE_SHIP_TOOLTIP                    :{BLACK}By enabling this button, the hidden ships are also displayed
STR_SHOW_HIDDEN_ENGINES_VEHICLE_AIRCRAFT_TOOLTIP                :{BLACK}By enabling this button, the hidden aircraft are also displayed

# Query window
STR_BUTTON_DEFAULT                                              :{BLACK}Default
STR_BUTTON_CANCEL                                               :{BLACK}Cancel
STR_BUTTON_OK                                                   :{BLACK}OK

# On screen keyboard window
STR_OSK_KEYBOARD_LAYOUT                                         :`1234567890-=\qwertyuiop[]asdfghjkl;'  zxcvbnm,./ .
STR_OSK_KEYBOARD_LAYOUT_CAPS                                    :~!@#$%^&*()_+|QWERTYUIOP{{}}ASDFGHJKL:"  ZXCVBNM<>? .

# Measurement tooltip
STR_MEASURE_LENGTH                                              :{BLACK}Length: {NUM}
STR_MEASURE_AREA                                                :{BLACK}Area: {NUM} x {NUM}
STR_MEASURE_LENGTH_HEIGHTDIFF                                   :{BLACK}Length: {NUM}{}Height difference: {HEIGHT}
STR_MEASURE_AREA_HEIGHTDIFF                                     :{BLACK}Area: {NUM} x {NUM}{}Height difference: {HEIGHT}
STR_MEASURE_DIST_HEIGHTDIFF                                     :{BLACK}Manhattan Distance: {NUM}{}Bird Fly Distance: {NUM}{}Distance from the nearest edge: {NUM}{}Height from sea level: {HEIGHT}{}Height difference: {HEIGHT}


# These are used in buttons
STR_SORT_BY_CAPTION_NAME                                        :{BLACK}Name
STR_SORT_BY_CAPTION_DATE                                        :{BLACK}Date
# These are used in dropdowns
STR_SORT_BY_NAME                                                :Name
STR_SORT_BY_PRODUCTION                                          :Production
STR_SORT_BY_TYPE                                                :Type
STR_SORT_BY_TRANSPORTED                                         :Transported
STR_SORT_BY_NUMBER                                              :Number
STR_SORT_BY_PROFIT_LAST_YEAR                                    :Profit last year
STR_SORT_BY_PROFIT_THIS_YEAR                                    :Profit this year
STR_SORT_BY_PROFIT_LIFETIME                                     :Lifetime profit
STR_SORT_BY_AGE                                                 :Age
STR_SORT_BY_RELIABILITY                                         :Reliability
STR_SORT_BY_TOTAL_CAPACITY_PER_CARGOTYPE                        :Total capacity per cargo type
STR_SORT_BY_MAX_SPEED                                           :Maximum speed
STR_SORT_BY_MODEL                                               :Model
STR_SORT_BY_VALUE                                               :Value
STR_SORT_BY_LENGTH                                              :Length
STR_SORT_BY_LIFE_TIME                                           :Remaining lifetime
STR_SORT_BY_TIMETABLE_DELAY                                     :Timetable delay
STR_SORT_BY_AVG_ORDER_OCCUPANCY                                 :Average order occupancy
STR_SORT_BY_FACILITY                                            :Station type
STR_SORT_BY_WAITING_TOTAL                                       :Total waiting cargo
STR_SORT_BY_WAITING_AVAILABLE                                   :Available waiting cargo
STR_SORT_BY_RATING_MAX                                          :Highest cargo rating
STR_SORT_BY_RATING_MIN                                          :Lowest cargo rating
STR_SORT_BY_ENGINE_ID                                           :EngineID (classic sort)
STR_SORT_BY_COST                                                :Cost
STR_SORT_BY_POWER                                               :Power
STR_SORT_BY_TRACTIVE_EFFORT                                     :Tractive effort
STR_SORT_BY_INTRO_DATE                                          :Introduction date
STR_SORT_BY_RUNNING_COST                                        :Running cost
STR_SORT_BY_POWER_VS_RUNNING_COST                               :Power/Running cost
STR_SORT_BY_CARGO_CAPACITY                                      :Cargo capacity
STR_SORT_BY_RANGE                                               :Range
STR_SORT_BY_POPULATION                                          :Population
STR_SORT_BY_RATING                                              :Rating

# Tooltips for the main toolbar
STR_TOOLBAR_TOOLTIP_PAUSE_GAME                                  :{BLACK}Pause game
STR_TOOLBAR_TOOLTIP_FORWARD                                     :{BLACK}Fast forward the game
STR_TOOLBAR_TOOLTIP_OPTIONS                                     :{BLACK}Options
STR_TOOLBAR_TOOLTIP_SAVE_GAME_ABANDON_GAME                      :{BLACK}Save game, abandon game, exit
STR_TOOLBAR_TOOLTIP_DISPLAY_MAP                                 :{BLACK}Display map, extra viewport or list of signs
STR_TOOLBAR_TOOLTIP_DISPLAY_TOWN_DIRECTORY                      :{BLACK}Display town directory
STR_TOOLBAR_TOOLTIP_DISPLAY_SUBSIDIES                           :{BLACK}Display subsidies
STR_TOOLBAR_TOOLTIP_DISPLAY_LIST_OF_COMPANY_STATIONS            :{BLACK}Display list of company's stations
STR_TOOLBAR_TOOLTIP_DISPLAY_COMPANY_FINANCES                    :{BLACK}Display company finances information
STR_TOOLBAR_TOOLTIP_DISPLAY_COMPANY_GENERAL                     :{BLACK}Display general company information
STR_TOOLBAR_TOOLTIP_DISPLAY_STORY_BOOK                          :{BLACK}Display story book
STR_TOOLBAR_TOOLTIP_DISPLAY_GOALS_LIST                          :{BLACK}Display goal list
STR_TOOLBAR_TOOLTIP_DISPLAY_GRAPHS                              :{BLACK}Display graphs
STR_TOOLBAR_TOOLTIP_DISPLAY_COMPANY_LEAGUE                      :{BLACK}Display company league table
STR_TOOLBAR_TOOLTIP_FUND_CONSTRUCTION_OF_NEW                    :{BLACK}Fund construction of new industry or list all industries
STR_TOOLBAR_TOOLTIP_DISPLAY_LIST_OF_COMPANY_TRAINS              :{BLACK}Display list of company's trains. Ctrl+Click toggles opening the group/vehicle list
STR_TOOLBAR_TOOLTIP_DISPLAY_LIST_OF_COMPANY_ROAD_VEHICLES       :{BLACK}Display list of company's road vehicles. Ctrl+Click toggles opening the group/vehicle list
STR_TOOLBAR_TOOLTIP_DISPLAY_LIST_OF_COMPANY_SHIPS               :{BLACK}Display list of company's ships. Ctrl+Click toggles opening the group/vehicle list
STR_TOOLBAR_TOOLTIP_DISPLAY_LIST_OF_COMPANY_AIRCRAFT            :{BLACK}Display list of company's aircraft. Ctrl+Click toggles opening the group/vehicle list
STR_TOOLBAR_TOOLTIP_ZOOM_THE_VIEW_IN                            :{BLACK}Zoom the view in
STR_TOOLBAR_TOOLTIP_ZOOM_THE_VIEW_OUT                           :{BLACK}Zoom the view out
STR_TOOLBAR_TOOLTIP_BUILD_RAILROAD_TRACK                        :{BLACK}Build railway track
STR_TOOLBAR_TOOLTIP_BUILD_ROADS                                 :{BLACK}Build roads
STR_TOOLBAR_TOOLTIP_BUILD_SHIP_DOCKS                            :{BLACK}Build ship docks
STR_TOOLBAR_TOOLTIP_BUILD_AIRPORTS                              :{BLACK}Build airports
STR_TOOLBAR_TOOLTIP_LANDSCAPING                                 :{BLACK}Open the landscaping toolbar to raise/lower land, plant trees, etc.
STR_TOOLBAR_TOOLTIP_SHOW_SOUND_MUSIC_WINDOW                     :{BLACK}Show sound/music window
STR_TOOLBAR_TOOLTIP_SHOW_LAST_MESSAGE_NEWS                      :{BLACK}Show last message/news report, show message options
STR_TOOLBAR_TOOLTIP_LAND_BLOCK_INFORMATION                      :{BLACK}Land area information, console, script debug, screenshots, about OpenTTD
STR_TOOLBAR_TOOLTIP_SWITCH_TOOLBAR                              :{BLACK}Switch toolbars

# Extra tooltips for the scenario editor toolbar
STR_SCENEDIT_TOOLBAR_TOOLTIP_SAVE_SCENARIO_LOAD_SCENARIO        :{BLACK}Save scenario, load scenario, abandon scenario editor, exit
STR_SCENEDIT_TOOLBAR_OPENTTD                                    :{YELLOW}OpenTTD
STR_SCENEDIT_TOOLBAR_SCENARIO_EDITOR                            :{YELLOW}Scenario Editor
STR_SCENEDIT_TOOLBAR_TOOLTIP_MOVE_THE_STARTING_DATE_BACKWARD    :{BLACK}Move the starting date backward 1 year
STR_SCENEDIT_TOOLBAR_TOOLTIP_MOVE_THE_STARTING_DATE_FORWARD     :{BLACK}Move the starting date forward 1 year
STR_SCENEDIT_TOOLBAR_TOOLTIP_SET_DATE                           :{BLACK}Click to enter the starting year
STR_SCENEDIT_TOOLBAR_TOOLTIP_DISPLAY_MAP_TOWN_DIRECTORY         :{BLACK}Display map, town directory
STR_SCENEDIT_TOOLBAR_LANDSCAPE_GENERATION                       :{BLACK}Landscape generation
STR_SCENEDIT_TOOLBAR_TOWN_GENERATION                            :{BLACK}Town generation
STR_SCENEDIT_TOOLBAR_INDUSTRY_GENERATION                        :{BLACK}Industry generation
STR_SCENEDIT_TOOLBAR_ROAD_CONSTRUCTION                          :{BLACK}Road construction
STR_SCENEDIT_TOOLBAR_PLANT_TREES                                :{BLACK}Plant trees. Shift toggles building/showing cost estimate
STR_SCENEDIT_TOOLBAR_PLACE_SIGN                                 :{BLACK}Place sign
STR_SCENEDIT_TOOLBAR_PLACE_OBJECT                               :{BLACK}Place object. Shift toggles building/showing cost estimate
STR_SCENEDIT_TOOLBAR_PLACE_HOUSE                                :{BLACK}Place house

############ range for SE file menu starts
STR_SCENEDIT_FILE_MENU_SAVE_SCENARIO                            :Save scenario
STR_SCENEDIT_FILE_MENU_LOAD_SCENARIO                            :Load scenario
STR_SCENEDIT_FILE_MENU_SAVE_HEIGHTMAP                           :Save heightmap
STR_SCENEDIT_FILE_MENU_LOAD_HEIGHTMAP                           :Load heightmap
STR_SCENEDIT_FILE_MENU_QUIT_EDITOR                              :Abandon scenario editor
STR_SCENEDIT_FILE_MENU_SEPARATOR                                :
STR_SCENEDIT_FILE_MENU_QUIT                                     :Exit
############ range for SE file menu starts

############ range for settings menu starts
STR_SETTINGS_MENU_GAME_OPTIONS                                  :Game options
STR_SETTINGS_MENU_CONFIG_SETTINGS_TREE                          :Settings
STR_SETTINGS_MENU_SCRIPT_SETTINGS                               :AI/Game script settings
STR_SETTINGS_MENU_NEWGRF_SETTINGS                               :NewGRF settings
STR_SETTINGS_MENU_TRANSPARENCY_OPTIONS                          :Transparency options
STR_SETTINGS_MENU_ZONING                                        :Zoning
STR_SETTINGS_MENU_TOWN_NAMES_DISPLAYED                          :Town names displayed
STR_SETTINGS_MENU_STATION_NAMES_DISPLAYED                       :Station names displayed
STR_SETTINGS_MENU_WAYPOINTS_DISPLAYED                           :Waypoint names displayed
STR_SETTINGS_MENU_SIGNS_DISPLAYED                               :Signs displayed
STR_SETTINGS_MENU_SHOW_COMPETITOR_SIGNS                         :Competitor signs and names displayed
STR_SETTINGS_MENU_FULL_ANIMATION                                :Full animation
STR_SETTINGS_MENU_FULL_DETAIL                                   :Full detail
STR_SETTINGS_MENU_TRANSPARENT_BUILDINGS                         :Transparent buildings
STR_SETTINGS_MENU_TRANSPARENT_SIGNS                             :Transparent signs
############ range ends here

############ range for file menu starts
STR_FILE_MENU_SAVE_GAME                                         :Save game
STR_FILE_MENU_LOAD_GAME                                         :Load game
STR_FILE_MENU_QUIT_GAME                                         :Abandon game
STR_FILE_MENU_SEPARATOR                                         :
STR_FILE_MENU_EXIT                                              :Exit
############ range ends here

# map menu
STR_MAP_MENU_MAP_OF_WORLD                                       :Map of world
STR_MAP_MENU_EXTRA_VIEW_PORT                                    :Extra viewport
STR_MAP_MENU_LINGRAPH_LEGEND                                    :Cargo Flow Legend
STR_MAP_MENU_SIGN_LIST                                          :Sign list
STR_MAP_MENU_PLAN_LIST                                          :Plan list

############ range for town menu starts
STR_TOWN_MENU_TOWN_DIRECTORY                                    :Town directory
STR_TOWN_MENU_FOUND_TOWN                                        :Found town
############ range ends here

############ range for subsidies menu starts
STR_SUBSIDIES_MENU_SUBSIDIES                                    :Subsidies
############ range ends here

############ range for graph menu starts
STR_GRAPH_MENU_OPERATING_PROFIT_GRAPH                           :Operating profit graph
STR_GRAPH_MENU_INCOME_GRAPH                                     :Income graph
STR_GRAPH_MENU_DELIVERED_CARGO_GRAPH                            :Delivered cargo graph
STR_GRAPH_MENU_PERFORMANCE_HISTORY_GRAPH                        :Performance history graph
STR_GRAPH_MENU_COMPANY_VALUE_GRAPH                              :Company value graph
STR_GRAPH_MENU_CARGO_PAYMENT_RATES                              :Cargo payment rates
############ range ends here

############ range for company league menu starts
STR_GRAPH_MENU_COMPANY_LEAGUE_TABLE                             :Company league table
STR_GRAPH_MENU_DETAILED_PERFORMANCE_RATING                      :Detailed performance rating
STR_GRAPH_MENU_HIGHSCORE                                        :Highscore table
############ range ends here

############ range for industry menu starts
STR_INDUSTRY_MENU_INDUSTRY_DIRECTORY                            :Industry directory
STR_INDUSTRY_MENU_INDUSTRY_CHAIN                                :Industry chains
STR_INDUSTRY_MENU_FUND_NEW_INDUSTRY                             :Fund new industry
############ range ends here

############ range for railway construction menu starts
STR_RAIL_MENU_RAILROAD_CONSTRUCTION                             :Railway construction
STR_RAIL_MENU_ELRAIL_CONSTRUCTION                               :Electrified railway construction
STR_RAIL_MENU_MONORAIL_CONSTRUCTION                             :Monorail construction
STR_RAIL_MENU_MAGLEV_CONSTRUCTION                               :Maglev construction
############ range ends here

############ range for road construction menu starts
STR_ROAD_MENU_ROAD_CONSTRUCTION                                 :Road construction
STR_ROAD_MENU_TRAM_CONSTRUCTION                                 :Tramway construction
############ range ends here

############ range for waterways construction menu starts
STR_WATERWAYS_MENU_WATERWAYS_CONSTRUCTION                       :Waterways construction
############ range ends here

############ range for airport construction menu starts
STR_AIRCRAFT_MENU_AIRPORT_CONSTRUCTION                          :Airport construction
############ range ends here

############ range for landscaping menu starts
STR_LANDSCAPING_MENU_LANDSCAPING                                :Landscaping
STR_LANDSCAPING_MENU_PLANT_TREES                                :Plant trees
STR_LANDSCAPING_MENU_PLACE_SIGN                                 :Place sign
############ range ends here

############ range for music menu starts
STR_TOOLBAR_SOUND_MUSIC                                         :Sound/music
############ range ends here

############ range for message menu starts
STR_NEWS_MENU_LAST_MESSAGE_NEWS_REPORT                          :Last message/news report
STR_NEWS_MENU_MESSAGE_HISTORY_MENU                              :Message history
############ range ends here

############ range for about menu starts
STR_ABOUT_MENU_LAND_BLOCK_INFO                                  :Land area information
STR_ABOUT_MENU_SEPARATOR                                        :
STR_ABOUT_MENU_TOGGLE_CONSOLE                                   :Toggle console
STR_ABOUT_MENU_AI_DEBUG                                         :AI/Game script debug
STR_ABOUT_MENU_SCREENSHOT                                       :Screenshot
STR_ABOUT_MENU_ZOOMIN_SCREENSHOT                                :Fully zoomed in screenshot
STR_ABOUT_MENU_DEFAULTZOOM_SCREENSHOT                           :Default zoom screenshot
STR_ABOUT_MENU_GIANT_SCREENSHOT                                 :Whole map screenshot
STR_ABOUT_MENU_ABOUT_OPENTTD                                    :About 'OpenTTD'
STR_ABOUT_MENU_SPRITE_ALIGNER                                   :Sprite aligner
STR_ABOUT_MENU_TOGGLE_BOUNDING_BOXES                            :Toggle bounding boxes
STR_ABOUT_MENU_TOGGLE_DIRTY_BLOCKS                              :Toggle colouring of dirty blocks
############ range ends here

############ range for ordinal numbers used for the place in the highscore window
STR_ORDINAL_NUMBER_1ST                                          :1st
STR_ORDINAL_NUMBER_2ND                                          :2nd
STR_ORDINAL_NUMBER_3RD                                          :3rd
STR_ORDINAL_NUMBER_4TH                                          :4th
STR_ORDINAL_NUMBER_5TH                                          :5th
STR_ORDINAL_NUMBER_6TH                                          :6th
STR_ORDINAL_NUMBER_7TH                                          :7th
STR_ORDINAL_NUMBER_8TH                                          :8th
STR_ORDINAL_NUMBER_9TH                                          :9th
STR_ORDINAL_NUMBER_10TH                                         :10th
STR_ORDINAL_NUMBER_11TH                                         :11th
STR_ORDINAL_NUMBER_12TH                                         :12th
STR_ORDINAL_NUMBER_13TH                                         :13th
STR_ORDINAL_NUMBER_14TH                                         :14th
STR_ORDINAL_NUMBER_15TH                                         :15th
############ range for ordinal numbers ends

############ range for days starts
STR_DAY_NUMBER_1ST                                              :1st
STR_DAY_NUMBER_2ND                                              :2nd
STR_DAY_NUMBER_3RD                                              :3rd
STR_DAY_NUMBER_4TH                                              :4th
STR_DAY_NUMBER_5TH                                              :5th
STR_DAY_NUMBER_6TH                                              :6th
STR_DAY_NUMBER_7TH                                              :7th
STR_DAY_NUMBER_8TH                                              :8th
STR_DAY_NUMBER_9TH                                              :9th
STR_DAY_NUMBER_10TH                                             :10th
STR_DAY_NUMBER_11TH                                             :11th
STR_DAY_NUMBER_12TH                                             :12th
STR_DAY_NUMBER_13TH                                             :13th
STR_DAY_NUMBER_14TH                                             :14th
STR_DAY_NUMBER_15TH                                             :15th
STR_DAY_NUMBER_16TH                                             :16th
STR_DAY_NUMBER_17TH                                             :17th
STR_DAY_NUMBER_18TH                                             :18th
STR_DAY_NUMBER_19TH                                             :19th
STR_DAY_NUMBER_20TH                                             :20th
STR_DAY_NUMBER_21ST                                             :21st
STR_DAY_NUMBER_22ND                                             :22nd
STR_DAY_NUMBER_23RD                                             :23rd
STR_DAY_NUMBER_24TH                                             :24th
STR_DAY_NUMBER_25TH                                             :25th
STR_DAY_NUMBER_26TH                                             :26th
STR_DAY_NUMBER_27TH                                             :27th
STR_DAY_NUMBER_28TH                                             :28th
STR_DAY_NUMBER_29TH                                             :29th
STR_DAY_NUMBER_30TH                                             :30th
STR_DAY_NUMBER_31ST                                             :31st
############ range for days ends

############ range for months starts
STR_MONTH_ABBREV_JAN                                            :Jan
STR_MONTH_ABBREV_FEB                                            :Feb
STR_MONTH_ABBREV_MAR                                            :Mar
STR_MONTH_ABBREV_APR                                            :Apr
STR_MONTH_ABBREV_MAY                                            :May
STR_MONTH_ABBREV_JUN                                            :Jun
STR_MONTH_ABBREV_JUL                                            :Jul
STR_MONTH_ABBREV_AUG                                            :Aug
STR_MONTH_ABBREV_SEP                                            :Sep
STR_MONTH_ABBREV_OCT                                            :Oct
STR_MONTH_ABBREV_NOV                                            :Nov
STR_MONTH_ABBREV_DEC                                            :Dec

STR_MONTH_JAN                                                   :January
STR_MONTH_FEB                                                   :February
STR_MONTH_MAR                                                   :March
STR_MONTH_APR                                                   :April
STR_MONTH_MAY                                                   :May
STR_MONTH_JUN                                                   :June
STR_MONTH_JUL                                                   :July
STR_MONTH_AUG                                                   :August
STR_MONTH_SEP                                                   :September
STR_MONTH_OCT                                                   :October
STR_MONTH_NOV                                                   :November
STR_MONTH_DEC                                                   :December
############ range for months ends

# Graph window
STR_GRAPH_KEY_BUTTON                                            :{BLACK}Key
STR_GRAPH_KEY_TOOLTIP                                           :{BLACK}Show key to graphs
STR_GRAPH_X_LABEL_MONTH                                         :{TINY_FONT}{STRING}{} {STRING}
STR_GRAPH_X_LABEL_MONTH_YEAR                                    :{TINY_FONT}{STRING}{} {STRING}{}{NUM}
STR_GRAPH_Y_LABEL                                               :{TINY_FONT}{STRING2}
STR_GRAPH_Y_LABEL_NUMBER                                        :{TINY_FONT}{COMMA}

STR_GRAPH_OPERATING_PROFIT_CAPTION                              :{WHITE}Operating Profit Graph
STR_GRAPH_INCOME_CAPTION                                        :{WHITE}Income Graph
STR_GRAPH_CARGO_DELIVERED_CAPTION                               :{WHITE}Units of cargo delivered
STR_GRAPH_COMPANY_PERFORMANCE_RATINGS_CAPTION                   :{WHITE}Company performance ratings (maximum rating=1000)
STR_GRAPH_COMPANY_VALUES_CAPTION                                :{WHITE}Company values

STR_GRAPH_CARGO_PAYMENT_RATES_CAPTION                           :{WHITE}Cargo Payment Rates
STR_GRAPH_CARGO_PAYMENT_RATES_X_LABEL                           :{TINY_FONT}{BLACK}Days in transit
STR_GRAPH_CARGO_PAYMENT_RATES_TITLE                             :{TINY_FONT}{BLACK}Payment for delivering 10 units (or 10,000 litres) of cargo a distance of 20 squares
STR_GRAPH_CARGO_ENABLE_ALL                                      :{TINY_FONT}{BLACK}Enable all
STR_GRAPH_CARGO_DISABLE_ALL                                     :{TINY_FONT}{BLACK}Disable all
STR_GRAPH_CARGO_TOOLTIP_ENABLE_ALL                              :{BLACK}Display all cargoes on the cargo payment rates graph
STR_GRAPH_CARGO_TOOLTIP_DISABLE_ALL                             :{BLACK}Display no cargoes on the cargo payment rates graph
STR_GRAPH_CARGO_PAYMENT_TOGGLE_CARGO                            :{BLACK}Toggle graph for cargo type on/off
STR_GRAPH_CARGO_PAYMENT_CARGO                                   :{TINY_FONT}{BLACK}{STRING}

STR_GRAPH_PERFORMANCE_DETAIL_TOOLTIP                            :{BLACK}Show detailed performance ratings

# Graph key window
STR_GRAPH_KEY_CAPTION                                           :{WHITE}Key to company graphs
STR_GRAPH_KEY_COMPANY_SELECTION_TOOLTIP                         :{BLACK}Click here to toggle company's entry on graph on/off

# Company league window
STR_COMPANY_LEAGUE_TABLE_CAPTION                                :{WHITE}Company League Table
STR_COMPANY_LEAGUE_COMPANY_NAME                                 :{ORANGE}{COMPANY} {BLACK}{COMPANY_NUM} '{STRING}'
STR_COMPANY_LEAGUE_PERFORMANCE_TITLE_ENGINEER                   :Engineer
STR_COMPANY_LEAGUE_PERFORMANCE_TITLE_TRAFFIC_MANAGER            :Traffic Manager
STR_COMPANY_LEAGUE_PERFORMANCE_TITLE_TRANSPORT_COORDINATOR      :Transport Coordinator
STR_COMPANY_LEAGUE_PERFORMANCE_TITLE_ROUTE_SUPERVISOR           :Route Supervisor
STR_COMPANY_LEAGUE_PERFORMANCE_TITLE_DIRECTOR                   :Director
STR_COMPANY_LEAGUE_PERFORMANCE_TITLE_CHIEF_EXECUTIVE            :Chief Executive
STR_COMPANY_LEAGUE_PERFORMANCE_TITLE_CHAIRMAN                   :Chairman
STR_COMPANY_LEAGUE_PERFORMANCE_TITLE_PRESIDENT                  :President
STR_COMPANY_LEAGUE_PERFORMANCE_TITLE_TYCOON                     :Tycoon

# Performance detail window
STR_PERFORMANCE_DETAIL                                          :{WHITE}Detailed performance rating
STR_PERFORMANCE_DETAIL_KEY                                      :{BLACK}Detail
STR_PERFORMANCE_DETAIL_AMOUNT_CURRENCY                          :{BLACK}({CURRENCY_SHORT}/{CURRENCY_SHORT})
STR_PERFORMANCE_DETAIL_AMOUNT_INT                               :{BLACK}({COMMA}/{COMMA})
STR_PERFORMANCE_DETAIL_PERCENT                                  :{WHITE}{NUM}%
STR_PERFORMANCE_DETAIL_SELECT_COMPANY_TOOLTIP                   :{BLACK}View details about this company
############ Those following lines need to be in this order!!
STR_PERFORMANCE_DETAIL_VEHICLES                                 :{BLACK}Vehicles:
STR_PERFORMANCE_DETAIL_STATIONS                                 :{BLACK}Stations:
STR_PERFORMANCE_DETAIL_MIN_PROFIT                               :{BLACK}Min. profit:
STR_PERFORMANCE_DETAIL_MIN_INCOME                               :{BLACK}Min. income:
STR_PERFORMANCE_DETAIL_MAX_INCOME                               :{BLACK}Max. income:
STR_PERFORMANCE_DETAIL_DELIVERED                                :{BLACK}Delivered:
STR_PERFORMANCE_DETAIL_CARGO                                    :{BLACK}Cargo:
STR_PERFORMANCE_DETAIL_MONEY                                    :{BLACK}Money:
STR_PERFORMANCE_DETAIL_LOAN                                     :{BLACK}Loan:
STR_PERFORMANCE_DETAIL_TOTAL                                    :{BLACK}Total:
############ End of order list
STR_PERFORMANCE_DETAIL_VEHICLES_TOOLTIP                         :{BLACK}Number of vehicles that turned a profit last year. This includes road vehicles, trains, ships and aircraft
STR_PERFORMANCE_DETAIL_STATIONS_TOOLTIP                         :{BLACK}Number of recently-serviced stations. Train stations, bus stops, airports and so on are counted separately even if they belong to the same station
STR_PERFORMANCE_DETAIL_MIN_PROFIT_TOOLTIP                       :{BLACK}The profit of the vehicle with the lowest income (only vehicles older than two years are considered)
STR_PERFORMANCE_DETAIL_MIN_INCOME_TOOLTIP                       :{BLACK}Amount of cash made in the quarter with the lowest profit of the last 12 quarters
STR_PERFORMANCE_DETAIL_MAX_INCOME_TOOLTIP                       :{BLACK}Amount of cash made in the quarter with the highest profit of the last 12 quarters
STR_PERFORMANCE_DETAIL_DELIVERED_TOOLTIP                        :{BLACK}Units of cargo delivered in the last four quarters
STR_PERFORMANCE_DETAIL_CARGO_TOOLTIP                            :{BLACK}Number of types of cargo delivered in the last quarter
STR_PERFORMANCE_DETAIL_MONEY_TOOLTIP                            :{BLACK}Amount of money this company has in the bank
STR_PERFORMANCE_DETAIL_LOAN_TOOLTIP                             :{BLACK}The amount of money this company has taken on loan
STR_PERFORMANCE_DETAIL_TOTAL_TOOLTIP                            :{BLACK}Total points out of possible points

# Music window
STR_MUSIC_JAZZ_JUKEBOX_CAPTION                                  :{WHITE}Jazz Jukebox
STR_MUSIC_PLAYLIST_ALL                                          :{TINY_FONT}{BLACK}All
STR_MUSIC_PLAYLIST_OLD_STYLE                                    :{TINY_FONT}{BLACK}Old Style
STR_MUSIC_PLAYLIST_NEW_STYLE                                    :{TINY_FONT}{BLACK}New Style
STR_MUSIC_PLAYLIST_EZY_STREET                                   :{TINY_FONT}{BLACK}Ezy Street
STR_MUSIC_PLAYLIST_CUSTOM_1                                     :{TINY_FONT}{BLACK}Custom 1
STR_MUSIC_PLAYLIST_CUSTOM_2                                     :{TINY_FONT}{BLACK}Custom 2
STR_MUSIC_MUSIC_VOLUME                                          :{TINY_FONT}{BLACK}Music Volume
STR_MUSIC_EFFECTS_VOLUME                                        :{TINY_FONT}{BLACK}Effects Volume
STR_MUSIC_RULER_MIN                                             :{TINY_FONT}{BLACK}MIN
STR_MUSIC_RULER_MAX                                             :{TINY_FONT}{BLACK}MAX
STR_MUSIC_RULER_MARKER                                          :{TINY_FONT}{BLACK}'
STR_MUSIC_TRACK_NONE                                            :{TINY_FONT}{DKGREEN}--
STR_MUSIC_TRACK_DIGIT                                           :{TINY_FONT}{DKGREEN}{ZEROFILL_NUM}
STR_MUSIC_TITLE_NONE                                            :{TINY_FONT}{DKGREEN}------
STR_MUSIC_TITLE_NAME                                            :{TINY_FONT}{DKGREEN}"{RAW_STRING}"
STR_MUSIC_TRACK                                                 :{TINY_FONT}{BLACK}Track
STR_MUSIC_XTITLE                                                :{TINY_FONT}{BLACK}Title
STR_MUSIC_SHUFFLE                                               :{TINY_FONT}{BLACK}Shuffle
STR_MUSIC_PROGRAM                                               :{TINY_FONT}{BLACK}Programme
STR_MUSIC_TOOLTIP_SKIP_TO_PREVIOUS_TRACK                        :{BLACK}Skip to previous track in selection
STR_MUSIC_TOOLTIP_SKIP_TO_NEXT_TRACK_IN_SELECTION               :{BLACK}Skip to next track in selection
STR_MUSIC_TOOLTIP_STOP_PLAYING_MUSIC                            :{BLACK}Stop playing music
STR_MUSIC_TOOLTIP_START_PLAYING_MUSIC                           :{BLACK}Start playing music
STR_MUSIC_TOOLTIP_DRAG_SLIDERS_TO_SET_MUSIC                     :{BLACK}Drag sliders to set music and sound effect volumes
STR_MUSIC_TOOLTIP_SELECT_ALL_TRACKS_PROGRAM                     :{BLACK}Select 'all tracks' programme
STR_MUSIC_TOOLTIP_SELECT_OLD_STYLE_MUSIC                        :{BLACK}Select 'old style music' programme
STR_MUSIC_TOOLTIP_SELECT_NEW_STYLE_MUSIC                        :{BLACK}Select 'new style music' programme
STR_MUSIC_TOOLTIP_SELECT_EZY_STREET_STYLE                       :{BLACK}Select 'Ezy Street style music' programme
STR_MUSIC_TOOLTIP_SELECT_CUSTOM_1_USER_DEFINED                  :{BLACK}Select 'Custom 1' (user-defined) programme
STR_MUSIC_TOOLTIP_SELECT_CUSTOM_2_USER_DEFINED                  :{BLACK}Select 'Custom 2' (user-defined) programme
STR_MUSIC_TOOLTIP_TOGGLE_PROGRAM_SHUFFLE                        :{BLACK}Toggle programme shuffle on/off
STR_MUSIC_TOOLTIP_SHOW_MUSIC_TRACK_SELECTION                    :{BLACK}Show music track selection window

STR_ERROR_NO_SONGS                                              :{WHITE}A music set without songs has been selected. No songs will be played

# Playlist window
STR_PLAYLIST_MUSIC_PROGRAM_SELECTION                            :{WHITE}Music Programme Selection
STR_PLAYLIST_TRACK_NAME                                         :{TINY_FONT}{LTBLUE}{ZEROFILL_NUM} "{RAW_STRING}"
STR_PLAYLIST_TRACK_INDEX                                        :{TINY_FONT}{BLACK}Track Index
STR_PLAYLIST_PROGRAM                                            :{TINY_FONT}{BLACK}Programme - '{STRING}'
STR_PLAYLIST_CLEAR                                              :{TINY_FONT}{BLACK}Clear
STR_PLAYLIST_TOOLTIP_CLEAR_CURRENT_PROGRAM_CUSTOM1              :{BLACK}Clear current programme (Custom1 or Custom2 only)
STR_PLAYLIST_TOOLTIP_CLICK_TO_ADD_TRACK                         :{BLACK}Click on music track to add to current programme (Custom1 or Custom2 only)
STR_PLAYLIST_TOOLTIP_CLICK_TO_REMOVE_TRACK                      :{BLACK}Click on music track to remove it from current programme (Custom1 or Custom2 only)

# Highscore window
STR_HIGHSCORE_TOP_COMPANIES_WHO_REACHED                         :{BIG_FONT}{BLACK}Top companies who reached {NUM}
STR_HIGHSCORE_TOP_COMPANIES_NETWORK_GAME                        :{BIG_FONT}{BLACK}Company League Table in {NUM}
STR_HIGHSCORE_POSITION                                          :{BIG_FONT}{BLACK}{COMMA}.
STR_HIGHSCORE_PERFORMANCE_TITLE_BUSINESSMAN                     :Businessman
STR_HIGHSCORE_PERFORMANCE_TITLE_ENTREPRENEUR                    :Entrepreneur
STR_HIGHSCORE_PERFORMANCE_TITLE_INDUSTRIALIST                   :Industrialist
STR_HIGHSCORE_PERFORMANCE_TITLE_CAPITALIST                      :Capitalist
STR_HIGHSCORE_PERFORMANCE_TITLE_MAGNATE                         :Magnate
STR_HIGHSCORE_PERFORMANCE_TITLE_MOGUL                           :Mogul
STR_HIGHSCORE_PERFORMANCE_TITLE_TYCOON_OF_THE_CENTURY           :Tycoon of the Century
STR_HIGHSCORE_NAME                                              :{PRESIDENT_NAME}, {COMPANY}
STR_HIGHSCORE_STATS                                             :{BIG_FONT}'{STRING}'   ({COMMA})
STR_HIGHSCORE_COMPANY_ACHIEVES_STATUS                           :{BIG_FONT}{BLACK}{COMPANY} achieves '{STRING}' status!
STR_HIGHSCORE_PRESIDENT_OF_COMPANY_ACHIEVES_STATUS              :{BIG_FONT}{WHITE}{PRESIDENT_NAME} of {COMPANY} achieves '{STRING}' status!

# Smallmap window
STR_SMALLMAP_CAPTION                                            :{WHITE}Map - {STRING}

STR_SMALLMAP_TYPE_CONTOURS                                      :Contours
STR_SMALLMAP_TYPE_VEHICLES                                      :Vehicles
STR_SMALLMAP_TYPE_INDUSTRIES                                    :Industries
STR_SMALLMAP_TYPE_ROUTEMAP                                      :Cargo Flow
STR_SMALLMAP_TYPE_ROUTES                                        :Routes
STR_SMALLMAP_TYPE_VEGETATION                                    :Vegetation
STR_SMALLMAP_TYPE_OWNERS                                        :Owners
STR_SMALLMAP_TOOLTIP_SHOW_LAND_CONTOURS_ON_MAP                  :{BLACK}Show land contours on map
STR_SMALLMAP_TOOLTIP_SHOW_VEHICLES_ON_MAP                       :{BLACK}Show vehicles on map
STR_SMALLMAP_TOOLTIP_SHOW_INDUSTRIES_ON_MAP                     :{BLACK}Show industries on map
STR_SMALLMAP_TOOLTIP_SHOW_LINK_STATS_ON_MAP                     :{BLACK}Show cargo flow on map
STR_SMALLMAP_TOOLTIP_SHOW_TRANSPORT_ROUTES_ON                   :{BLACK}Show transport routes on map
STR_SMALLMAP_TOOLTIP_SHOW_VEGETATION_ON_MAP                     :{BLACK}Show vegetation on map
STR_SMALLMAP_TOOLTIP_SHOW_LAND_OWNERS_ON_MAP                    :{BLACK}Show land owners on map
STR_SMALLMAP_TOOLTIP_INDUSTRY_SELECTION                         :{BLACK}Click on an industry type to toggle displaying it. Ctrl+Click disables all types except the selected one. Ctrl+Click on it again to enable all industry types
STR_SMALLMAP_TOOLTIP_COMPANY_SELECTION                          :{BLACK}Click on a company to toggle displaying its property. Ctrl+Click disables all companies except the selected one. Ctrl+Click on it again to enable all companies
STR_SMALLMAP_TOOLTIP_CARGO_SELECTION                            :{BLACK}Click on a cargo to toggle displaying its property. Ctrl+Click disables all cargoes except the selected one. Ctrl+Click on it again to enable all cargoes

STR_SMALLMAP_LEGENDA_ROADS                                      :{TINY_FONT}{BLACK}Roads
STR_SMALLMAP_LEGENDA_RAILROADS                                  :{TINY_FONT}{BLACK}Railways
STR_SMALLMAP_LEGENDA_STATIONS_AIRPORTS_DOCKS                    :{TINY_FONT}{BLACK}Stations/Airports/Docks
STR_SMALLMAP_LEGENDA_BUILDINGS_INDUSTRIES                       :{TINY_FONT}{BLACK}Buildings/Industries
STR_SMALLMAP_LEGENDA_VEHICLES                                   :{TINY_FONT}{BLACK}Vehicles
STR_SMALLMAP_LEGENDA_TRAINS                                     :{TINY_FONT}{BLACK}Trains
STR_SMALLMAP_LEGENDA_ROAD_VEHICLES                              :{TINY_FONT}{BLACK}Road Vehicles
STR_SMALLMAP_LEGENDA_SHIPS                                      :{TINY_FONT}{BLACK}Ships
STR_SMALLMAP_LEGENDA_AIRCRAFT                                   :{TINY_FONT}{BLACK}Aircraft
STR_SMALLMAP_LEGENDA_TRANSPORT_ROUTES                           :{TINY_FONT}{BLACK}Transport Routes
STR_SMALLMAP_LEGENDA_FOREST                                     :{TINY_FONT}{BLACK}Forest
STR_SMALLMAP_LEGENDA_RAILROAD_STATION                           :{TINY_FONT}{BLACK}Railway Station
STR_SMALLMAP_LEGENDA_TRUCK_LOADING_BAY                          :{TINY_FONT}{BLACK}Lorry Loading Bay
STR_SMALLMAP_LEGENDA_BUS_STATION                                :{TINY_FONT}{BLACK}Bus Station
STR_SMALLMAP_LEGENDA_AIRPORT_HELIPORT                           :{TINY_FONT}{BLACK}Airport/Heliport
STR_SMALLMAP_LEGENDA_DOCK                                       :{TINY_FONT}{BLACK}Dock
STR_SMALLMAP_LEGENDA_ROUGH_LAND                                 :{TINY_FONT}{BLACK}Rough Land
STR_SMALLMAP_LEGENDA_GRASS_LAND                                 :{TINY_FONT}{BLACK}Grass Land
STR_SMALLMAP_LEGENDA_BARE_LAND                                  :{TINY_FONT}{BLACK}Bare Land
STR_SMALLMAP_LEGENDA_FIELDS                                     :{TINY_FONT}{BLACK}Fields
STR_SMALLMAP_LEGENDA_TREES                                      :{TINY_FONT}{BLACK}Trees
STR_SMALLMAP_LEGENDA_ROCKS                                      :{TINY_FONT}{BLACK}Rocks
STR_SMALLMAP_LEGENDA_WATER                                      :{TINY_FONT}{BLACK}Water
STR_SMALLMAP_LEGENDA_NO_OWNER                                   :{TINY_FONT}{BLACK}No Owner
STR_SMALLMAP_LEGENDA_TOWNS                                      :{TINY_FONT}{BLACK}Towns
STR_SMALLMAP_LEGENDA_INDUSTRIES                                 :{TINY_FONT}{BLACK}Industries
STR_SMALLMAP_LEGENDA_DESERT                                     :{TINY_FONT}{BLACK}Desert
STR_SMALLMAP_LEGENDA_SNOW                                       :{TINY_FONT}{BLACK}Snow

STR_SMALLMAP_TOOLTIP_TOGGLE_TOWN_NAMES_ON_OFF                   :{BLACK}Toggle town names on/off on map
STR_SMALLMAP_CENTER                                             :{BLACK}Centre the smallmap on the current position
STR_SMALLMAP_INDUSTRY                                           :{TINY_FONT}{STRING} ({NUM})
STR_SMALLMAP_LINKSTATS                                          :{TINY_FONT}{STRING}
STR_SMALLMAP_COMPANY                                            :{TINY_FONT}{COMPANY}
STR_SMALLMAP_TOWN                                               :{TINY_FONT}{WHITE}{TOWN}
STR_SMALLMAP_SCREENSHOT                                         :{BLACK}Screenshot
STR_SMALLMAP_DISABLE_ALL                                        :{BLACK}Disable all
STR_SMALLMAP_ENABLE_ALL                                         :{BLACK}Enable all
STR_SMALLMAP_SHOW_HEIGHT                                        :{BLACK}Show height
STR_SMALLMAP_TOOLTIP_DISABLE_ALL_INDUSTRIES                     :{BLACK}Display no industries on the map
STR_SMALLMAP_TOOLTIP_ENABLE_ALL_INDUSTRIES                      :{BLACK}Display all industries on the map
STR_SMALLMAP_TOOLTIP_SHOW_HEIGHT                                :{BLACK}Toggle display of heightmap
STR_SMALLMAP_TOOLTIP_DISABLE_ALL_COMPANIES                      :{BLACK}Display no company property on the map
STR_SMALLMAP_TOOLTIP_ENABLE_ALL_COMPANIES                       :{BLACK}Display all company property on the map
STR_SMALLMAP_TOOLTIP_DISABLE_ALL_CARGOS                         :{BLACK}Display no cargoes on the map
STR_SMALLMAP_TOOLTIP_ENABLE_ALL_CARGOS                          :{BLACK}Display all cargoes on the map

# Status bar messages
STR_STATUSBAR_TOOLTIP_SHOW_LAST_NEWS                            :{BLACK}Show last message or news report
STR_STATUSBAR_COMPANY_NAME                                      :{SILVER}- -  {COMPANY}  - -
STR_STATUSBAR_PAUSED                                            :{YELLOW}*  *  PAUSED  *  *
STR_STATUSBAR_PAUSED_LINK_GRAPH                                 :{ORANGE}*  *  PAUSED (waiting for link graph update) *  *
STR_STATUSBAR_AUTOSAVE                                          :{RED}AUTOSAVE
STR_STATUSBAR_SAVING_GAME                                       :{RED}*  *  SAVING GAME  *  *

# News message history
STR_MESSAGE_HISTORY                                             :{WHITE}Message History
STR_MESSAGE_HISTORY_TOOLTIP                                     :{BLACK}A list of the recent news messages
STR_MESSAGE_NEWS_FORMAT                                         :{STRING}  -  {STRING5}

STR_NEWS_MESSAGE_CAPTION                                        :{WHITE}Message
STR_NEWS_CUSTOM_ITEM                                            :{BIG_FONT}{BLACK}{RAW_STRING}

STR_NEWS_FIRST_TRAIN_ARRIVAL                                    :{BIG_FONT}{BLACK}Citizens celebrate . . .{}First train arrives at {STATION}!
STR_NEWS_FIRST_BUS_ARRIVAL                                      :{BIG_FONT}{BLACK}Citizens celebrate . . .{}First bus arrives at {STATION}!
STR_NEWS_FIRST_TRUCK_ARRIVAL                                    :{BIG_FONT}{BLACK}Citizens celebrate . . .{}First truck arrives at {STATION}!
STR_NEWS_FIRST_PASSENGER_TRAM_ARRIVAL                           :{BIG_FONT}{BLACK}Citizens celebrate . . .{}First passenger tram arrives at {STATION}!
STR_NEWS_FIRST_CARGO_TRAM_ARRIVAL                               :{BIG_FONT}{BLACK}Citizens celebrate . . .{}First freight tram arrives at {STATION}!
STR_NEWS_FIRST_SHIP_ARRIVAL                                     :{BIG_FONT}{BLACK}Citizens celebrate . . .{}First ship arrives at {STATION}!
STR_NEWS_FIRST_AIRCRAFT_ARRIVAL                                 :{BIG_FONT}{BLACK}Citizens celebrate . . .{}First aircraft arrives at {STATION}!

STR_NEWS_TRAIN_CRASH                                            :{BIG_FONT}{BLACK}Train Crash!{}{COMMA} die in fireball after collision
STR_NEWS_ROAD_VEHICLE_CRASH_DRIVER                              :{BIG_FONT}{BLACK}Road Vehicle Crash!{}Driver dies in fireball after collision with train
STR_NEWS_ROAD_VEHICLE_CRASH                                     :{BIG_FONT}{BLACK}Road Vehicle Crash!{}{COMMA} die in fireball after collision with train
STR_NEWS_AIRCRAFT_CRASH                                         :{BIG_FONT}{BLACK}Plane Crash!{}{COMMA} die in fireball at {STATION}
STR_NEWS_PLANE_CRASH_OUT_OF_FUEL                                :{BIG_FONT}{BLACK}Plane Crash!{}Aircraft ran out of fuel, {COMMA} die in fireball

STR_NEWS_DISASTER_ZEPPELIN                                      :{BIG_FONT}{BLACK}Zeppelin disaster at {STATION}!
STR_NEWS_DISASTER_SMALL_UFO                                     :{BIG_FONT}{BLACK}Road vehicle destroyed in 'UFO' collision!
STR_NEWS_DISASTER_AIRPLANE_OIL_REFINERY                         :{BIG_FONT}{BLACK}Oil refinery explosion near {TOWN}!
STR_NEWS_DISASTER_HELICOPTER_FACTORY                            :{BIG_FONT}{BLACK}Factory destroyed in suspicious circumstances near {TOWN}!
STR_NEWS_DISASTER_BIG_UFO                                       :{BIG_FONT}{BLACK}'UFO' lands near {TOWN}!
STR_NEWS_DISASTER_COAL_MINE_SUBSIDENCE                          :{BIG_FONT}{BLACK}Coal mine subsidence leaves trail of destruction near {TOWN}!
STR_NEWS_DISASTER_FLOOD_VEHICLE                                 :{BIG_FONT}{BLACK}Floods!{}At least {COMMA} missing, presumed dead after significant flooding!

STR_NEWS_COMPANY_IN_TROUBLE_TITLE                               :{BIG_FONT}{BLACK}Transport company in trouble!
STR_NEWS_COMPANY_IN_TROUBLE_DESCRIPTION                         :{BIG_FONT}{BLACK}{RAW_STRING} will be sold off or declared bankrupt unless performance increases soon!
STR_NEWS_COMPANY_MERGER_TITLE                                   :{BIG_FONT}{BLACK}Transport company merger!
STR_NEWS_COMPANY_MERGER_DESCRIPTION                             :{BIG_FONT}{BLACK}{RAW_STRING} has been sold to {RAW_STRING} for {CURRENCY_LONG}!
STR_NEWS_COMPANY_BANKRUPT_TITLE                                 :{BIG_FONT}{BLACK}Bankrupt!
STR_NEWS_COMPANY_BANKRUPT_DESCRIPTION                           :{BIG_FONT}{BLACK}{RAW_STRING} has been closed down by creditors and all assets sold off!
STR_NEWS_COMPANY_LAUNCH_TITLE                                   :{BIG_FONT}{BLACK}New transport company launched!
STR_NEWS_COMPANY_LAUNCH_DESCRIPTION                             :{BIG_FONT}{BLACK}{RAW_STRING} starts construction near {TOWN}!
STR_NEWS_MERGER_TAKEOVER_TITLE                                  :{BIG_FONT}{BLACK}{RAW_STRING} has been taken over by {RAW_STRING}!
STR_PRESIDENT_NAME_MANAGER                                      :{BLACK}{PRESIDENT_NAME}{}(Manager)

STR_NEWS_NEW_TOWN                                               :{BLACK}{BIG_FONT}{RAW_STRING} sponsored construction of new town {TOWN}!

STR_NEWS_INDUSTRY_CONSTRUCTION                                  :{BIG_FONT}{BLACK}New {STRING} under construction near {TOWN}!
STR_NEWS_INDUSTRY_PLANTED                                       :{BIG_FONT}{BLACK}New {STRING} being planted near {TOWN}!

STR_NEWS_INDUSTRY_CLOSURE_GENERAL                               :{BIG_FONT}{BLACK}{STRING2} announces imminent closure!
STR_NEWS_INDUSTRY_CLOSURE_SUPPLY_PROBLEMS                       :{BIG_FONT}{BLACK}Supply problems cause {STRING2} to announce imminent closure!
STR_NEWS_INDUSTRY_CLOSURE_LACK_OF_TREES                         :{BIG_FONT}{BLACK}Lack of nearby trees causes {STRING2} to announce imminent closure!

STR_NEWS_EURO_INTRODUCTION                                      :{BIG_FONT}{BLACK}European Monetary Union!{}{}The Euro is introduced as the sole currency for everyday transactions in your country!
STR_NEWS_BEGIN_OF_RECESSION                                     :{BIG_FONT}{BLACK}World Recession!{}{}Financial experts fear worst as economy slumps!
STR_NEWS_END_OF_RECESSION                                       :{BIG_FONT}{BLACK}Recession Over!{}{}Upturn in trade gives confidence to industries as economy strengthens!

STR_NEWS_INDUSTRY_PRODUCTION_INCREASE_GENERAL                   :{BIG_FONT}{BLACK}{INDUSTRY} increases production!
STR_NEWS_INDUSTRY_PRODUCTION_INCREASE_COAL                      :{BIG_FONT}{BLACK}New coal seam found at {INDUSTRY}!{}Production is expected to double!
STR_NEWS_INDUSTRY_PRODUCTION_INCREASE_OIL                       :{BIG_FONT}{BLACK}New oil reserves found at {INDUSTRY}!{}Production is expected to double!
STR_NEWS_INDUSTRY_PRODUCTION_INCREASE_FARM                      :{BIG_FONT}{BLACK}Improved farming methods at {INDUSTRY} are expected to double production!
STR_NEWS_INDUSTRY_PRODUCTION_INCREASE_SMOOTH                    :{BIG_FONT}{BLACK}{STRING} production at {INDUSTRY} increases {COMMA}%!
STR_NEWS_INDUSTRY_PRODUCTION_DECREASE_GENERAL                   :{BIG_FONT}{BLACK}{INDUSTRY} production down by 50%
STR_NEWS_INDUSTRY_PRODUCTION_DECREASE_FARM                      :{BIG_FONT}{BLACK}Insect infestation causes havoc at {INDUSTRY}!{}Production down by 50%
STR_NEWS_INDUSTRY_PRODUCTION_DECREASE_SMOOTH                    :{BIG_FONT}{BLACK}{STRING} production at {INDUSTRY} decreases {COMMA}%!

STR_NEWS_TRAIN_IS_WAITING                                       :{WHITE}{VEHICLE} is waiting in depot
STR_NEWS_ROAD_VEHICLE_IS_WAITING                                :{WHITE}{VEHICLE} is waiting in depot
STR_NEWS_SHIP_IS_WAITING                                        :{WHITE}{VEHICLE} is waiting in depot
STR_NEWS_AIRCRAFT_IS_WAITING                                    :{WHITE}{VEHICLE} is waiting in the aircraft hangar

# Order review system / warnings
STR_NEWS_VEHICLE_HAS_TOO_FEW_ORDERS                             :{WHITE}{VEHICLE} has too few orders in the schedule
STR_NEWS_VEHICLE_HAS_VOID_ORDER                                 :{WHITE}{VEHICLE} has a void order
STR_NEWS_VEHICLE_HAS_DUPLICATE_ENTRY                            :{WHITE}{VEHICLE} has duplicate orders
STR_NEWS_VEHICLE_HAS_INVALID_ENTRY                              :{WHITE}{VEHICLE} has an invalid station in its orders
STR_NEWS_PLANE_USES_TOO_SHORT_RUNWAY                            :{WHITE}{VEHICLE} has in its orders an airport whose runway is too short

STR_NEWS_VEHICLE_IS_GETTING_OLD                                 :{WHITE}{VEHICLE} is getting old
STR_NEWS_VEHICLE_IS_GETTING_VERY_OLD                            :{WHITE}{VEHICLE} is getting very old
STR_NEWS_VEHICLE_IS_GETTING_VERY_OLD_AND                        :{WHITE}{VEHICLE} is getting very old and urgently needs replacing
STR_NEWS_TRAIN_IS_STUCK                                         :{WHITE}{VEHICLE} can't find a path to continue
STR_NEWS_VEHICLE_IS_LOST                                        :{WHITE}{VEHICLE} is lost
STR_NEWS_VEHICLE_IS_UNPROFITABLE                                :{WHITE}{VEHICLE}'s profit last year was {CURRENCY_LONG}
STR_NEWS_AIRCRAFT_DEST_TOO_FAR                                  :{WHITE}{VEHICLE} can't get to the next destination because it is out of range

STR_NEWS_ORDER_REFIT_FAILED                                     :{WHITE}{VEHICLE} stopped because an ordered refit failed
STR_NEWS_VEHICLE_AUTORENEW_FAILED                               :{WHITE}Autorenew failed on {VEHICLE}{}{STRING}

STR_NEWS_NEW_VEHICLE_NOW_AVAILABLE                              :{BIG_FONT}{BLACK}New {STRING} now available!
STR_NEWS_NEW_VEHICLE_TYPE                                       :{BIG_FONT}{BLACK}{ENGINE}
STR_NEWS_NEW_VEHICLE_NOW_AVAILABLE_WITH_TYPE                    :{BLACK}New {STRING} now available!  -  {ENGINE}

STR_NEWS_STATION_NO_LONGER_ACCEPTS_CARGO                        :{WHITE}{STATION} no longer accepts {STRING}
STR_NEWS_STATION_NO_LONGER_ACCEPTS_CARGO_OR_CARGO               :{WHITE}{STATION} no longer accepts {STRING} or {STRING}
STR_NEWS_STATION_NOW_ACCEPTS_CARGO                              :{WHITE}{STATION} now accepts {STRING}
STR_NEWS_STATION_NOW_ACCEPTS_CARGO_AND_CARGO                    :{WHITE}{STATION} now accepts {STRING} and {STRING}

STR_NEWS_OFFER_OF_SUBSIDY_EXPIRED                               :{BIG_FONT}{BLACK}Offer of subsidy expired:{}{}{STRING} from {STRING2} to {STRING2} will now not attract a subsidy
STR_NEWS_SUBSIDY_WITHDRAWN_SERVICE                              :{BIG_FONT}{BLACK}Subsidy withdrawn:{}{}{STRING} service from {STRING2} to {STRING2} is no longer subsidised
STR_NEWS_SERVICE_SUBSIDY_OFFERED                                :{BIG_FONT}{BLACK}Service subsidy offered:{}{}First {STRING} service from {STRING2} to {STRING2} will attract a year's subsidy from the local authority!
STR_NEWS_SERVICE_SUBSIDY_AWARDED_HALF                           :{BIG_FONT}{BLACK}Service subsidy awarded to {RAW_STRING}!{}{}{STRING} service from {STRING2} to {STRING2} will pay 50% extra for the next year!
STR_NEWS_SERVICE_SUBSIDY_AWARDED_DOUBLE                         :{BIG_FONT}{BLACK}Service subsidy awarded to {RAW_STRING}!{}{}{STRING} service from {STRING2} to {STRING2} will pay double rates for the next year!
STR_NEWS_SERVICE_SUBSIDY_AWARDED_TRIPLE                         :{BIG_FONT}{BLACK}Service subsidy awarded to {RAW_STRING}!{}{}{STRING} service from {STRING2} to {STRING2} will pay triple rates for the next year!
STR_NEWS_SERVICE_SUBSIDY_AWARDED_QUADRUPLE                      :{BIG_FONT}{BLACK}Service subsidy awarded to {RAW_STRING}!{}{}{STRING} service from {STRING2} to {STRING2} will pay quadruple rates for the next year!

STR_NEWS_ROAD_REBUILDING                                        :{BIG_FONT}{BLACK}Traffic chaos in {TOWN}!{}{}Road rebuilding programme funded by {RAW_STRING} brings 6 months of misery to motorists!
STR_NEWS_EXCLUSIVE_RIGHTS_TITLE                                 :{BIG_FONT}{BLACK}Transport monopoly!
STR_NEWS_EXCLUSIVE_RIGHTS_DESCRIPTION                           :{BIG_FONT}{BLACK}Local authority of {TOWN} signs contract with {RAW_STRING} for one year of exclusive transport rights!

# Extra view window
STR_EXTRA_VIEW_PORT_TITLE                                       :{WHITE}Viewport {COMMA}
STR_EXTRA_VIEW_MOVE_VIEW_TO_MAIN                                :{BLACK}Copy to viewport
STR_EXTRA_VIEW_MOVE_VIEW_TO_MAIN_TT                             :{BLACK}Copy the location of the main view to this viewport
STR_EXTRA_VIEW_MOVE_MAIN_TO_VIEW                                :{BLACK}Paste from viewport
STR_EXTRA_VIEW_MOVE_MAIN_TO_VIEW_TT                             :{BLACK}Paste the location of this viewport to the main view

# Game options window
STR_GAME_OPTIONS_CAPTION                                        :{WHITE}Game Options
STR_GAME_OPTIONS_CURRENCY_UNITS_FRAME                           :{BLACK}Currency units
STR_GAME_OPTIONS_CURRENCY_UNITS_DROPDOWN_TOOLTIP                :{BLACK}Currency units selection

############ start of currency region
STR_GAME_OPTIONS_CURRENCY_GBP                                   :British Pound (GBP)
STR_GAME_OPTIONS_CURRENCY_USD                                   :American Dollar (USD)
STR_GAME_OPTIONS_CURRENCY_EUR                                   :Euro (EUR)
STR_GAME_OPTIONS_CURRENCY_JPY                                   :Japanese Yen (JPY)
STR_GAME_OPTIONS_CURRENCY_ATS                                   :Austrian Shilling (ATS)
STR_GAME_OPTIONS_CURRENCY_BEF                                   :Belgian Franc (BEF)
STR_GAME_OPTIONS_CURRENCY_CHF                                   :Swiss Franc (CHF)
STR_GAME_OPTIONS_CURRENCY_CZK                                   :Czech Koruna (CZK)
STR_GAME_OPTIONS_CURRENCY_DEM                                   :Deutschmark (DEM)
STR_GAME_OPTIONS_CURRENCY_DKK                                   :Danish Krone (DKK)
STR_GAME_OPTIONS_CURRENCY_ESP                                   :Spanish Peseta (ESP)
STR_GAME_OPTIONS_CURRENCY_FIM                                   :Finnish Markka (FIM)
STR_GAME_OPTIONS_CURRENCY_FRF                                   :French Franc (FRF)
STR_GAME_OPTIONS_CURRENCY_GRD                                   :Greek Drachma (GRD)
STR_GAME_OPTIONS_CURRENCY_HUF                                   :Hungarian Forint (HUF)
STR_GAME_OPTIONS_CURRENCY_ISK                                   :Icelandic Krona (ISK)
STR_GAME_OPTIONS_CURRENCY_ITL                                   :Italian Lira (ITL)
STR_GAME_OPTIONS_CURRENCY_NLG                                   :Dutch Guilder (NLG)
STR_GAME_OPTIONS_CURRENCY_NOK                                   :Norwegian Krone (NOK)
STR_GAME_OPTIONS_CURRENCY_PLN                                   :Polish Złoty (PLN)
STR_GAME_OPTIONS_CURRENCY_RON                                   :Romanian Leu (RON)
STR_GAME_OPTIONS_CURRENCY_RUR                                   :Russian Rubles (RUR)
STR_GAME_OPTIONS_CURRENCY_SIT                                   :Slovenian Tolar (SIT)
STR_GAME_OPTIONS_CURRENCY_SEK                                   :Swedish Krona (SEK)
STR_GAME_OPTIONS_CURRENCY_TRY                                   :Turkish Lira (TRY)
STR_GAME_OPTIONS_CURRENCY_SKK                                   :Slovak Koruna (SKK)
STR_GAME_OPTIONS_CURRENCY_BRL                                   :Brazilian Real (BRL)
STR_GAME_OPTIONS_CURRENCY_EEK                                   :Estonian Krooni (EEK)
STR_GAME_OPTIONS_CURRENCY_LTL                                   :Lithuanian Litas (LTL)
STR_GAME_OPTIONS_CURRENCY_KRW                                   :South Korean Won (KRW)
STR_GAME_OPTIONS_CURRENCY_ZAR                                   :South African Rand (ZAR)
STR_GAME_OPTIONS_CURRENCY_CUSTOM                                :Custom...
STR_GAME_OPTIONS_CURRENCY_GEL                                   :Georgian Lari (GEL)
STR_GAME_OPTIONS_CURRENCY_IRR                                   :Iranian Rial (IRR)
############ end of currency region

STR_GAME_OPTIONS_ROAD_VEHICLES_FRAME                            :{BLACK}Road vehicles
STR_GAME_OPTIONS_ROAD_VEHICLES_DROPDOWN_TOOLTIP                 :{BLACK}Select side of road for vehicles to drive on
STR_GAME_OPTIONS_ROAD_VEHICLES_DROPDOWN_LEFT                    :Drive on left
STR_GAME_OPTIONS_ROAD_VEHICLES_DROPDOWN_RIGHT                   :Drive on right

STR_GAME_OPTIONS_TOWN_NAMES_FRAME                               :{BLACK}Town names
STR_GAME_OPTIONS_TOWN_NAMES_DROPDOWN_TOOLTIP                    :{BLACK}Select style of town names

############ start of townname region
STR_GAME_OPTIONS_TOWN_NAME_ORIGINAL_ENGLISH                     :English (Original)
STR_GAME_OPTIONS_TOWN_NAME_FRENCH                               :French
STR_GAME_OPTIONS_TOWN_NAME_GERMAN                               :German
STR_GAME_OPTIONS_TOWN_NAME_ADDITIONAL_ENGLISH                   :English (Additional)
STR_GAME_OPTIONS_TOWN_NAME_LATIN_AMERICAN                       :Latin-American
STR_GAME_OPTIONS_TOWN_NAME_SILLY                                :Silly
STR_GAME_OPTIONS_TOWN_NAME_SWEDISH                              :Swedish
STR_GAME_OPTIONS_TOWN_NAME_DUTCH                                :Dutch
STR_GAME_OPTIONS_TOWN_NAME_FINNISH                              :Finnish
STR_GAME_OPTIONS_TOWN_NAME_POLISH                               :Polish
STR_GAME_OPTIONS_TOWN_NAME_SLOVAK                               :Slovak
STR_GAME_OPTIONS_TOWN_NAME_NORWEGIAN                            :Norwegian
STR_GAME_OPTIONS_TOWN_NAME_HUNGARIAN                            :Hungarian
STR_GAME_OPTIONS_TOWN_NAME_AUSTRIAN                             :Austrian
STR_GAME_OPTIONS_TOWN_NAME_ROMANIAN                             :Romanian
STR_GAME_OPTIONS_TOWN_NAME_CZECH                                :Czech
STR_GAME_OPTIONS_TOWN_NAME_SWISS                                :Swiss
STR_GAME_OPTIONS_TOWN_NAME_DANISH                               :Danish
STR_GAME_OPTIONS_TOWN_NAME_TURKISH                              :Turkish
STR_GAME_OPTIONS_TOWN_NAME_ITALIAN                              :Italian
STR_GAME_OPTIONS_TOWN_NAME_CATALAN                              :Catalan
############ end of townname region

STR_GAME_OPTIONS_AUTOSAVE_FRAME                                 :{BLACK}Autosave
STR_GAME_OPTIONS_AUTOSAVE_DROPDOWN_TOOLTIP                      :{BLACK}Select interval between automatic game saves

############ start of autosave dropdown
STR_GAME_OPTIONS_AUTOSAVE_DROPDOWN_OFF                          :Off
STR_GAME_OPTIONS_AUTOSAVE_DROPDOWN_EVERY_1_MONTH                :Every month
STR_GAME_OPTIONS_AUTOSAVE_DROPDOWN_EVERY_3_MONTHS               :Every 3 months
STR_GAME_OPTIONS_AUTOSAVE_DROPDOWN_EVERY_6_MONTHS               :Every 6 months
STR_GAME_OPTIONS_AUTOSAVE_DROPDOWN_EVERY_12_MONTHS              :Every 12 months
############ end of autosave dropdown

STR_GAME_OPTIONS_LANGUAGE                                       :{BLACK}Language
STR_GAME_OPTIONS_LANGUAGE_TOOLTIP                               :{BLACK}Select the interface language to use

STR_GAME_OPTIONS_FULLSCREEN                                     :{BLACK}Fullscreen
STR_GAME_OPTIONS_FULLSCREEN_TOOLTIP                             :{BLACK}Check this box to play OpenTTD fullscreen mode

STR_GAME_OPTIONS_RESOLUTION                                     :{BLACK}Screen resolution
STR_GAME_OPTIONS_RESOLUTION_TOOLTIP                             :{BLACK}Select the screen resolution to use
STR_GAME_OPTIONS_RESOLUTION_OTHER                               :other

STR_GAME_OPTIONS_GUI_ZOOM_FRAME                                 :{BLACK}Interface size
STR_GAME_OPTIONS_GUI_ZOOM_DROPDOWN_TOOLTIP                      :{BLACK}Select the interface element size to use

STR_GAME_OPTIONS_GUI_ZOOM_DROPDOWN_NORMAL                       :Normal
STR_GAME_OPTIONS_GUI_ZOOM_DROPDOWN_2X_ZOOM                      :Double size
STR_GAME_OPTIONS_GUI_ZOOM_DROPDOWN_4X_ZOOM                      :Quad size

STR_GAME_OPTIONS_BASE_GRF                                       :{BLACK}Base graphics set
STR_GAME_OPTIONS_BASE_GRF_TOOLTIP                               :{BLACK}Select the base graphics set to use
STR_GAME_OPTIONS_BASE_GRF_STATUS                                :{RED}{NUM} missing/corrupted file{P "" s}
STR_GAME_OPTIONS_BASE_GRF_DESCRIPTION_TOOLTIP                   :{BLACK}Additional information about the base graphics set

STR_GAME_OPTIONS_BASE_SFX                                       :{BLACK}Base sounds set
STR_GAME_OPTIONS_BASE_SFX_TOOLTIP                               :{BLACK}Select the base sounds set to use
STR_GAME_OPTIONS_BASE_SFX_DESCRIPTION_TOOLTIP                   :{BLACK}Additional information about the base sounds set

STR_GAME_OPTIONS_BASE_MUSIC                                     :{BLACK}Base music set
STR_GAME_OPTIONS_BASE_MUSIC_TOOLTIP                             :{BLACK}Select the base music set to use
STR_GAME_OPTIONS_BASE_MUSIC_STATUS                              :{RED}{NUM} corrupted file{P "" s}
STR_GAME_OPTIONS_BASE_MUSIC_DESCRIPTION_TOOLTIP                 :{BLACK}Additional information about the base music set

STR_ERROR_RESOLUTION_LIST_FAILED                                :{WHITE}Failed to retrieve a list of supported resolutions
STR_ERROR_FULLSCREEN_FAILED                                     :{WHITE}Fullscreen mode failed

# Custom currency window

STR_CURRENCY_WINDOW                                             :{WHITE}Custom currency
STR_CURRENCY_EXCHANGE_RATE                                      :{LTBLUE}Exchange rate: {ORANGE}{CURRENCY_LONG} = £ {COMMA}
STR_CURRENCY_DECREASE_EXCHANGE_RATE_TOOLTIP                     :{BLACK}Decrease the amount of your currency for one Pound (£)
STR_CURRENCY_INCREASE_EXCHANGE_RATE_TOOLTIP                     :{BLACK}Increase the amount of your currency for one Pound (£)
STR_CURRENCY_SET_EXCHANGE_RATE_TOOLTIP                          :{BLACK}Set the exchange rate of your currency for one Pound (£)

STR_CURRENCY_SEPARATOR                                          :{LTBLUE}Separator: {ORANGE}{RAW_STRING}
STR_CURRENCY_SET_CUSTOM_CURRENCY_SEPARATOR_TOOLTIP              :{BLACK}Set the separator for your currency

STR_CURRENCY_PREFIX                                             :{LTBLUE}Prefix: {ORANGE}{RAW_STRING}
STR_CURRENCY_SET_CUSTOM_CURRENCY_PREFIX_TOOLTIP                 :{BLACK}Set the prefix string for your currency
STR_CURRENCY_SUFFIX                                             :{LTBLUE}Suffix: {ORANGE}{RAW_STRING}
STR_CURRENCY_SET_CUSTOM_CURRENCY_SUFFIX_TOOLTIP                 :{BLACK}Set the suffix string for your currency

STR_CURRENCY_SWITCH_TO_EURO                                     :{LTBLUE}Switch to Euro: {ORANGE}{NUM}
STR_CURRENCY_SWITCH_TO_EURO_NEVER                               :{LTBLUE}Switch to Euro: {ORANGE}never
STR_CURRENCY_SET_CUSTOM_CURRENCY_TO_EURO_TOOLTIP                :{BLACK}Set the year to switch to Euro
STR_CURRENCY_DECREASE_CUSTOM_CURRENCY_TO_EURO_TOOLTIP           :{BLACK}Switch to Euro earlier
STR_CURRENCY_INCREASE_CUSTOM_CURRENCY_TO_EURO_TOOLTIP           :{BLACK}Switch to Euro later

STR_CURRENCY_PREVIEW                                            :{LTBLUE}Preview: {ORANGE}{CURRENCY_LONG}
STR_CURRENCY_CUSTOM_CURRENCY_PREVIEW_TOOLTIP                    :{BLACK}10000 Pound (£) in your currency
STR_CURRENCY_CHANGE_PARAMETER                                   :{BLACK}Change custom currency parameter

STR_DIFFICULTY_LEVEL_SETTING_MAXIMUM_NO_COMPETITORS             :{LTBLUE}Maximum no. competitors: {ORANGE}{COMMA}

STR_NONE                                                        :None
STR_FUNDING_ONLY                                                :Funding only
STR_MINIMAL                                                     :Minimal
STR_NUM_VERY_LOW                                                :Very Low
STR_NUM_LOW                                                     :Low
STR_NUM_NORMAL                                                  :Normal
STR_NUM_HIGH                                                    :High
STR_NUM_CUSTOM                                                  :Custom
STR_NUM_CUSTOM_NUMBER                                           :Custom ({NUM})

STR_VARIETY_NONE                                                :None
STR_VARIETY_VERY_LOW                                            :Very Low
STR_VARIETY_LOW                                                 :Low
STR_VARIETY_MEDIUM                                              :Medium
STR_VARIETY_HIGH                                                :High
STR_VARIETY_VERY_HIGH                                           :Very High

STR_AI_SPEED_VERY_SLOW                                          :Very Slow
STR_AI_SPEED_SLOW                                               :Slow
STR_AI_SPEED_MEDIUM                                             :Medium
STR_AI_SPEED_FAST                                               :Fast
STR_AI_SPEED_VERY_FAST                                          :Very Fast

STR_SEA_LEVEL_VERY_LOW                                          :Very Low
STR_SEA_LEVEL_LOW                                               :Low
STR_SEA_LEVEL_MEDIUM                                            :Medium
STR_SEA_LEVEL_HIGH                                              :High
STR_SEA_LEVEL_CUSTOM                                            :Custom
STR_SEA_LEVEL_CUSTOM_PERCENTAGE                                 :Custom ({NUM}%)

STR_RIVERS_NONE                                                 :None
STR_RIVERS_FEW                                                  :Few
STR_RIVERS_MODERATE                                             :Medium
STR_RIVERS_LOT                                                  :Many

STR_DISASTER_NONE                                               :None
STR_DISASTER_REDUCED                                            :Reduced
STR_DISASTER_NORMAL                                             :Normal

STR_SUBSIDY_X1_5                                                :x1.5
STR_SUBSIDY_X2                                                  :x2
STR_SUBSIDY_X3                                                  :x3
STR_SUBSIDY_X4                                                  :x4

STR_TERRAIN_TYPE_VERY_FLAT                                      :Very Flat
STR_TERRAIN_TYPE_FLAT                                           :Flat
STR_TERRAIN_TYPE_HILLY                                          :Hilly
STR_TERRAIN_TYPE_MOUNTAINOUS                                    :Mountainous
STR_TERRAIN_TYPE_ALPINIST                                       :Alpinist

STR_CITY_APPROVAL_PERMISSIVE                                    :Permissive
STR_CITY_APPROVAL_TOLERANT                                      :Tolerant
STR_CITY_APPROVAL_HOSTILE                                       :Hostile

STR_WARNING_NO_SUITABLE_AI                                      :{WHITE}No suitable AIs available...{}You can download several AIs via the 'Online Content' system

# Settings tree window
STR_CONFIG_SETTING_TREE_CAPTION                                 :{WHITE}Settings
STR_CONFIG_SETTING_FILTER_TITLE                                 :{BLACK}Filter string:
STR_CONFIG_SETTING_EXPAND_ALL                                   :{BLACK}Expand all
STR_CONFIG_SETTING_COLLAPSE_ALL                                 :{BLACK}Collapse all
STR_CONFIG_SETTING_NO_EXPLANATION_AVAILABLE_HELPTEXT            :(no explanation available)
STR_CONFIG_SETTING_DEFAULT_VALUE                                :{LTBLUE}Default value: {ORANGE}{STRING1}
STR_CONFIG_SETTING_TYPE                                         :{LTBLUE}Setting type: {ORANGE}{STRING}
STR_CONFIG_SETTING_TYPE_CLIENT                                  :Client setting (not stored in saves; affects all games)
STR_CONFIG_SETTING_TYPE_GAME_MENU                               :Game setting (stored in saves; affects only new games)
STR_CONFIG_SETTING_TYPE_GAME_INGAME                             :Game setting (stored in save; affects only current game)
STR_CONFIG_SETTING_TYPE_COMPANY_MENU                            :Company setting (stored in saves; affects only new games)
STR_CONFIG_SETTING_TYPE_COMPANY_INGAME                          :Company setting (stored in save; affects only current company)

STR_CONFIG_SETTING_RESTRICT_CATEGORY                            :{BLACK}Category:
STR_CONFIG_SETTING_RESTRICT_TYPE                                :{BLACK}Type:
STR_CONFIG_SETTING_RESTRICT_DROPDOWN_HELPTEXT                   :{BLACK}Restricts the list below using predefined filters
STR_CONFIG_SETTING_RESTRICT_BASIC                               :Basic (show only important settings)
STR_CONFIG_SETTING_RESTRICT_ADVANCED                            :Advanced (show most settings)
STR_CONFIG_SETTING_RESTRICT_ALL                                 :Expert (show all settings, including weird ones)
STR_CONFIG_SETTING_RESTRICT_CHANGED_AGAINST_DEFAULT             :Settings with a different value than the default
STR_CONFIG_SETTING_RESTRICT_CHANGED_AGAINST_NEW                 :Settings with a different value than your new-game settings

STR_CONFIG_SETTING_TYPE_DROPDOWN_HELPTEXT                       :{BLACK}Restricts the list below to certain setting types
STR_CONFIG_SETTING_TYPE_DROPDOWN_ALL                            :All setting types
STR_CONFIG_SETTING_TYPE_DROPDOWN_CLIENT                         :Client settings (not stored in saves; affect all games)
STR_CONFIG_SETTING_TYPE_DROPDOWN_GAME_MENU                      :Game settings (stored in saves; affect only new games)
STR_CONFIG_SETTING_TYPE_DROPDOWN_GAME_INGAME                    :Game settings (stored in save; affect only current game)
STR_CONFIG_SETTING_TYPE_DROPDOWN_COMPANY_MENU                   :Company settings (stored in saves; affect only new games)
STR_CONFIG_SETTING_TYPE_DROPDOWN_COMPANY_INGAME                 :Company settings (stored in save; affect only current company)
STR_CONFIG_SETTING_CATEGORY_HIDES                               :{BLACK}Show all search results by setting{}{SILVER}Category {BLACK}to {WHITE}{STRING}
STR_CONFIG_SETTING_TYPE_HIDES                                   :{BLACK}Show all search results by setting{}{SILVER}Type {BLACK}to {WHITE}All setting types
STR_CONFIG_SETTING_CATEGORY_AND_TYPE_HIDES                      :{BLACK}Show all search results by setting{}{SILVER}Category {BLACK}to {WHITE}{STRING} {BLACK}and {SILVER}Type {BLACK}to {WHITE}All setting types
STR_CONFIG_SETTINGS_NONE                                        :{WHITE}- None -

STR_CONFIG_SETTING_OFF                                          :Off
STR_CONFIG_SETTING_ON                                           :On
STR_CONFIG_SETTING_DISABLED                                     :Disabled

STR_CONFIG_SETTING_COMPANIES_OFF                                :Off
STR_CONFIG_SETTING_COMPANIES_OWN                                :Own company
STR_CONFIG_SETTING_COMPANIES_ALL                                :All companies

STR_CONFIG_SETTING_NONE                                         :None
STR_CONFIG_SETTING_ORIGINAL                                     :Original
STR_CONFIG_SETTING_REALISTIC                                    :Realistic

STR_CONFIG_SETTING_HORIZONTAL_POS_LEFT                          :Left
STR_CONFIG_SETTING_HORIZONTAL_POS_CENTER                        :Centre
STR_CONFIG_SETTING_HORIZONTAL_POS_RIGHT                         :Right

STR_CONFIG_SETTING_MAXIMUM_INITIAL_LOAN                         :Maximum initial loan: {STRING2}
STR_CONFIG_SETTING_MAXIMUM_INITIAL_LOAN_HELPTEXT                :Maximum amount a company can loan (without taking inflation into account)
STR_CONFIG_SETTING_INTEREST_RATE                                :Interest rate: {STRING2}
STR_CONFIG_SETTING_INTEREST_RATE_HELPTEXT                       :Loan interest rate; also controls inflation, if enabled
STR_CONFIG_SETTING_RUNNING_COSTS                                :Running costs: {STRING2}
STR_CONFIG_SETTING_RUNNING_COSTS_HELPTEXT                       :Set level of maintainance and running costs of vehicles and infrastructure
STR_CONFIG_SETTING_CONSTRUCTION_SPEED                           :Construction speed: {STRING2}
STR_CONFIG_SETTING_CONSTRUCTION_SPEED_HELPTEXT                  :Limit the amount of construction actions for AIs
STR_CONFIG_SETTING_VEHICLE_BREAKDOWNS                           :Vehicle breakdowns: {STRING2}
STR_CONFIG_SETTING_VEHICLE_BREAKDOWNS_HELPTEXT                  :Control how often inadequately serviced vehicles may break down
STR_CONFIG_SETTING_SUBSIDY_MULTIPLIER                           :Subsidy multiplier: {STRING2}
STR_CONFIG_SETTING_SUBSIDY_MULTIPLIER_HELPTEXT                  :Set how much is paid for subsidised connections
STR_CONFIG_SETTING_CONSTRUCTION_COSTS                           :Construction costs: {STRING2}
STR_CONFIG_SETTING_CONSTRUCTION_COSTS_HELPTEXT                  :Set level of construction and purchase costs
STR_CONFIG_SETTING_RECESSIONS                                   :Recessions: {STRING2}
STR_CONFIG_SETTING_RECESSIONS_HELPTEXT                          :If enabled, recessions may occur every few years. During a recession all production is significantly lower (it returns to previous level when the recession is over)
STR_CONFIG_SETTING_TRAIN_REVERSING                              :Disallow train reversing in stations: {STRING2}
STR_CONFIG_SETTING_TRAIN_REVERSING_HELPTEXT                     :If enabled, trains will not reverse in non-terminus stations, even if there is a shorter path to their next destination when reversing
STR_CONFIG_SETTING_DISASTERS                                    :Disasters: {STRING2}
STR_CONFIG_SETTING_DISASTERS_HELPTEXT                           :Toggle disasters which may occasionally block or destroy vehicles or infrastructure
STR_CONFIG_SETTING_CITY_APPROVAL                                :Town council's attitude towards area restructuring: {STRING2}
STR_CONFIG_SETTING_CITY_APPROVAL_HELPTEXT                       :Choose how much noise and environmental damage by companies affect their town rating and further construction actions in their area

STR_CONFIG_SETTING_MAX_HEIGHTLEVEL                              :Maximum map height: {STRING2}
STR_CONFIG_SETTING_MAX_HEIGHTLEVEL_HELPTEXT                     :Set the maximum allowed height for mountains on the map
STR_CONFIG_SETTING_TOO_HIGH_MOUNTAIN                            :{WHITE}You can't set the maximum map height to this value. At least one mountain on the map is higher
STR_CONFIG_SETTING_AUTOSLOPE                                    :Allow landscaping under buildings, tracks, etc.: {STRING2}
STR_CONFIG_SETTING_AUTOSLOPE_HELPTEXT                           :Allow landscaping under buildings and tracks without removing them
STR_CONFIG_SETTING_CATCHMENT                                    :Allow more realistically sized catchment areas: {STRING2}
STR_CONFIG_SETTING_CATCHMENT_HELPTEXT                           :Have differently sized catchment areas for different types of stations and airports
STR_CONFIG_SETTING_EXTRADYNAMITE                                :Allow removal of more town-owned roads, bridges and tunnels: {STRING2}
STR_CONFIG_SETTING_EXTRADYNAMITE_HELPTEXT                       :Make it easier to remove town-owned infrastructure and buildings
STR_CONFIG_SETTING_TRAIN_LENGTH                                 :Maximum length of trains: {STRING2}
STR_CONFIG_SETTING_TRAIN_LENGTH_HELPTEXT                        :Set the maximum length of trains
STR_CONFIG_SETTING_TILE_LENGTH                                  :{COMMA} tile{P 0 "" s}
STR_CONFIG_SETTING_SMOKE_AMOUNT                                 :Amount of vehicle smoke/sparks: {STRING2}
STR_CONFIG_SETTING_SMOKE_AMOUNT_HELPTEXT                        :Set how much smoke or how many sparks are emitted by vehicles
STR_CONFIG_SETTING_TRAIN_ACCELERATION_MODEL                     :Train acceleration model: {STRING2}
STR_CONFIG_SETTING_TRAIN_ACCELERATION_MODEL_HELPTEXT            :Select the physics model for train acceleration. The "original" model penalises slopes equally for all vehicles. The "realistic" model penalises slopes and curves depending on various properties of the consist, like length and tractive effort
STR_CONFIG_SETTING_ROAD_VEHICLE_ACCELERATION_MODEL              :Road vehicle acceleration model: {STRING2}
STR_CONFIG_SETTING_ROAD_VEHICLE_ACCELERATION_MODEL_HELPTEXT     :Select the physics model for road vehicle acceleration. The "original" model penalises slopes equally for all vehicles. The "realistic" model penalises slopes depending on various properties of the engine, for example 'tractive effort'
STR_CONFIG_SETTING_TRAIN_SLOPE_STEEPNESS                        :Slope steepness for trains: {STRING2}
STR_CONFIG_SETTING_TRAIN_SLOPE_STEEPNESS_HELPTEXT               :Steepness of a sloped tile for a train. Higher values make it more difficult to climb a hill
STR_CONFIG_SETTING_PERCENTAGE                                   :{COMMA}%
STR_CONFIG_SETTING_ROAD_VEHICLE_SLOPE_STEEPNESS                 :Slope steepness for road vehicles: {STRING2}
STR_CONFIG_SETTING_ROAD_VEHICLE_SLOPE_STEEPNESS_HELPTEXT        :Steepness of a sloped tile for a road vehicle. Higher values make it more difficult to climb a hill
STR_CONFIG_SETTING_FORBID_90_DEG                                :Forbid trains and ships from making 90° turns: {STRING2}
STR_CONFIG_SETTING_FORBID_90_DEG_HELPTEXT                       :90 degree turns occur when a horizontal track is directly followed by a vertical track piece on the adjacent tile, thus making the train turn by 90 degree when traversing the tile edge instead of the usual 45 degrees for other track combinations. This also applies to the turning radius of ships
STR_CONFIG_SETTING_DISTANT_JOIN_STATIONS                        :Allow to join stations not directly adjacent: {STRING2}
STR_CONFIG_SETTING_DISTANT_JOIN_STATIONS_HELPTEXT               :Allow adding parts to a station without directly touching the existing parts. Needs Ctrl+Click while placing the new parts
STR_CONFIG_SETTING_INFLATION                                    :Inflation: {STRING2}
STR_CONFIG_SETTING_INFLATION_HELPTEXT                           :Enable inflation in the economy, where costs are slightly faster rising than payments
STR_CONFIG_SETTING_MAX_BRIDGE_LENGTH                            :Maximum bridge length: {STRING2}
STR_CONFIG_SETTING_MAX_BRIDGE_LENGTH_HELPTEXT                   :Maximum length for building bridges
STR_CONFIG_SETTING_MAX_BRIDGE_HEIGHT                            :Maximum bridge height: {STRING2}
STR_CONFIG_SETTING_MAX_BRIDGE_HEIGHT_HELPTEXT                   :Maximum height for building bridges
STR_CONFIG_SETTING_MAX_TUNNEL_LENGTH                            :Maximum tunnel length: {STRING2}
STR_CONFIG_SETTING_MAX_TUNNEL_LENGTH_HELPTEXT                   :Maximum length for building tunnels
STR_CONFIG_SETTING_RAW_INDUSTRY_CONSTRUCTION_METHOD             :Manual primary industry construction method: {STRING2}
STR_CONFIG_SETTING_RAW_INDUSTRY_CONSTRUCTION_METHOD_HELPTEXT    :Method of funding a primary industry. 'none' means it is not possible to fund any, 'prospecting' means funding is possible, but construction occurs in a random spot on the map and may as well fail, 'as other industries' means raw industries can be constructed by companies like processing industries in any position they like
STR_CONFIG_SETTING_RAW_INDUSTRY_CONSTRUCTION_METHOD_NONE        :None
STR_CONFIG_SETTING_RAW_INDUSTRY_CONSTRUCTION_METHOD_NORMAL      :As other industries
STR_CONFIG_SETTING_RAW_INDUSTRY_CONSTRUCTION_METHOD_PROSPECTING :Prospecting
STR_CONFIG_SETTING_INDUSTRY_PLATFORM                            :Flat area around industries: {STRING2}
STR_CONFIG_SETTING_INDUSTRY_PLATFORM_HELPTEXT                   :Amount of flat space around an industry. This ensures empty space will remain available around an industry for building tracks, et cetera
STR_CONFIG_SETTING_MULTIPINDTOWN                                :Allow multiple similar industries per town: {STRING2}
STR_CONFIG_SETTING_MULTIPINDTOWN_HELPTEXT                       :Normally, a town does not want more than one industry of each type. With this setting, it will allow several industries of the same type in the same town
STR_CONFIG_SETTING_SIGNALSIDE                                   :Show signals: {STRING2}
STR_CONFIG_SETTING_SIGNALSIDE_HELPTEXT                          :Select on which side of the track to place signals
STR_CONFIG_SETTING_SIGNALSIDE_LEFT                              :On the left
STR_CONFIG_SETTING_SIGNALSIDE_DRIVING_SIDE                      :On the driving side
STR_CONFIG_SETTING_SIGNALSIDE_RIGHT                             :On the right
STR_CONFIG_SETTING_SHOWFINANCES                                 :Show finances window at the end of the year: {STRING2}
STR_CONFIG_SETTING_SHOWFINANCES_HELPTEXT                        :If enabled, the finances window pops up at the end of each year to allow easy inspection of the financial status of the company
STR_CONFIG_SETTING_NONSTOP_BY_DEFAULT                           :New orders are 'non-stop' by default: {STRING2}
STR_CONFIG_SETTING_NONSTOP_BY_DEFAULT_HELPTEXT                  :Normally, a vehicle will stop at every station it passes. By enabling this setting, it will drive through all station on the way to its final destination without stopping. Note, that this setting only defines a default value for new orders. Individual orders can be set explicitly to either behaviour nevertheless
STR_CONFIG_SETTING_STOP_LOCATION                                :New train orders stop by default at the {STRING2} of the platform
STR_CONFIG_SETTING_STOP_LOCATION_HELPTEXT                       :Place where a train will stop at the platform by default. The 'near end' means close to the entry point, 'middle' means in the middle of the platform, and 'far end' means far away from the entry point. Note, that this setting only defines a default value for new orders. Individual orders can be set explicitly to either behaviour nevertheless
STR_CONFIG_SETTING_STOP_LOCATION_NEAR_END                       :near end
STR_CONFIG_SETTING_STOP_LOCATION_MIDDLE                         :middle
STR_CONFIG_SETTING_STOP_LOCATION_FAR_END                        :far end
STR_CONFIG_SETTING_IMPROVED_BREAKDOWNS                          :Enable improved breakdowns: {STRING2}
STR_CONFIG_SETTING_AUTOSCROLL                                   :Pan window when mouse is at the edge: {STRING2}
STR_CONFIG_SETTING_AUTOSCROLL_HELPTEXT                          :When enabled, viewports will start to scroll when the mouse is near the edge of the window
STR_CONFIG_SETTING_AUTOSCROLL_DISABLED                          :Disabled
STR_CONFIG_SETTING_AUTOSCROLL_MAIN_VIEWPORT_FULLSCREEN          :Main viewport, full-screen only
STR_CONFIG_SETTING_AUTOSCROLL_MAIN_VIEWPORT                     :Main viewport
STR_CONFIG_SETTING_AUTOSCROLL_EVERY_VIEWPORT                    :Every viewport
STR_CONFIG_SETTING_BRIBE                                        :Allow bribing of the local authority: {STRING2}
STR_CONFIG_SETTING_BRIBE_HELPTEXT                               :Allow companies to try bribing the local town authority. If the bribe is noticed by an inspector, the company will not be able to act in the town for six months
STR_CONFIG_SETTING_ALLOW_EXCLUSIVE                              :Allow buying exclusive transport rights: {STRING2}
STR_CONFIG_SETTING_ALLOW_EXCLUSIVE_HELPTEXT                     :If a company buys exclusive transport rights for a town, opponents' stations (passenger and cargo) won't receive any cargo for a whole year
STR_CONFIG_SETTING_ALLOW_FUND_BUILDINGS                         :Allow funding buildings: {STRING2}
STR_CONFIG_SETTING_ALLOW_FUND_BUILDINGS_HELPTEXT                :Allow companies to give money to towns for funding new houses
STR_CONFIG_SETTING_ALLOW_FUND_ROAD                              :Allow funding local road reconstruction: {STRING2}
STR_CONFIG_SETTING_ALLOW_FUND_ROAD_HELPTEXT                     :Allow companies to give money to towns for road re-construction to sabotage road-based services in the town
STR_CONFIG_SETTING_ALLOW_GIVE_MONEY                             :Allow sending money to other companies: {STRING2}
STR_CONFIG_SETTING_ALLOW_GIVE_MONEY_HELPTEXT                    :Allow transfer of money between companies in multiplayer mode
STR_CONFIG_SETTING_FREIGHT_TRAINS                               :Weight multiplier for freight to simulate heavy trains: {STRING2}
STR_CONFIG_SETTING_FREIGHT_TRAINS_HELPTEXT                      :Set the impact of carrying freight in trains. A higher value makes carrying freight more demanding for trains, especially at hills
STR_CONFIG_SETTING_PLANE_SPEED                                  :Plane speed factor: {STRING2}
STR_CONFIG_SETTING_PLANE_SPEED_HELPTEXT                         :Set the relative speed of planes compared to other vehicle types, to reduce the amount of income of transport by aircraft
STR_CONFIG_SETTING_PLANE_SPEED_VALUE                            :1 / {COMMA}
STR_CONFIG_SETTING_PLANE_CRASHES                                :Number of plane crashes: {STRING2}
STR_CONFIG_SETTING_PLANE_CRASHES_HELPTEXT                       :Set the chance of an aircraft crash happening
STR_CONFIG_SETTING_PLANE_CRASHES_NONE                           :None
STR_CONFIG_SETTING_PLANE_CRASHES_REDUCED                        :Reduced
STR_CONFIG_SETTING_PLANE_CRASHES_NORMAL                         :Normal
STR_CONFIG_SETTING_STOP_ON_TOWN_ROAD                            :Allow drive-through road stops on town owned roads: {STRING2}
STR_CONFIG_SETTING_STOP_ON_TOWN_ROAD_HELPTEXT                   :Allow construction of drive-through road stops on town-owned roads
STR_CONFIG_SETTING_STOP_ON_COMPETITOR_ROAD                      :Allow drive-through road stops on roads owned by competitors: {STRING2}
STR_CONFIG_SETTING_STOP_ON_COMPETITOR_ROAD_HELPTEXT             :Allow construction of drive-through road stops on roads owned by other companies
STR_CONFIG_SETTING_DYNAMIC_ENGINES_EXISTING_VEHICLES            :{WHITE}Changing this setting is not possible when there are vehicles
STR_CONFIG_SETTING_INFRASTRUCTURE_MAINTENANCE                   :Infrastructure maintenance: {STRING2}
STR_CONFIG_SETTING_INFRASTRUCTURE_MAINTENANCE_HELPTEXT          :When enabled, infrastructure causes maintenance costs. The cost grows over-proportional with the network size, thus affecting bigger companies more than smaller ones
STR_CONFIG_SETTING_SHIP_COLLISION_AVOIDANCE                     :Ships avoid collisions: {STRING2}
STR_CONFIG_SETTING_SHIP_COLLISION_AVOIDANCE_HELPTEXT            :When enabled, ships try to avoid passing through each other. Requires 90° turns to be forbidden.

STR_CONFIG_SETTING_NO_TRAIN_CRASH_OTHER_COMPANY                 :Trains from different companies may not crash into each other: {STRING2}
STR_CONFIG_SETTING_NO_TRAIN_CRASH_OTHER_COMPANY_HELPTEXT        :This setting is primarily to prevent untrusted players deliberately causing crashes involving other companies' trains in multi-player rail infrastructure sharing games.

STR_CONFIG_SETTING_NEVER_EXPIRE_AIRPORTS                        :Airports never expire: {STRING2}
STR_CONFIG_SETTING_NEVER_EXPIRE_AIRPORTS_HELPTEXT               :Enabling this setting makes each airport type stay available forever after its introduction

STR_CONFIG_SETTING_WARN_LOST_VEHICLE                            :Warn if vehicle is lost: {STRING2}
STR_CONFIG_SETTING_WARN_LOST_VEHICLE_HELPTEXT                   :Trigger messages about vehicles unable to find a path to their ordered destination
STR_CONFIG_SETTING_ORDER_REVIEW                                 :Review vehicles' orders: {STRING2}
STR_CONFIG_SETTING_ORDER_REVIEW_HELPTEXT                        :When enabled, the orders of the vehicles are periodically checked, and some obvious issues are reported with a news message when detected
STR_CONFIG_SETTING_ORDER_REVIEW_OFF                             :No
STR_CONFIG_SETTING_ORDER_REVIEW_EXDEPOT                         :Yes, but exclude stopped vehicles
STR_CONFIG_SETTING_ORDER_REVIEW_ON                              :Of all vehicles
STR_CONFIG_SETTING_WARN_INCOME_LESS                             :Warn if a vehicle's income is negative: {STRING2}
STR_CONFIG_SETTING_WARN_INCOME_LESS_HELPTEXT                    :When enabled, a news message gets sent when a vehicle has not made any profit within a calendar year
STR_CONFIG_SETTING_NEVER_EXPIRE_VEHICLES                        :Vehicles never expire: {STRING2}
STR_CONFIG_SETTING_NEVER_EXPIRE_VEHICLES_HELPTEXT               :When enabled, all vehicle models remain available forever after their introduction
STR_CONFIG_SETTING_AUTORENEW_VEHICLE                            :Autorenew vehicle when it gets old: {STRING2}
STR_CONFIG_SETTING_AUTORENEW_VEHICLE_HELPTEXT                   :When enabled, a vehicle nearing its end of life gets automatically replaced when the renew conditions are fulfilled
STR_CONFIG_SETTING_AUTORENEW_MONTHS                             :Autorenew when vehicle is {STRING2} maximum age
STR_CONFIG_SETTING_AUTORENEW_MONTHS_HELPTEXT                    :Relative age when a vehicle should be considered for auto-renewing
STR_CONFIG_SETTING_AUTORENEW_MONTHS_VALUE_BEFORE                :{COMMA} month{P 0 "" s} before
STR_CONFIG_SETTING_AUTORENEW_MONTHS_VALUE_AFTER                 :{COMMA} month{P 0 "" s} after
STR_CONFIG_SETTING_AUTORENEW_MONEY                              :Autorenew minimum needed money for renew: {STRING2}
STR_CONFIG_SETTING_AUTORENEW_MONEY_HELPTEXT                     :Minimal amount of money that must remain in the bank before considering auto-renewing vehicles
STR_CONFIG_SETTING_ERRMSG_DURATION                              :Duration of error message: {STRING2}
STR_CONFIG_SETTING_ERRMSG_DURATION_HELPTEXT                     :Duration for displaying error messages in a red window. Note that some (critical) error messages are not closed automatically after this time, but must be closed manually
STR_CONFIG_SETTING_ERRMSG_DURATION_VALUE                        :{COMMA} second{P 0 "" s}
STR_CONFIG_SETTING_HOVER_DELAY                                  :Show tooltips: {STRING2}
STR_CONFIG_SETTING_HOVER_DELAY_HELPTEXT                         :Delay before tooltips are displayed when hovering the mouse over some interface element. Alternatively tooltips are bound to the right mouse button when this value is set to 0.
STR_CONFIG_SETTING_HOVER_DELAY_VALUE                            :Hover for {COMMA} millisecond{P 0 "" s}
STR_CONFIG_SETTING_HOVER_DELAY_DISABLED                         :Right click
STR_CONFIG_SETTING_POPULATION_IN_LABEL                          :Show extra information in the town name label: {STRING2}
STR_CONFIG_SETTING_POPULATION_IN_LABEL_HELPTEXT                 :Display the population of towns in their label on the map
STR_CONFIG_SETTING_GRAPH_LINE_THICKNESS                         :Thickness of lines in graphs: {STRING2}
STR_CONFIG_SETTING_GRAPH_LINE_THICKNESS_HELPTEXT                :Width of the line in the graphs. A thin line is more precisely readable, a thicker line is easier to see and colours are easier to distinguish
STR_CONFIG_SETTING_SHOW_TRAIN_LENGTH_IN_DETAILS                 :Show train length in details: {STRING2}
STR_CONFIG_SETTING_SHOW_TRAIN_LENGTH_IN_DETAILS_HELPTEXT        :Show train length in the vehicle details window
<<<<<<< HEAD
STR_CONFIG_SETTING_SHOW_VEHICLE_GROUP_IN_DETAILS                :Show vehicle group in details: {STRING2}
STR_CONFIG_SETTING_SHOW_VEHICLE_GROUP_IN_DETAILS_HELPTEXT       :Show vehicle group name in the vehicle details window
=======
STR_CONFIG_SETTING_SHOW_TRAIN_WEIGHT_RATIOS_IN_DETAILS          :Show train weight ratios in details: {STRING2}
STR_CONFIG_SETTING_SHOW_TRAIN_WEIGHT_RATIOS_IN_DETAILS_HELPTEXT :Show train weight ratios in the vehicle details window
>>>>>>> ed33a62b
STR_CONFIG_SETTING_SHOW_RESTRICTED_SIG_DEF                      :Show restricted electric signals using default graphics: {STRING2}
STR_CONFIG_SETTING_SHOW_RESTRICTED_SIG_DEF_HELPTEXT             :Show electric signals with routing restriction programs using the default signal graphics with a blue signal post, instead of using any NewGRF signal graphics. This is to make it easier to visually distinguish restricted signals.

STR_CONFIG_SETTING_LANDSCAPE                                    :Landscape: {STRING2}
STR_CONFIG_SETTING_LANDSCAPE_HELPTEXT                           :Landscapes define basic gameplay scenarios with different cargos and town growth requirements. NewGRF and Game Scripts allow finer control though
STR_CONFIG_SETTING_LAND_GENERATOR                               :Land generator: {STRING2}
STR_CONFIG_SETTING_LAND_GENERATOR_HELPTEXT                      :The original generator depends on the base graphics set, and composes fixed landscape shapes. TerraGenesis is a Perlin noise based generator with finer control settings
STR_CONFIG_SETTING_MAX_SIGNAL_EVALUATIONS                       :Maximum number of programmable signal changes permitted at once: {STRING2}
STR_CONFIG_SETTING_MAX_SIGNAL_EVALUATIONS_HELPTEXT              :Sets the maximum number of programmable signal changes permitted at once
STR_CONFIG_SETTING_LAND_GENERATOR_ORIGINAL                      :Original
STR_CONFIG_SETTING_LAND_GENERATOR_TERRA_GENESIS                 :TerraGenesis
STR_CONFIG_SETTING_TERRAIN_TYPE                                 :Terrain type: {STRING2}
STR_CONFIG_SETTING_TERRAIN_TYPE_HELPTEXT                        :(TerraGenesis only) Hilliness of the landscape
STR_CONFIG_SETTING_INDUSTRY_DENSITY                             :Industry density: {STRING2}
STR_CONFIG_SETTING_INDUSTRY_DENSITY_HELPTEXT                    :Set how many industries should be generated and what level should be maintained during the game
STR_CONFIG_SETTING_OIL_REF_EDGE_DISTANCE                        :Maximum distance from edge for Oil refineries: {STRING2}
STR_CONFIG_SETTING_OIL_REF_EDGE_DISTANCE_HELPTEXT               :Oil refineries are only constructed near the map border, that is at the coast for island maps
STR_CONFIG_SETTING_SNOWLINE_HEIGHT                              :Snow line height: {STRING2}
STR_CONFIG_SETTING_SNOWLINE_HEIGHT_HELPTEXT                     :Control at what height snow starts in sub-arctic landscape. Snow also affects industry generation and town growth requirements
STR_CONFIG_SETTING_ROUGHNESS_OF_TERRAIN                         :Roughness of terrain: {STRING2}
STR_CONFIG_SETTING_ROUGHNESS_OF_TERRAIN_HELPTEXT                :(TerraGenesis only) Choose the frequency of hills: Smooth landscapes have fewer, more wide-spread hills. Rough landscapes have many hills, which may look repetitive
STR_CONFIG_SETTING_ROUGHNESS_OF_TERRAIN_VERY_SMOOTH             :Very Smooth
STR_CONFIG_SETTING_ROUGHNESS_OF_TERRAIN_SMOOTH                  :Smooth
STR_CONFIG_SETTING_ROUGHNESS_OF_TERRAIN_ROUGH                   :Rough
STR_CONFIG_SETTING_ROUGHNESS_OF_TERRAIN_VERY_ROUGH              :Very Rough
STR_CONFIG_SETTING_VARIETY                                      :Variety distribution: {STRING2}
STR_CONFIG_SETTING_VARIETY_HELPTEXT                             :(TerraGenesis only) Control whether the map contains both mountainous and flat areas. Since this only makes the map flatter, other settings should be set to mountainous
STR_CONFIG_SETTING_RIVER_AMOUNT                                 :River amount: {STRING2}
STR_CONFIG_SETTING_RIVER_AMOUNT_HELPTEXT                        :Choose how many rivers to generate
STR_CONFIG_SETTING_TREE_PLACER                                  :Tree placer algorithm: {STRING2}
STR_CONFIG_SETTING_TREE_PLACER_HELPTEXT                         :Choose the distribution of trees on the map: 'Original' plants trees uniformly scattered, 'Improved' plants them in groups
STR_CONFIG_SETTING_TREE_PLACER_NONE                             :None
STR_CONFIG_SETTING_TREE_PLACER_ORIGINAL                         :Original
STR_CONFIG_SETTING_TREE_PLACER_IMPROVED                         :Improved
STR_CONFIG_SETTING_ROAD_SIDE                                    :Road vehicles: {STRING2}
STR_CONFIG_SETTING_ROAD_SIDE_HELPTEXT                           :Choose the driving side
STR_CONFIG_SETTING_HEIGHTMAP_ROTATION                           :Heightmap rotation: {STRING2}
STR_CONFIG_SETTING_HEIGHTMAP_ROTATION_COUNTER_CLOCKWISE         :Counter clockwise
STR_CONFIG_SETTING_HEIGHTMAP_ROTATION_CLOCKWISE                 :Clockwise
STR_CONFIG_SETTING_SE_FLAT_WORLD_HEIGHT                         :The height level a flat scenario map gets: {STRING2}
STR_CONFIG_SETTING_EDGES_NOT_EMPTY                              :{WHITE}One or more tiles at the northern edge are not empty
STR_CONFIG_SETTING_EDGES_NOT_WATER                              :{WHITE}One or more tiles at one of the edges is not water

STR_CONFIG_SETTING_STATION_SPREAD                               :Maximum station spread: {STRING2}
STR_CONFIG_SETTING_STATION_SPREAD_HELPTEXT                      :Maximum area the parts of a single station may be spread out on. Note that high values will slow the game
STR_CONFIG_SETTING_SERVICEATHELIPAD                             :Service helicopters at helipads automatically: {STRING2}
STR_CONFIG_SETTING_SERVICEATHELIPAD_HELPTEXT                    :Service helicopters after every landing, even if there is no depot at the airport
STR_CONFIG_SETTING_LINK_TERRAFORM_TOOLBAR                       :Link landscape toolbar to rail/road/water/airport toolbars: {STRING2}
STR_CONFIG_SETTING_LINK_TERRAFORM_TOOLBAR_HELPTEXT              :When opening a construction toolbar for a transport type, also open the toolbar for terraforming
STR_CONFIG_SETTING_SMALLMAP_LAND_COLOUR                         :Land colour used at the smallmap: {STRING2}
STR_CONFIG_SETTING_SMALLMAP_LAND_COLOUR_HELPTEXT                :Colour of the terrain in the smallmap
STR_CONFIG_SETTING_SMALLMAP_LAND_COLOUR_GREEN                   :Green
STR_CONFIG_SETTING_SMALLMAP_LAND_COLOUR_DARK_GREEN              :Dark green
STR_CONFIG_SETTING_SMALLMAP_LAND_COLOUR_VIOLET                  :Violet
STR_CONFIG_SETTING_REVERSE_SCROLLING                            :Reverse scroll direction: {STRING2}
STR_CONFIG_SETTING_REVERSE_SCROLLING_HELPTEXT                   :Behaviour when scrolling the map with the right mouse button. When disabled, the mouse moves the camera. When enabled, the mouse moves the map
STR_CONFIG_SETTING_SMOOTH_SCROLLING                             :Smooth viewport scrolling: {STRING2}
STR_CONFIG_SETTING_SMOOTH_SCROLLING_HELPTEXT                    :Control how the main view scrolls to a specific position when clicking on the smallmap or when issuing a command to scroll to a specific object on the map. If enabled, the viewport scrolls smoothly, if disabled it jumps directly to the targeted spot
STR_CONFIG_SETTING_MEASURE_TOOLTIP                              :Show a measurement tooltip when using various build-tools: {STRING2}
STR_CONFIG_SETTING_MEASURE_TOOLTIP_HELPTEXT                     :Display tile-distances and height differences when dragging during construction operations
STR_CONFIG_SETTING_LIVERIES                                     :Show vehicle-type specific liveries: {STRING2}
STR_CONFIG_SETTING_LIVERIES_HELPTEXT                            :Control usage of vehicle-type specific liveries for vehicles (in contrary to company specific)
STR_CONFIG_SETTING_LIVERIES_NONE                                :None
STR_CONFIG_SETTING_LIVERIES_OWN                                 :Own company
STR_CONFIG_SETTING_LIVERIES_ALL                                 :All companies
STR_CONFIG_SETTING_PREFER_TEAMCHAT                              :Prefer team chat with <ENTER>: {STRING2}
STR_CONFIG_SETTING_PREFER_TEAMCHAT_HELPTEXT                     :Switch the binding of company-internal and public chat to <ENTER> resp. <Ctrl+ENTER>
STR_CONFIG_SETTING_SCROLLWHEEL_SCROLLING                        :Function of scrollwheel: {STRING2}
STR_CONFIG_SETTING_SCROLLWHEEL_SCROLLING_HELPTEXT               :Enable scrolling with two-dimensional mouse-wheels
STR_CONFIG_SETTING_SCROLLWHEEL_ZOOM                             :Zoom map
STR_CONFIG_SETTING_SCROLLWHEEL_SCROLL                           :Scroll map
STR_CONFIG_SETTING_SCROLLWHEEL_OFF                              :Off
STR_CONFIG_SETTING_SCROLLWHEEL_MULTIPLIER                       :Map scrollwheel speed: {STRING2}
STR_CONFIG_SETTING_SCROLLWHEEL_MULTIPLIER_HELPTEXT              :Control the sensitivity of mouse-wheel scrolling
STR_CONFIG_SETTING_OSK_ACTIVATION                               :On screen keyboard: {STRING2}
STR_CONFIG_SETTING_OSK_ACTIVATION_HELPTEXT                      :Select the method to open the on screen keyboard for entering text into editboxes only using the pointing device. This is meant for small devices without actual keyboard
STR_CONFIG_SETTING_OSK_ACTIVATION_DISABLED                      :Disabled
STR_CONFIG_SETTING_OSK_ACTIVATION_DOUBLE_CLICK                  :Double click
STR_CONFIG_SETTING_OSK_ACTIVATION_SINGLE_CLICK_FOCUS            :Single click (when focussed)
STR_CONFIG_SETTING_OSK_ACTIVATION_SINGLE_CLICK                  :Single click (immediately)
STR_CONFIG_SETTING_SHOW_VEHICLE_ROUTE_STEPS                     :Show the vehicle's route steps: {STRING2}
STR_CONFIG_SETTING_SHOW_VEHICLE_LIST_COMPANY_COLOUR             :Mark other companies' vehicles in lists with their company colour: {STRING2}
STR_CONFIG_SETTING_SHOW_VEHICLE_LIST_COMPANY_COLOUR_HELPTEXT    :Vehicles in a vehicle list window which are owned by a different company than the owner of the vehicle list are marked with a coloured square in the vehicle's company colour.

STR_CONFIG_SETTING_VIEWPORT_MAP_SCAN_SURROUNDINGS               :Scan surroundings (better for high zoom out levels): {STRING2}
STR_CONFIG_SETTING_VIEWPORT_MAP_SHOW_SLOPES                     :Show slopes: {STRING2}
STR_CONFIG_SETTING_VIEWPORT_MAP_SHOW_BRIDGES                    :Show bridges: {STRING2}
STR_CONFIG_SETTING_VIEWPORT_MAP_SHOW_TUNNELS                    :Show tunnels: {STRING2}
STR_CONFIG_SETTING_VIEWPORT_MAP_SHOW_SCROLLING_VP               :Show scrolling viewport: {STRING2}
STR_CONFIG_SETTING_VIEWPORT_MAP_SHOW_SCROLLING_VP_NOTHING       :No
STR_CONFIG_SETTING_VIEWPORT_MAP_SHOW_SCROLLING_VP_CONTOUR       :Contour
STR_CONFIG_SETTING_VIEWPORT_MAP_SHOW_SCROLLING_VP_BLEND         :Blend with some white (32bpp only)
STR_CONFIG_SETTING_VIEWPORT_MAP_SHOW_SCROLLING_VP_ALL           :Blend + contour
STR_CONFIG_SETTING_VIEWPORT_MAP_USE_OWNER_COLOUR_BRIDGE_TUNNEL  :Use owner's colour for bridges and tunnels: {STRING2}
STR_CONFIG_SETTING_VIEWPORT_MAP_DEFAULT_MODE                    :Default mode: {STRING2}
STR_CONFIG_SETTING_VIEWPORT_MAP_DEFAULT_MODE_VEGETATION         :Vegetation
STR_CONFIG_SETTING_VIEWPORT_MAP_DEFAULT_MODE_OWNER              :Owner
STR_CONFIG_SETTING_VIEWPORT_MAP_DEFAULT_MODE_INDUSTRY           :Industry
STR_CONFIG_SETTING_VIEWPORT_MAP_ACTION_DBLCLICK                 :Function of double-click: {STRING2}
STR_CONFIG_SETTING_VIEWPORT_MAP_ACTION_DBLCLICK_DO_NOTHING      :Do nothing
STR_CONFIG_SETTING_VIEWPORT_MAP_ACTION_DBLCLICK_ZOOM_MAIN       :Zoom in directly to 1X
STR_CONFIG_SETTING_VIEWPORT_MAP_ACTION_DBLCLICK_NEW_EXTRA       :Open an extra viewport
STR_CONFIG_SETTING_VIEWPORT_MAP_SHOW_VEHICLE_ROUTE              :Show the vehicle's route: {STRING2}
STR_CONFIG_SETTING_VIEWPORT_MAP_SHOW_VEHICLE_ROUTE_NO           :No
STR_CONFIG_SETTING_VIEWPORT_MAP_SHOW_VEHICLE_ROUTE_SIMPLE       :Simple
STR_CONFIG_SETTING_VIEWPORT_MAP_DRAW_ROUTE_DASH                 :Drawing style of vehicle's route: {STRING}
STR_CONFIG_SETTING_VIEWPORT_MAP_DRAW_ROUTE_DASH_VALUE           :dashed lines of {COMMA} pixel{P "" s}
STR_CONFIG_SETTING_VIEWPORT_MAP_DRAW_ROUTE_DASH_DISABLED        :plain lines

STR_CONFIG_SETTING_RIGHT_MOUSE_BTN_EMU                          :Right-click emulation: {STRING2}
STR_CONFIG_SETTING_RIGHT_MOUSE_BTN_EMU_HELPTEXT                 :Select the method to emulate right mouse-button clicks
STR_CONFIG_SETTING_RIGHT_MOUSE_BTN_EMU_COMMAND                  :Command+Click
STR_CONFIG_SETTING_RIGHT_MOUSE_BTN_EMU_CONTROL                  :Ctrl+Click
STR_CONFIG_SETTING_RIGHT_MOUSE_BTN_EMU_OFF                      :Off

STR_CONFIG_SETTING_LEFT_MOUSE_BTN_SCROLLING                     :Left-click scrolling: {STRING2}
STR_CONFIG_SETTING_LEFT_MOUSE_BTN_SCROLLING_HELPTEXT            :Enable scrolling the map by dragging it with the left mouse button. This is especially useful when using a touch-screen for scrolling

STR_CONFIG_SETTING_AUTOSAVE                                     :Autosave: {STRING2}
STR_CONFIG_SETTING_AUTOSAVE_HELPTEXT                            :Select interval between automatic game saves

STR_CONFIG_SETTING_DATE_FORMAT_IN_SAVE_NAMES                    :Use the {STRING2} date format for savegame names
STR_CONFIG_SETTING_DATE_FORMAT_IN_SAVE_NAMES_HELPTEXT           :Format of the date in save game filenames
STR_CONFIG_SETTING_DATE_FORMAT_IN_SAVE_NAMES_LONG               :long (31st Dec 2008)
STR_CONFIG_SETTING_DATE_FORMAT_IN_SAVE_NAMES_SHORT              :short (31-12-2008)
STR_CONFIG_SETTING_DATE_FORMAT_IN_SAVE_NAMES_ISO                :ISO (2008-12-31)

STR_CONFIG_SETTING_PAUSE_ON_NEW_GAME                            :Automatically pause when starting a new game: {STRING2}
STR_CONFIG_SETTING_PAUSE_ON_NEW_GAME_HELPTEXT                   :When enabled, the game will automatically pause when starting a new game, allowing for closer study of the map
STR_CONFIG_SETTING_COMMAND_PAUSE_LEVEL                          :When paused allow: {STRING2}
STR_CONFIG_SETTING_COMMAND_PAUSE_LEVEL_HELPTEXT                 :Select what actions may be done while the game is paused
STR_CONFIG_SETTING_COMMAND_PAUSE_LEVEL_NO_ACTIONS               :No actions
STR_CONFIG_SETTING_COMMAND_PAUSE_LEVEL_ALL_NON_CONSTRUCTION     :All non-construction actions
STR_CONFIG_SETTING_COMMAND_PAUSE_LEVEL_ALL_NON_LANDSCAPING      :All but landscape modifying actions
STR_CONFIG_SETTING_COMMAND_PAUSE_LEVEL_ALL_ACTIONS              :All actions
STR_CONFIG_SETTING_ADVANCED_VEHICLE_LISTS                       :Use groups in vehicle list: {STRING2}
STR_CONFIG_SETTING_ADVANCED_VEHICLE_LISTS_HELPTEXT              :Enable usage of the advanced vehicle lists for grouping vehicles
STR_CONFIG_SETTING_LOADING_INDICATORS                           :Use loading indicators: {STRING2}
STR_CONFIG_SETTING_LOADING_INDICATORS_HELPTEXT                  :Select whether loading indicators are displayed above loading or unloading vehicles
STR_CONFIG_SETTING_AUTO_TIMETABLE_BY_DEFAULT                    :Use automatic timetables by default: {STRING2}
STR_CONFIG_SETTING_AUTO_TIMETABLE_BY_DEFAULT_HELPTEXT           :Choose whether automatic timetables should by automatically enabled for new vehicles
STR_CONFIG_SETTING_TIMETABLE_SEPARATION_BY_DEFAULT              :Use timetable to ensure vehicle separation by default: {STRING2}
STR_CONFIG_SETTING_TIMETABLE_SEPARATION_BY_DEFAULT_HELPTEXT     :Choose whether to ensure separation of vehicles should by automatically enabled for new vehicles
STR_CONFIG_SETTING_TIMETABLE_IN_TICKS                           :Show timetable in ticks rather than days: {STRING2}
STR_CONFIG_SETTING_TIMETABLE_IN_TICKS_HELPTEXT                  :Show travel times in time tables in game ticks instead of days
STR_CONFIG_SETTING_TIMETABLE_LEFTOVER_TICKS                     :Show leftover ticks in timetable: {STRING2}
STR_CONFIG_SETTING_TIMETABLE_LEFTOVER_TICKS_HELPTEXT            :When converting from ticks to days/minutes in timetables, also show any leftover ticks
STR_CONFIG_SETTING_TIME_IN_MINUTES                              :Show time in minutes rather than days: {STRING2}
STR_CONFIG_SETTING_TIME_IN_MINUTES_HELPTEXT                     :Select whether to use hours and minutes instead of days
STR_CONFIG_SETTING_TICKS_PER_MINUTE                             :Ticks per minute: {STRING2}
STR_CONFIG_SETTING_TICKS_PER_MINUTE_HELPTEXT                    :The number of game ticks per minute
STR_CONFIG_SETTING_DATE_WITH_TIME                               :Show date with time in status bar: {STRING2}
STR_CONFIG_SETTING_DATE_WITH_TIME_HELPTEXT                      :Show the real game date in the status bar as well as the time
STR_CONFIG_SETTING_CLOCK_OFFSET                                 :Clock offset in minutes: {STRING2}
STR_CONFIG_SETTING_CLOCK_OFFSET_HELPTEXT                        :The number of minutes the game clock is offset by
STR_CONFIG_SETTING_DATE_WITH_TIME_NONE                          :None
STR_CONFIG_SETTING_DATE_WITH_TIME_Y                             :Year
STR_CONFIG_SETTING_DATE_WITH_TIME_YM                            :Month and year
STR_CONFIG_SETTING_DATE_WITH_TIME_YMD                           :Full date
STR_CONFIG_SETTING_TIMETABLE_START_TEXT_ENTRY                   :Enter timetable start times as text (requires time to be in minutes): {STRING2}
STR_CONFIG_SETTING_TIMETABLE_START_TEXT_ENTRY_HELPTEXT          :Select whether timetable start times may be entered as text if time is being shown in minutes
STR_CONFIG_SETTING_TIMETABLE_SEPARATION                         :Use timetable to ensure vehicle separation: {STRING2}
STR_CONFIG_SETTING_TIMETABLE_SEPARATION_HELPTEXT                :Select whether to ensure separation of vehicles when using automatic timetables
STR_CONFIG_SETTING_TIMETABLE_SEPARATION_RATE                    :Auto timetable vehicle separation factor: {STRING2}
STR_CONFIG_SETTING_TIMETABLE_SEPARATION_RATE_HELPTEXT           :How much of the vehicle separation auto timetable change to apply at each step
STR_CONFIG_SETTING_TIMETABLE_SHOW_ARRIVAL_DEPARTURE             :Show arrival and departure in timetables: {STRING2}
STR_CONFIG_SETTING_TIMETABLE_SHOW_ARRIVAL_DEPARTURE_HELPTEXT    :Display anticipated arrival and departure times in timetables
STR_CONFIG_SETTING_TIMETABLE_AUTOFILL_ROUNDING_TICKS            :Round up auto-filled timetable times to multiples of this many ticks: {STRING2}
STR_CONFIG_SETTING_TIMETABLE_AUTOFILL_ROUNDING_TICKS_HELPTEXT   :Timetable times adjusted by timetable automation are not rounded. A day at a a day length of 1 is 74 ticks.
STR_CONFIG_SETTING_QUICKGOTO                                    :Quick creation of vehicle orders: {STRING2}
STR_CONFIG_SETTING_QUICKGOTO_HELPTEXT                           :Pre-select the 'goto cursor' when opening the orders window
STR_CONFIG_SETTING_DEFAULT_RAIL_TYPE                            :Default rail type (after new game/game load): {STRING2}
STR_CONFIG_SETTING_DEFAULT_RAIL_TYPE_HELPTEXT                   :Rail type to select after starting or loading a game. 'first available' selects the oldest type of tracks, 'last available' selects the newest type of tracks, and 'most used' selects the type which is currently most in use
STR_CONFIG_SETTING_DEFAULT_RAIL_TYPE_FIRST                      :First available
STR_CONFIG_SETTING_DEFAULT_RAIL_TYPE_LAST                       :Last available
STR_CONFIG_SETTING_DEFAULT_RAIL_TYPE_MOST_USED                  :Most used

STR_CONFIG_SETTING_SHOW_TRACK_RESERVATION                       :Show path reservations for tracks: {STRING2}
STR_CONFIG_SETTING_SHOW_TRACK_RESERVATION_HELPTEXT              :Give reserved tracks a different colour to assist in problems with trains refusing to enter path-based blocks
STR_CONFIG_SETTING_PERSISTENT_BUILDINGTOOLS                     :Keep building tools active after usage: {STRING2}
STR_CONFIG_SETTING_PERSISTENT_BUILDINGTOOLS_HELPTEXT            :Keep the building tools for bridges, tunnels, etc. open after use
STR_CONFIG_SETTING_EXPENSES_LAYOUT                              :Group expenses in company finance window: {STRING2}
STR_CONFIG_SETTING_EXPENSES_LAYOUT_HELPTEXT                     :Define the layout for the company expenses window

STR_CONFIG_SETTING_ENABLE_BUILD_RIVER                           :Enable building rivers: {STRING2}
STR_CONFIG_SETTING_ENABLE_BUILD_RIVER_HELPTEXT                  :Enable building rivers outside of the scenario editor

STR_CONFIG_SETTING_SOUND_TICKER                                 :News ticker: {STRING2}
STR_CONFIG_SETTING_SOUND_TICKER_HELPTEXT                        :Play sound for summarised news messages
STR_CONFIG_SETTING_SOUND_NEWS                                   :Newspaper: {STRING2}
STR_CONFIG_SETTING_SOUND_NEWS_HELPTEXT                          :Play sound upon display of newspapers
STR_CONFIG_SETTING_SOUND_NEW_YEAR                               :End of year: {STRING2}
STR_CONFIG_SETTING_SOUND_NEW_YEAR_HELPTEXT                      :Play sound at the end of a year summarising the company's performance during the year compared to the previous year
STR_CONFIG_SETTING_SOUND_CONFIRM                                :Construction: {STRING2}
STR_CONFIG_SETTING_SOUND_CONFIRM_HELPTEXT                       :Play sound on successful constructions or other actions
STR_CONFIG_SETTING_SOUND_CLICK                                  :Button clicks: {STRING2}
STR_CONFIG_SETTING_SOUND_CLICK_HELPTEXT                         :Beep when clicking buttons
STR_CONFIG_SETTING_SOUND_DISASTER                               :Disasters/accidents: {STRING2}
STR_CONFIG_SETTING_SOUND_DISASTER_HELPTEXT                      :Play sound effects of accidents and disasters
STR_CONFIG_SETTING_SOUND_VEHICLE                                :Vehicles: {STRING2}
STR_CONFIG_SETTING_SOUND_VEHICLE_HELPTEXT                       :Play sound effects of vehicles
STR_CONFIG_SETTING_SOUND_AMBIENT                                :Ambient: {STRING2}
STR_CONFIG_SETTING_SOUND_AMBIENT_HELPTEXT                       :Play ambient sounds of landscape, industries and towns

STR_CONFIG_SETTING_DISABLE_UNSUITABLE_BUILDING                  :Disable infrastructure building when no suitable vehicles are available: {STRING2}
STR_CONFIG_SETTING_DISABLE_UNSUITABLE_BUILDING_HELPTEXT         :When enabled, infrastructure is only available if there are also vehicles available, preventing waste of time and money on unusable infrastructure
STR_CONFIG_SETTING_MAX_TRAINS                                   :Maximum number of trains per company: {STRING2}
STR_CONFIG_SETTING_MAX_TRAINS_HELPTEXT                          :Maximum number of trains that a company can have
STR_CONFIG_SETTING_MAX_ROAD_VEHICLES                            :Maximum number of road vehicles per company: {STRING2}
STR_CONFIG_SETTING_MAX_ROAD_VEHICLES_HELPTEXT                   :Maximum number of road vehicles that a company can have
STR_CONFIG_SETTING_MAX_AIRCRAFT                                 :Maximum number of aircraft per company: {STRING2}
STR_CONFIG_SETTING_MAX_AIRCRAFT_HELPTEXT                        :Maximum number of aircraft that a company can have
STR_CONFIG_SETTING_MAX_SHIPS                                    :Maximum number of ships per company: {STRING2}
STR_CONFIG_SETTING_MAX_SHIPS_HELPTEXT                           :Maximum number of ships that a company can have

STR_CONFIG_SETTING_AI_BUILDS_TRAINS                             :Disable trains for computer: {STRING2}
STR_CONFIG_SETTING_AI_BUILDS_TRAINS_HELPTEXT                    :Enabling this setting makes building trains impossible for a computer player
STR_CONFIG_SETTING_AI_BUILDS_ROAD_VEHICLES                      :Disable road vehicles for computer: {STRING2}
STR_CONFIG_SETTING_AI_BUILDS_ROAD_VEHICLES_HELPTEXT             :Enabling this setting makes building road vehicles impossible for a computer player
STR_CONFIG_SETTING_AI_BUILDS_AIRCRAFT                           :Disable aircraft for computer: {STRING2}
STR_CONFIG_SETTING_AI_BUILDS_AIRCRAFT_HELPTEXT                  :Enabling this setting makes building aircraft impossible for a computer player
STR_CONFIG_SETTING_AI_BUILDS_SHIPS                              :Disable ships for computer: {STRING2}
STR_CONFIG_SETTING_AI_BUILDS_SHIPS_HELPTEXT                     :Enabling this setting makes building ships impossible for a computer player

STR_CONFIG_SETTING_AI_PROFILE                                   :Default settings profile: {STRING2}
STR_CONFIG_SETTING_AI_PROFILE_HELPTEXT                          :Choose which settings profile to use for random AIs or for initial values when adding a new AI or Game Script
STR_CONFIG_SETTING_AI_PROFILE_EASY                              :Easy
STR_CONFIG_SETTING_AI_PROFILE_MEDIUM                            :Medium
STR_CONFIG_SETTING_AI_PROFILE_HARD                              :Hard

STR_CONFIG_SETTING_AI_IN_MULTIPLAYER                            :Allow AIs in multiplayer: {STRING2}
STR_CONFIG_SETTING_AI_IN_MULTIPLAYER_HELPTEXT                   :Allow AI computer players to participate in multiplayer games
STR_CONFIG_SETTING_SCRIPT_MAX_OPCODES                           :#opcodes before scripts are suspended: {STRING2}
STR_CONFIG_SETTING_SCRIPT_MAX_OPCODES_HELPTEXT                  :Maximum number of computation steps that a script can take in one turn

STR_CONFIG_SETTING_SHARING_RAIL                                 :Enable sharing of railways: {STRING2}
STR_CONFIG_SETTING_SHARING_ROAD                                 :Enable sharing of road stops and depots: {STRING2}
STR_CONFIG_SETTING_SHARING_WATER                                :Enable sharing of docks and ship depots: {STRING2}
STR_CONFIG_SETTING_SHARING_AIR                                  :Enable sharing of airports: {STRING2}
STR_CONFIG_SETTING_SHARING_FEE_RAIL                             :Daily track toll for trains: {STRING2} per 1000 tonnes
STR_CONFIG_SETTING_SHARING_FEE_ROAD                             :Stopping fee for road vehicles: {STRING2} per day
STR_CONFIG_SETTING_SHARING_FEE_WATER                            :Docking fee for ships: {STRING2} per day
STR_CONFIG_SETTING_SHARING_FEE_AIR                              :Terminal fee for aircraft: {STRING2} per day
STR_CONFIG_SETTING_SHARING_PAYMENT_IN_DEBT                      :Allow companies in debt to pay sharing fees: {STRING2}
STR_CONFIG_SETTING_SHARING_USED_BY_VEHICLES                     :Can't change this setting, vehicles are using shared infrastructure.
STR_CONFIG_SETTING_SHARING_ORDERS_TO_OTHERS                     :Can't change this setting, vehicles have orders to destinations of others.
STR_CONFIG_SETTING_INFRA_OTHERS_BUY_IN_DEPOT_RAIL               :Enable competitors to buy and renew trains in depots: {STRING2}
STR_CONFIG_SETTING_INFRA_OTHERS_BUY_IN_DEPOT_ROAD               :Enable competitors to buy and renew road vehicles in depots: {STRING2}
STR_CONFIG_SETTING_INFRA_OTHERS_BUY_IN_DEPOT_WATER              :Enable competitors to buy and renew ships in depots: {STRING2}
STR_CONFIG_SETTING_INFRA_OTHERS_BUY_IN_DEPOT_AIR                :Enable competitors to buy and renew aircraft in hangars: {STRING2}

STR_CONFIG_SETTING_SERVINT_ISPERCENT                            :Service intervals are in percents: {STRING2}
STR_CONFIG_SETTING_SERVINT_ISPERCENT_HELPTEXT                   :Choose whether servicing of vehicles is triggered by the time passed since last service or by reliability dropping by a certain percentage of the maximum reliability
STR_CONFIG_SETTING_SERVINT_TRAINS                               :Default service interval for trains: {STRING2}
STR_CONFIG_SETTING_SERVINT_TRAINS_HELPTEXT                      :Set the default service interval for new rail vehicles, if no explicit service interval is set for the vehicle
STR_CONFIG_SETTING_SERVINT_VALUE                                :{COMMA}{NBSP}day{P 0 "" s}/%
STR_CONFIG_SETTING_SERVINT_DISABLED                             :Disabled
STR_CONFIG_SETTING_SERVINT_ROAD_VEHICLES                        :Default service interval for road vehicles: {STRING2}
STR_CONFIG_SETTING_SERVINT_ROAD_VEHICLES_HELPTEXT               :Set the default service interval for new road vehicles, if no explicit service interval is set for the vehicle
STR_CONFIG_SETTING_SERVINT_AIRCRAFT                             :Default service interval for aircraft: {STRING2}
STR_CONFIG_SETTING_SERVINT_AIRCRAFT_HELPTEXT                    :Set the default service interval for new aircraft, if no explicit service interval is set for the vehicle
STR_CONFIG_SETTING_SERVINT_SHIPS                                :Default service interval for ships: {STRING2}
STR_CONFIG_SETTING_SERVINT_SHIPS_HELPTEXT                       :Set the default service interval for new ships, if no explicit service interval is set for the vehicle
STR_CONFIG_SETTING_NOSERVICE                                    :Disable servicing when breakdowns set to none: {STRING2}
STR_CONFIG_SETTING_NOSERVICE_HELPTEXT                           :When enabled, vehicles do not get serviced if they cannot break down
STR_CONFIG_SETTING_WAGONSPEEDLIMITS                             :Enable wagon speed limits: {STRING2}
STR_CONFIG_SETTING_WAGONSPEEDLIMITS_HELPTEXT                    :When enabled, also use speed limits of wagons for deciding the maximum speed of a train
STR_CONFIG_SETTING_DISABLE_ELRAILS                              :Disable electric rails: {STRING2}
STR_CONFIG_SETTING_DISABLE_ELRAILS_HELPTEXT                     :Enabling this setting disables the requirement to electrify tracks to make electric engines run on them

STR_CONFIG_SETTING_NEWS_ARRIVAL_FIRST_VEHICLE_OWN               :Arrival of first vehicle at player's station: {STRING2}
STR_CONFIG_SETTING_NEWS_ARRIVAL_FIRST_VEHICLE_OWN_HELPTEXT      :Display a newspaper when the first vehicle arrives at a new player's station
STR_CONFIG_SETTING_NEWS_ARRIVAL_FIRST_VEHICLE_OTHER             :Arrival of first vehicle at competitor's station: {STRING2}
STR_CONFIG_SETTING_NEWS_ARRIVAL_FIRST_VEHICLE_OTHER_HELPTEXT    :Display a newspaper when the first vehicle arrives at a new competitor's station
STR_CONFIG_SETTING_NEWS_ACCIDENTS_DISASTERS                     :Accidents / disasters: {STRING2}
STR_CONFIG_SETTING_NEWS_ACCIDENTS_DISASTERS_HELPTEXT            :Display a newspaper when accidents or disasters occur
STR_CONFIG_SETTING_NEWS_COMPANY_INFORMATION                     :Company information: {STRING2}
STR_CONFIG_SETTING_NEWS_COMPANY_INFORMATION_HELPTEXT            :Display a newspaper when a new company starts, or when companies are risking to bankrupt
STR_CONFIG_SETTING_NEWS_INDUSTRY_OPEN                           :Opening of industries: {STRING2}
STR_CONFIG_SETTING_NEWS_INDUSTRY_OPEN_HELPTEXT                  :Display a newspaper when new industries open
STR_CONFIG_SETTING_NEWS_INDUSTRY_CLOSE                          :Closing of industries: {STRING2}
STR_CONFIG_SETTING_NEWS_INDUSTRY_CLOSE_HELPTEXT                 :Display a newspaper when industries close down
STR_CONFIG_SETTING_NEWS_ECONOMY_CHANGES                         :Economy changes: {STRING2}
STR_CONFIG_SETTING_NEWS_ECONOMY_CHANGES_HELPTEXT                :Display a newspaper about global changes to economy
STR_CONFIG_SETTING_NEWS_INDUSTRY_CHANGES_COMPANY                :Production changes of industries served by the company: {STRING2}
STR_CONFIG_SETTING_NEWS_INDUSTRY_CHANGES_COMPANY_HELPTEXT       :Display a newspaper when the production level of industries change, which are served by the company
STR_CONFIG_SETTING_NEWS_INDUSTRY_CHANGES_OTHER                  :Production changes of industries served by competitor(s): {STRING2}
STR_CONFIG_SETTING_NEWS_INDUSTRY_CHANGES_OTHER_HELPTEXT         :Display a newspaper when the production level of industries change, which are served by the competitors
STR_CONFIG_SETTING_NEWS_INDUSTRY_CHANGES_UNSERVED               :Other industry production changes: {STRING2}
STR_CONFIG_SETTING_NEWS_INDUSTRY_CHANGES_UNSERVED_HELPTEXT      :Display a newspaper when the production level of industries change, which are not served by the company or competitors
STR_CONFIG_SETTING_NEWS_ADVICE                                  :Advice / information on company's vehicles: {STRING2}
STR_CONFIG_SETTING_NEWS_ADVICE_HELPTEXT                         :Display messages about vehicles needing attention
STR_CONFIG_SETTING_NEWS_NEW_VEHICLES                            :New vehicles: {STRING2}
STR_CONFIG_SETTING_NEWS_NEW_VEHICLES_HELPTEXT                   :Display a newspaper when a new vehicle type becomes available
STR_CONFIG_SETTING_NEWS_CHANGES_ACCEPTANCE                      :Changes to cargo acceptance: {STRING2}
STR_CONFIG_SETTING_NEWS_CHANGES_ACCEPTANCE_HELPTEXT             :Display messages about stations changing acceptance of some cargoes
STR_CONFIG_SETTING_NEWS_SUBSIDIES                               :Subsidies: {STRING2}
STR_CONFIG_SETTING_NEWS_SUBSIDIES_HELPTEXT                      :Display a newspaper about subsidy related events
STR_CONFIG_SETTING_NEWS_GENERAL_INFORMATION                     :General information: {STRING2}
STR_CONFIG_SETTING_NEWS_GENERAL_INFORMATION_HELPTEXT            :Display newspaper about general events, such as purchase of exclusive rights or funding of road reconstruction

STR_CONFIG_SETTING_NEWS_MESSAGES_OFF                            :Off
STR_CONFIG_SETTING_NEWS_MESSAGES_SUMMARY                        :Summary
STR_CONFIG_SETTING_NEWS_MESSAGES_FULL                           :Full

STR_CONFIG_SETTING_COLOURED_NEWS_YEAR                           :Coloured news appears in: {STRING2}
STR_CONFIG_SETTING_COLOURED_NEWS_YEAR_HELPTEXT                  :Year that the newspaper announcements get printed in colour. Before this year, it uses monochrome black/white
STR_CONFIG_SETTING_STARTING_YEAR                                :Starting year: {STRING2}
STR_CONFIG_SETTING_SMOOTH_ECONOMY                               :Enable smooth economy (more, smaller changes): {STRING2}
STR_CONFIG_SETTING_SMOOTH_ECONOMY_HELPTEXT                      :When enabled, industry production changes more often, and in smaller steps. This setting has usually no effect, if industry types are provided by a NewGRF
STR_CONFIG_SETTING_ALLOW_SHARES                                 :Allow buying shares from other companies: {STRING2}
STR_CONFIG_SETTING_ALLOW_SHARES_HELPTEXT                        :When enabled, allow buying and selling of company shares. Shares will only be available for companies reaching a certain age
STR_CONFIG_SETTING_FEEDER_PAYMENT_SHARE                         :Percentage of leg profit to pay in feeder systems: {STRING2}
STR_CONFIG_SETTING_FEEDER_PAYMENT_SHARE_HELPTEXT                :Percentage of income given to the intermediate legs in feeder systems, giving more control over the income
STR_CONFIG_SETTING_SIMULATE_SIGNALS                             :Simulate signals in tunnels, bridges every: {STRING2}
STR_CONFIG_SETTING_SIMULATE_SIGNALS_VALUE                       :{COMMA} tile{P 0 "" s}
STR_CONFIG_SETTING_DAY_LENGTH_FACTOR                            :Day length factor: {STRING2}
STR_CONFIG_SETTING_DAY_LENGTH_FACTOR_HELPTEXT                   :Game pace is slowed by this factor
STR_CONFIG_SETTING_DRAG_SIGNALS_DENSITY                         :When dragging, place signals every: {STRING2}
STR_CONFIG_SETTING_DRAG_SIGNALS_DENSITY_HELPTEXT                :Set the distance at which signals will be built on a track up to the next obstacle (signal, junction), if signals are dragged
STR_CONFIG_SETTING_DRAG_SIGNALS_DENSITY_VALUE                   :{COMMA} tile{P 0 "" s}
STR_CONFIG_SETTING_DRAG_SIGNALS_FIXED_DISTANCE                  :When dragging, keep fixed distance between signals: {STRING2}
STR_CONFIG_SETTING_DRAG_SIGNALS_FIXED_DISTANCE_HELPTEXT         :Select the behaviour of signal placement when Ctrl+dragging signals. If disabled, signals are placed around tunnels or bridges to avoid long stretches without signals. If enabled, signals are placed every n tiles, making alignment of signals at parallel tracks easier
STR_CONFIG_SETTING_SEMAPHORE_BUILD_BEFORE_DATE                  :Automatically build semaphores before: {STRING2}
STR_CONFIG_SETTING_SEMAPHORE_BUILD_BEFORE_DATE_HELPTEXT         :Set the year when electric signals will be used for tracks. Before this year, non-electric signals will be used (which have the exact same function, but different looks)
STR_CONFIG_SETTING_ENABLE_SIGNAL_GUI                            :Enable the signal GUI: {STRING2}
STR_CONFIG_SETTING_ENABLE_SIGNAL_GUI_HELPTEXT                   :Display a window for choosing signal types to build, instead of only window-less signal-type rotation with Ctrl+clicking on built signals
STR_CONFIG_SETTING_DEFAULT_SIGNAL_TYPE                          :Signal type to build by default: {STRING2}
STR_CONFIG_SETTING_DEFAULT_SIGNAL_TYPE_HELPTEXT                 :Default signal type to use
STR_CONFIG_SETTING_DEFAULT_SIGNAL_NORMAL                        :Block signals
STR_CONFIG_SETTING_DEFAULT_SIGNAL_PBS                           :Path signals
STR_CONFIG_SETTING_DEFAULT_SIGNAL_PBSOWAY                       :One-way path signals
STR_CONFIG_SETTING_CYCLE_SIGNAL_TYPES                           :Cycle through signal types: {STRING2}
STR_CONFIG_SETTING_CYCLE_SIGNAL_TYPES_HELPTEXT                  :Select which signal types to cycle through, when Ctrl+clicking on a build signal with the signal tool
STR_CONFIG_SETTING_CYCLE_SIGNAL_NORMAL                          :Block signals only
STR_CONFIG_SETTING_CYCLE_SIGNAL_PBS                             :Path signals only
STR_CONFIG_SETTING_CYCLE_SIGNAL_ALL                             :All

STR_CONFIG_SETTING_TOWN_LAYOUT                                  :Road layout for new towns: {STRING2}
STR_CONFIG_SETTING_TOWN_LAYOUT_HELPTEXT                         :Layout for the road network of towns
STR_CONFIG_SETTING_TOWN_LAYOUT_DEFAULT                          :Original
STR_CONFIG_SETTING_TOWN_LAYOUT_BETTER_ROADS                     :Better roads
STR_CONFIG_SETTING_TOWN_LAYOUT_2X2_GRID                         :2x2 grid
STR_CONFIG_SETTING_TOWN_LAYOUT_3X3_GRID                         :3x3 grid
STR_CONFIG_SETTING_TOWN_LAYOUT_RANDOM                           :Random
STR_CONFIG_SETTING_ALLOW_TOWN_ROADS                             :Towns are allowed to build roads: {STRING2}
STR_CONFIG_SETTING_ALLOW_TOWN_ROADS_HELPTEXT                    :Allow towns to build roads for growth. Disable to prevent town authorities from building roads themselves
STR_CONFIG_SETTING_ALLOW_TOWN_LEVEL_CROSSINGS                   :Towns are allowed to build level crossings: {STRING2}
STR_CONFIG_SETTING_ALLOW_TOWN_LEVEL_CROSSINGS_HELPTEXT          :Enabling this setting allows towns to build level crossings
STR_CONFIG_SETTING_NOISE_LEVEL                                  :Allow town controlled noise level for airports: {STRING2}
STR_CONFIG_SETTING_NOISE_LEVEL_HELPTEXT                         :With this setting disabled, there can be two airports in each town. With this setting enabled, the number of airports in a town is limited by the noise acceptance of the town, which depends on population and airport size and distance
STR_CONFIG_SETTING_TOWN_FOUNDING                                :Founding towns in game: {STRING2}
STR_CONFIG_SETTING_TOWN_FOUNDING_HELPTEXT                       :Enabling this setting allows players to found new towns in the game
STR_CONFIG_SETTING_TOWN_FOUNDING_FORBIDDEN                      :Forbidden
STR_CONFIG_SETTING_TOWN_FOUNDING_ALLOWED                        :Allowed
STR_CONFIG_SETTING_TOWN_FOUNDING_ALLOWED_CUSTOM_LAYOUT          :Allowed, custom town layout
STR_CONFIG_SETTING_TOWN_CARGO_FACTOR                            :Town cargo generation factor (less < 0 < more): {STRING2}

STR_CONFIG_SETTING_EXTRA_TREE_PLACEMENT                         :In game placement of trees: {STRING2}
STR_CONFIG_SETTING_EXTRA_TREE_PLACEMENT_HELPTEXT                :Control random appearance of trees during the game. This might affect industries which rely on tree growth, for example lumber mills
STR_CONFIG_SETTING_EXTRA_TREE_PLACEMENT_NONE                    :None {RED}(breaks lumber mill)
STR_CONFIG_SETTING_EXTRA_TREE_PLACEMENT_RAINFOREST              :Only in rain forests
STR_CONFIG_SETTING_EXTRA_TREE_PLACEMENT_ALL                     :Everywhere

STR_CONFIG_SETTING_TREES_AROUND_SNOWLINE                        :Adjusted arctic tree placement: {STRING2}
STR_CONFIG_SETTING_TREES_AROUND_SNOWLINE_HELPTEXT               :Adjust placement of trees around snow line in artic climate. Trees thin out above snowline. Trees are a mix of arctic and temperate just below snowline. Below that trees are temperate.
STR_CONFIG_SETTING_TREES_AROUND_SNOWLINE_RANGE                  :Arctic tree range: {STRING2}
STR_CONFIG_SETTING_TREES_AROUND_SNOWLINE_RANGE_HELPTEXT         :Approximate range of arctic trees around snow line

STR_CONFIG_SETTING_TREE_GROWTH                                  :Tree growth speed: {STRING2}
STR_CONFIG_SETTING_TREE_GROWTH_HELPTEXT                         :Control rate at which trees grow during the game. This might affect industries which rely on tree growth, for example lumber mills
STR_CONFIG_SETTING_TREE_GROWTH_NORMAL                           :Normal
STR_CONFIG_SETTING_TREE_GROWTH_SLOW                             :Slow
STR_CONFIG_SETTING_TREE_GROWTH_VERY_SLOW                        :Very slow
STR_CONFIG_SETTING_TREE_GROWTH_EXTREMLY_SLOW                    :Extremly slow

STR_CONFIG_SETTING_TOOLBAR_POS                                  :Position of main toolbar: {STRING2}
STR_CONFIG_SETTING_TOOLBAR_POS_HELPTEXT                         :Horizontal position of the main toolbar at the top of the screen
STR_CONFIG_SETTING_STATUSBAR_POS                                :Position of status bar: {STRING2}
STR_CONFIG_SETTING_STATUSBAR_POS_HELPTEXT                       :Horizontal position of the status bar at the bottom of the screen
STR_CONFIG_SETTING_SNAP_RADIUS                                  :Window snap radius: {STRING2}
STR_CONFIG_SETTING_SNAP_RADIUS_HELPTEXT                         :Distance between windows before the window being moved is automatically aligned to nearby windows
STR_CONFIG_SETTING_SNAP_RADIUS_VALUE                            :{COMMA} pixel{P 0 "" s}
STR_CONFIG_SETTING_SNAP_RADIUS_DISABLED                         :Disabled
STR_CONFIG_SETTING_SOFT_LIMIT                                   :Maximum number of non-sticky windows: {STRING2}
STR_CONFIG_SETTING_SOFT_LIMIT_HELPTEXT                          :Number of non-sticky open windows before old windows get automatically closed to make room for new windows
STR_CONFIG_SETTING_SOFT_LIMIT_VALUE                             :{COMMA}
STR_CONFIG_SETTING_SOFT_LIMIT_DISABLED                          :disabled
STR_CONFIG_SETTING_ZOOM_MIN                                     :Maximum zoom in level: {STRING2}
STR_CONFIG_SETTING_ZOOM_MIN_HELPTEXT                            :The maximum zoom-in level for viewports. Note that enabling higher zoom-in levels increases memory requirements
STR_CONFIG_SETTING_ZOOM_MAX                                     :Maximum zoom out level: {STRING2}
STR_CONFIG_SETTING_ZOOM_MAX_HELPTEXT                            :The maximum zoom-out level for viewports. Higher zoom-out levels might cause lag when used
STR_CONFIG_SETTING_ZOOM_LVL_MIN                                 :4x
STR_CONFIG_SETTING_ZOOM_LVL_IN_2X                               :2x
STR_CONFIG_SETTING_ZOOM_LVL_NORMAL                              :Normal
STR_CONFIG_SETTING_ZOOM_LVL_OUT_2X                              :2x
STR_CONFIG_SETTING_ZOOM_LVL_OUT_4X                              :4x
STR_CONFIG_SETTING_ZOOM_LVL_OUT_8X                              :8x
STR_CONFIG_SETTING_ZOOM_LVL_OUT_16X                             :16x
STR_CONFIG_SETTING_ZOOM_LVL_OUT_32X                             :32x
STR_CONFIG_SETTING_ZOOM_LVL_OUT_64X                             :64x
STR_CONFIG_SETTING_ZOOM_LVL_OUT_128X                            :128x
STR_CONFIG_SETTING_TOWN_GROWTH                                  :Town growth speed: {STRING2}
STR_CONFIG_SETTING_TOWN_GROWTH_HELPTEXT                         :Speed of town growth
STR_CONFIG_SETTING_TOWN_GROWTH_NONE                             :None
STR_CONFIG_SETTING_TOWN_GROWTH_SLOW                             :Slow
STR_CONFIG_SETTING_TOWN_GROWTH_NORMAL                           :Normal
STR_CONFIG_SETTING_TOWN_GROWTH_FAST                             :Fast
STR_CONFIG_SETTING_TOWN_GROWTH_VERY_FAST                        :Very fast
STR_CONFIG_SETTING_LARGER_TOWNS                                 :Proportion of towns that will become cities: {STRING2}
STR_CONFIG_SETTING_LARGER_TOWNS_HELPTEXT                        :Amount of towns which will become a city, thus a town which starts out larger and grows faster
STR_CONFIG_SETTING_LARGER_TOWNS_VALUE                           :1 in {COMMA}
STR_CONFIG_SETTING_LARGER_TOWNS_DISABLED                        :None
STR_CONFIG_SETTING_CITY_SIZE_MULTIPLIER                         :Initial city size multiplier: {STRING2}
STR_CONFIG_SETTING_CITY_SIZE_MULTIPLIER_HELPTEXT                :Average size of cities relative to normal towns at start of the game

STR_CONFIG_SETTING_LINKGRAPH_INTERVAL                           :Update distribution graph every {STRING2}{NBSP}day{P 0:2 "" s}
STR_CONFIG_SETTING_LINKGRAPH_INTERVAL_HELPTEXT                  :Time between subsequent recalculations of the link graph. Each recalculation calculates the plans for one component of the graph. That means that a value X for this setting does not mean the whole graph will be updated every X days. Only some component will. The shorter you set it the more CPU time will be necessary to calculate it. The longer you set it the longer it will take until the cargo distribution starts on new routes.
STR_CONFIG_SETTING_LINKGRAPH_TIME                               :Take {STRING2}{NBSP}day{P 0:2 "" s} for recalculation of distribution graph
STR_CONFIG_SETTING_LINKGRAPH_TIME_HELPTEXT                      :Time taken for each recalculation of a link graph component. When a recalculation is started, a thread is spawned which is allowed to run for this number of days. The shorter you set this the more likely it is that the thread is not finished when it's supposed to. Then the game stops until it is ("lag"). The longer you set it the longer it takes for the distribution to be updated when routes change.
STR_CONFIG_SETTING_LINKGRAPH_NOT_DAYLENGTH_SCALED               :Do not scale the linkgraph days by the day length factor: {STRING2}
STR_CONFIG_SETTING_LINKGRAPH_NOT_DAYLENGTH_SCALED_HELPTEXT      :When enabled, the linkgraph recalculation interval and time are in units of unscaled, original days, instead of day-length scaled calendar days.
STR_CONFIG_SETTING_DISTRIBUTION_MANUAL                          :manual
STR_CONFIG_SETTING_DISTRIBUTION_ASYMMETRIC                      :asymmetric
STR_CONFIG_SETTING_DISTRIBUTION_SYMMETRIC                       :symmetric
STR_CONFIG_SETTING_DISTRIBUTION_PAX                             :Distribution mode for passengers: {STRING2}
STR_CONFIG_SETTING_DISTRIBUTION_PAX_HELPTEXT                    :"symmetric" means that roughly the same number of passengers will go from a station A to a station B as from B to A. "asymmetric" means that arbitrary numbers of passengers can go in either direction. "manual" means that no automatic distribution will take place for passengers.
STR_CONFIG_SETTING_DISTRIBUTION_MAIL                            :Distribution mode for mail: {STRING2}
STR_CONFIG_SETTING_DISTRIBUTION_MAIL_HELPTEXT                   :"symmetric" means that roughly the same amount of mail will be sent from a station A to a station B as from B to A. "asymmetric" means that arbitrary amounts of mail can be sent in either direction. "manual" means that no automatic distribution will take place for mail.
STR_CONFIG_SETTING_DISTRIBUTION_ARMOURED                        :Distribution mode for the ARMOURED cargo class: {STRING2}
STR_CONFIG_SETTING_DISTRIBUTION_ARMOURED_HELPTEXT               :The ARMOURED cargo class contains valuables in the temperate, diamonds in the subtropical or gold in subarctic climate. NewGRFs may change that. "symmetric" means that roughly the same amount of that cargo will be sent from a station A to a station B as from B to A. "asymmetric" means that arbitrary amounts of that cargo can be sent in either direction. "manual" means that no automatic distribution will take place for that cargo. It is recommended to set this to asymmetric or manual when playing subarctic, as banks won't send any gold back to gold mines. For temperate and subtropical you can also choose symmetric as banks will send valuables back to the origin bank of some load of valuables.
STR_CONFIG_SETTING_DISTRIBUTION_DEFAULT                         :Distribution mode for other cargo classes: {STRING2}
STR_CONFIG_SETTING_DISTRIBUTION_DEFAULT_HELPTEXT                :"asymmetric" means that arbitrary amounts of cargo can be sent in either direction. "manual" means that no automatic distribution will take place for those cargoes.
STR_CONFIG_SETTING_LINKGRAPH_ACCURACY                           :Distribution accuracy: {STRING2}
STR_CONFIG_SETTING_LINKGRAPH_ACCURACY_HELPTEXT                  :The higher you set this the more CPU time the calculation of the link graph will take. If it takes too long you may notice lag. If you set it to a low value, however, the distribution will be inaccurate, and you may notice cargo not being sent to the places you expect it to go.
STR_CONFIG_SETTING_DEMAND_DISTANCE                              :Effect of distance on demands: {STRING2}
STR_CONFIG_SETTING_DEMAND_DISTANCE_HELPTEXT                     :If you set this to a value higher than 0, the distance between the origin station A of some cargo and a possible destination B will have an effect on the amount of cargo sent from A to B. The further away B is from A the less cargo will be sent. The higher you set it, the less cargo will be sent to far away stations and the more cargo will be sent to near stations.
STR_CONFIG_SETTING_DEMAND_SIZE                                  :Amount of returning cargo for symmetric mode: {STRING2}
STR_CONFIG_SETTING_DEMAND_SIZE_HELPTEXT                         :Setting this to less than 100% makes the symmetric distribution behave more like the asymmetric one. Less cargo will be forcibly sent back if a certain amount is sent to a station. If you set it to 0% the symmetric distribution behaves just like the asymmetric one.
STR_CONFIG_SETTING_SHORT_PATH_SATURATION                        :Saturation of short paths before using high-capacity paths: {STRING2}
STR_CONFIG_SETTING_SHORT_PATH_SATURATION_HELPTEXT               :Frequently there are multiple paths between two given stations. Cargodist will saturate the shortest path first, then use the second shortest path until that is saturated and so on. Saturation is determined by an estimation of capacity and planned usage. Once it has saturated all paths, if there is still demand left, it will overload all paths, prefering the ones with high capacity. Most of the time the algorithm will not estimate the capacity accurately, though. This setting allows you to specify up to which percentage a shorter path must be saturated in the first pass before choosing the next longer one. Set it to less than 100% to avoid overcrowded stations in case of overestimated capacity.

STR_CONFIG_SETTING_LOCALISATION_UNITS_VELOCITY                  :Speed units: {STRING2}
STR_CONFIG_SETTING_LOCALISATION_UNITS_VELOCITY_HELPTEXT         :Whenever a speed is shown in the user interface, show it in the selected units
STR_CONFIG_SETTING_LOCALISATION_UNITS_VELOCITY_IMPERIAL         :Imperial (mph)
STR_CONFIG_SETTING_LOCALISATION_UNITS_VELOCITY_METRIC           :Metric (km/h)
STR_CONFIG_SETTING_LOCALISATION_UNITS_VELOCITY_SI               :SI (m/s)

STR_CONFIG_SETTING_LOCALISATION_UNITS_POWER                     :Vehicle power units: {STRING2}
STR_CONFIG_SETTING_LOCALISATION_UNITS_POWER_HELPTEXT            :Whenever a vehicle's power is shown in the user interface, show it in the selected units
STR_CONFIG_SETTING_LOCALISATION_UNITS_POWER_IMPERIAL            :Imperial (hp)
STR_CONFIG_SETTING_LOCALISATION_UNITS_POWER_METRIC              :Metric (hp)
STR_CONFIG_SETTING_LOCALISATION_UNITS_POWER_SI                  :SI (kW)

STR_CONFIG_SETTING_LOCALISATION_UNITS_WEIGHT                    :Weights units: {STRING2}
STR_CONFIG_SETTING_LOCALISATION_UNITS_WEIGHT_HELPTEXT           :Whenever a weight is shown in the user interface, show it in the selected units
STR_CONFIG_SETTING_LOCALISATION_UNITS_WEIGHT_IMPERIAL           :Imperial (short t/ton)
STR_CONFIG_SETTING_LOCALISATION_UNITS_WEIGHT_METRIC             :Metric (t/tonne)
STR_CONFIG_SETTING_LOCALISATION_UNITS_WEIGHT_SI                 :SI (kg)

STR_CONFIG_SETTING_LOCALISATION_UNITS_VOLUME                    :Volumes units: {STRING2}
STR_CONFIG_SETTING_LOCALISATION_UNITS_VOLUME_HELPTEXT           :Whenever a volume is shown in the user interface, show it in the selected units
STR_CONFIG_SETTING_LOCALISATION_UNITS_VOLUME_IMPERIAL           :Imperial (gal)
STR_CONFIG_SETTING_LOCALISATION_UNITS_VOLUME_METRIC             :Metric (l)
STR_CONFIG_SETTING_LOCALISATION_UNITS_VOLUME_SI                 :SI (m³)

STR_CONFIG_SETTING_LOCALISATION_UNITS_FORCE                     :Tractive effort units: {STRING2}
STR_CONFIG_SETTING_LOCALISATION_UNITS_FORCE_HELPTEXT            :Whenever a tractive effort (also known as tractive force) is shown in the user interface, show it in the selected units
STR_CONFIG_SETTING_LOCALISATION_UNITS_FORCE_IMPERIAL            :Imperial (lbf)
STR_CONFIG_SETTING_LOCALISATION_UNITS_FORCE_METRIC              :Metric (kgf)
STR_CONFIG_SETTING_LOCALISATION_UNITS_FORCE_SI                  :SI (kN)

STR_CONFIG_SETTING_LOCALISATION_UNITS_HEIGHT                    :Heights units: {STRING2}
STR_CONFIG_SETTING_LOCALISATION_UNITS_HEIGHT_HELPTEXT           :Whenever a height is shown in the user interface, show it in the selected units
STR_CONFIG_SETTING_LOCALISATION_UNITS_HEIGHT_IMPERIAL           :Imperial (ft)
STR_CONFIG_SETTING_LOCALISATION_UNITS_HEIGHT_METRIC             :Metric (m)
STR_CONFIG_SETTING_LOCALISATION_UNITS_HEIGHT_SI                 :SI (m)

STR_CONFIG_SETTING_LOCALISATION                                 :{ORANGE}Localisation
STR_CONFIG_SETTING_GRAPHICS                                     :{ORANGE}Graphics
STR_CONFIG_SETTING_SOUND                                        :{ORANGE}Sound
STR_CONFIG_SETTING_INTERFACE                                    :{ORANGE}Interface
STR_CONFIG_SETTING_INTERFACE_GENERAL                            :{ORANGE}General
STR_CONFIG_SETTING_INTERFACE_VIEWPORTS                          :{ORANGE}Viewports
STR_CONFIG_SETTING_INTERFACE_CONSTRUCTION                       :{ORANGE}Construction
STR_CONFIG_SETTING_INTERFACE_DEPARTUREBOARDS                    :{ORANGE}Departure boards
STR_CONFIG_SETTING_INTERFACE_WALLCLOCK                          :{ORANGE}Wall clock
STR_CONFIG_SETTING_ADVISORS                                     :{ORANGE}News / Advisors
STR_CONFIG_SETTING_COMPANY                                      :{ORANGE}Company
STR_CONFIG_SETTING_ACCOUNTING                                   :{ORANGE}Accounting
STR_CONFIG_SETTING_VEHICLES                                     :{ORANGE}Vehicles
STR_CONFIG_SETTING_VEHICLES_PHYSICS                             :{ORANGE}Physics
STR_CONFIG_SETTING_VEHICLES_ROUTING                             :{ORANGE}Routing
STR_CONFIG_SETTING_LIMITATIONS                                  :{ORANGE}Limitations
STR_CONFIG_SETTING_ACCIDENTS                                    :{ORANGE}Disasters / Accidents
STR_CONFIG_SETTING_GENWORLD                                     :{ORANGE}World generation
STR_CONFIG_SETTING_ENVIRONMENT                                  :{ORANGE}Environment
STR_CONFIG_SETTING_ENVIRONMENT_AUTHORITIES                      :{ORANGE}Authorities
STR_CONFIG_SETTING_ENVIRONMENT_TOWNS                            :{ORANGE}Towns
STR_CONFIG_SETTING_ENVIRONMENT_INDUSTRIES                       :{ORANGE}Industries
STR_CONFIG_SETTING_ENVIRONMENT_CARGODIST                        :{ORANGE}Cargo distribution
STR_CONFIG_SETTING_ENVIRONMENT_TREES                            :{ORANGE}Trees
STR_CONFIG_SETTING_AI                                           :{ORANGE}Competitors
STR_CONFIG_SETTING_AI_NPC                                       :{ORANGE}Computer players
STR_CONFIG_SETTING_VIEWPORT_MAP_OPTIONS                         :{ORANGE}Map mode
STR_CONFIG_SETTING_SHARING                                      :{ORANGE}Infrastructure sharing

STR_CONFIG_SETTING_PATHFINDER_OPF                               :Original
STR_CONFIG_SETTING_PATHFINDER_NPF                               :NPF
STR_CONFIG_SETTING_PATHFINDER_YAPF_RECOMMENDED                  :YAPF {BLUE}(Recommended)

STR_CONFIG_SETTING_PATHFINDER_FOR_TRAINS                        :Pathfinder for trains: {STRING2}
STR_CONFIG_SETTING_PATHFINDER_FOR_TRAINS_HELPTEXT               :Path finder to use for trains
STR_CONFIG_SETTING_PATHFINDER_FOR_ROAD_VEHICLES                 :Pathfinder for road vehicles: {STRING2}
STR_CONFIG_SETTING_PATHFINDER_FOR_ROAD_VEHICLES_HELPTEXT        :Path finder to use for road vehicles
STR_CONFIG_SETTING_PATHFINDER_FOR_SHIPS                         :Pathfinder for ships: {STRING2}
STR_CONFIG_SETTING_PATHFINDER_FOR_SHIPS_HELPTEXT                :Path finder to use for ships
STR_CONFIG_SETTING_REVERSE_AT_SIGNALS                           :Automatic reversing at signals: {STRING2}
STR_CONFIG_SETTING_REVERSE_AT_SIGNALS_HELPTEXT                  :Allow trains to reverse on a signal, if they waited there a long time

STR_CONFIG_SETTING_QUERY_CAPTION                                :{WHITE}Change setting value

STR_CONFIG_SETTING_ADJACENT_CROSSINGS                           :Close adjacent level crossings: {STRING2}
STR_CONFIG_SETTING_ADJACENT_CROSSINGS_HELPTEXT                  :Closes all adjacent level crossings on parallel tracks whenever one or more is occupied

STR_CONFIG_SETTING_PAY_FOR_REPAIR_VEHICLE                       :Pay for repairing vehicle: {STRING2}
STR_CONFIG_SETTING_PAY_FOR_REPAIR_VEHICLE_HELPTEXT              :Pay for repairing vehicle
STR_CONFIG_SETTING_REPAIR_COST                                  :Cost of repairing vehicle: 1/{STRING2} of total cost
STR_CONFIG_SETTING_REPAIR_COST_HELPTEXT                         :Cost of repairing vehicle

STR_CONFIG_OCCUPANCY_SMOOTHNESS                                 :Smoothness of order occupancy measurement: {STRING2}
STR_CONFIG_OCCUPANCY_SMOOTHNESS_HELPTEXT                        :0% sets the measurement to the most recent value, 100% leaves it unchanged

# Config errors
STR_CONFIG_ERROR                                                :{WHITE}Error with the configuration file...
STR_CONFIG_ERROR_ARRAY                                          :{WHITE}... error in array '{RAW_STRING}'
STR_CONFIG_ERROR_INVALID_VALUE                                  :{WHITE}... invalid value '{RAW_STRING}' for '{RAW_STRING}'
STR_CONFIG_ERROR_TRAILING_CHARACTERS                            :{WHITE}... trailing characters at end of setting '{RAW_STRING}'
STR_CONFIG_ERROR_DUPLICATE_GRFID                                :{WHITE}... ignoring NewGRF '{RAW_STRING}': duplicate GRF ID with '{RAW_STRING}'
STR_CONFIG_ERROR_INVALID_GRF                                    :{WHITE}... ignoring invalid NewGRF '{RAW_STRING}': {STRING}
STR_CONFIG_ERROR_INVALID_GRF_NOT_FOUND                          :not found
STR_CONFIG_ERROR_INVALID_GRF_UNSAFE                             :unsafe for static use
STR_CONFIG_ERROR_INVALID_GRF_SYSTEM                             :system NewGRF
STR_CONFIG_ERROR_INVALID_GRF_INCOMPATIBLE                       :incompatible to this version of OpenTTD
STR_CONFIG_ERROR_INVALID_GRF_UNKNOWN                            :unknown
STR_CONFIG_ERROR_INVALID_SAVEGAME_COMPRESSION_LEVEL             :{WHITE}... compression level '{RAW_STRING}' is not valid
STR_CONFIG_ERROR_INVALID_SAVEGAME_COMPRESSION_ALGORITHM         :{WHITE}... savegame format '{RAW_STRING}' is not available. Reverting to '{RAW_STRING}'
STR_CONFIG_ERROR_INVALID_BASE_GRAPHICS_NOT_FOUND                :{WHITE}... ignoring Base Graphics set '{RAW_STRING}': not found
STR_CONFIG_ERROR_INVALID_BASE_SOUNDS_NOT_FOUND                  :{WHITE}... ignoring Base Sounds set '{RAW_STRING}': not found
STR_CONFIG_ERROR_INVALID_BASE_MUSIC_NOT_FOUND                   :{WHITE}... ignoring Base Music set '{RAW_STRING}': not found
STR_CONFIG_ERROR_OUT_OF_MEMORY                                  :{WHITE}Out of memory
STR_CONFIG_ERROR_SPRITECACHE_TOO_BIG                            :{WHITE}Allocating {BYTES} of spritecache failed. The spritecache was reduced to {BYTES}. This will reduce the performance of OpenTTD. To reduce memory requirements you can try to disable 32bpp graphics and/or zoom-in levels

# Intro window
STR_INTRO_CAPTION                                               :{WHITE}OpenTTD {REV}

STR_INTRO_NEW_GAME                                              :{BLACK}New Game
STR_INTRO_LOAD_GAME                                             :{BLACK}Load Game
STR_INTRO_PLAY_SCENARIO                                         :{BLACK}Play Scenario
STR_INTRO_PLAY_HEIGHTMAP                                        :{BLACK}Play Heightmap
STR_INTRO_SCENARIO_EDITOR                                       :{BLACK}Scenario Editor
STR_INTRO_MULTIPLAYER                                           :{BLACK}Multiplayer

STR_INTRO_GAME_OPTIONS                                          :{BLACK}Game Options
STR_INTRO_HIGHSCORE                                             :{BLACK}Highscore Table
STR_INTRO_CONFIG_SETTINGS_TREE                                  :{BLACK}Settings
STR_INTRO_NEWGRF_SETTINGS                                       :{BLACK}NewGRF Settings
STR_INTRO_ONLINE_CONTENT                                        :{BLACK}Check Online Content
STR_INTRO_SCRIPT_SETTINGS                                       :{BLACK}AI/Game Script Settings
STR_INTRO_QUIT                                                  :{BLACK}Exit

STR_INTRO_TOOLTIP_NEW_GAME                                      :{BLACK}Start a new game. Ctrl+Click skips map configuration
STR_INTRO_TOOLTIP_LOAD_GAME                                     :{BLACK}Load a saved game
STR_INTRO_TOOLTIP_PLAY_HEIGHTMAP                                :{BLACK}Start a new game, using a heightmap as landscape
STR_INTRO_TOOLTIP_PLAY_SCENARIO                                 :{BLACK}Start a new game, using a customised scenario
STR_INTRO_TOOLTIP_SCENARIO_EDITOR                               :{BLACK}Create a customised game world/scenario
STR_INTRO_TOOLTIP_MULTIPLAYER                                   :{BLACK}Start a multiplayer game

STR_INTRO_TOOLTIP_TEMPERATE                                     :{BLACK}Select 'temperate' landscape style
STR_INTRO_TOOLTIP_SUB_ARCTIC_LANDSCAPE                          :{BLACK}Select 'sub-arctic' landscape style
STR_INTRO_TOOLTIP_SUB_TROPICAL_LANDSCAPE                        :{BLACK}Select 'sub-tropical' landscape style
STR_INTRO_TOOLTIP_TOYLAND_LANDSCAPE                             :{BLACK}Select 'toyland' landscape style

STR_INTRO_TOOLTIP_GAME_OPTIONS                                  :{BLACK}Display game options
STR_INTRO_TOOLTIP_HIGHSCORE                                     :{BLACK}Display highscore table
STR_INTRO_TOOLTIP_CONFIG_SETTINGS_TREE                          :{BLACK}Display settings
STR_INTRO_TOOLTIP_NEWGRF_SETTINGS                               :{BLACK}Display NewGRF settings
STR_INTRO_TOOLTIP_ONLINE_CONTENT                                :{BLACK}Check for new and updated content to download
STR_INTRO_TOOLTIP_SCRIPT_SETTINGS                               :{BLACK}Display AI/Game script settings
STR_INTRO_TOOLTIP_QUIT                                          :{BLACK}Exit 'OpenTTD'

STR_INTRO_TRANSLATION                                           :{BLACK}This translation misses {NUM} string{P "" s}. Please help make OpenTTD better by signing up as translator. See readme.txt for details.

# Quit window
STR_QUIT_CAPTION                                                :{WHITE}Exit
STR_QUIT_ARE_YOU_SURE_YOU_WANT_TO_EXIT_OPENTTD                  :{YELLOW}Are you sure you want to exit OpenTTD and return to {STRING}?
STR_QUIT_YES                                                    :{BLACK}Yes
STR_QUIT_NO                                                     :{BLACK}No

# Supported OSes
STR_OSNAME_WINDOWS                                              :Windows
STR_OSNAME_DOS                                                  :DOS
STR_OSNAME_UNIX                                                 :Unix
STR_OSNAME_OSX                                                  :OS{NBSP}X
STR_OSNAME_BEOS                                                 :BeOS
STR_OSNAME_HAIKU                                                :Haiku
STR_OSNAME_MORPHOS                                              :MorphOS
STR_OSNAME_AMIGAOS                                              :AmigaOS
STR_OSNAME_OS2                                                  :OS/2
STR_OSNAME_SUNOS                                                :SunOS

# Abandon game
STR_ABANDON_GAME_CAPTION                                        :{WHITE}Abandon Game
STR_ABANDON_GAME_QUERY                                          :{YELLOW}Are you sure you want to abandon this game?
STR_ABANDON_SCENARIO_QUERY                                      :{YELLOW}Are you sure you want to abandon this scenario?

# Cheat window
STR_CHEATS                                                      :{WHITE}Cheats
STR_CHEATS_TOOLTIP                                              :{BLACK}Checkboxes indicate if you have used this cheat before
STR_CHEATS_WARNING                                              :{BLACK}Warning! You are about to betray your fellow competitors. Keep in mind that such a disgrace will be remembered for eternity
STR_CHEAT_MONEY                                                 :{LTBLUE}Increase money by {CURRENCY_LONG}
STR_CHEAT_CHANGE_COMPANY                                        :{LTBLUE}Playing as company: {ORANGE}{COMMA}
STR_CHEAT_EXTRA_DYNAMITE                                        :{LTBLUE}Magic bulldozer (remove industries, unmovable objects): {ORANGE}{STRING1}
STR_CHEAT_CROSSINGTUNNELS                                       :{LTBLUE}Tunnels may cross each other: {ORANGE}{STRING1}
STR_CHEAT_NO_JETCRASH                                           :{LTBLUE}Jetplanes will not crash (frequently) on small airports: {ORANGE}{STRING}
STR_CHEAT_EDIT_MAX_HL                                           :{LTBLUE}Edit the maximum map height: {ORANGE}{NUM}
STR_CHEAT_EDIT_MAX_HL_QUERY_CAPT                                :{WHITE}Edit the maximum height of mountains on the map
STR_CHEAT_SWITCH_CLIMATE_TEMPERATE_LANDSCAPE                    :Temperate landscape
STR_CHEAT_SWITCH_CLIMATE_SUB_ARCTIC_LANDSCAPE                   :Sub-arctic landscape
STR_CHEAT_SWITCH_CLIMATE_SUB_TROPICAL_LANDSCAPE                 :Sub-tropical landscape
STR_CHEAT_SWITCH_CLIMATE_TOYLAND_LANDSCAPE                      :Toyland landscape
STR_CHEAT_CHANGE_DATE                                           :{LTBLUE}Change date: {ORANGE}{DATE_SHORT}
STR_CHEAT_CHANGE_DATE_QUERY_CAPT                                :{WHITE}Change current year
STR_CHEAT_SETUP_PROD                                            :{LTBLUE}Enable modifying production values: {ORANGE}{STRING1}

# Livery window
STR_LIVERY_CAPTION                                              :{WHITE}New Colour Scheme

STR_LIVERY_GENERAL_TOOLTIP                                      :{BLACK}Show general colour schemes
STR_LIVERY_TRAIN_TOOLTIP                                        :{BLACK}Show train colour schemes
STR_LIVERY_ROAD_VEHICLE_TOOLTIP                                 :{BLACK}Show road vehicle colour schemes
STR_LIVERY_SHIP_TOOLTIP                                         :{BLACK}Show ship colour schemes
STR_LIVERY_AIRCRAFT_TOOLTIP                                     :{BLACK}Show aircraft colour schemes
STR_LIVERY_PRIMARY_TOOLTIP                                      :{BLACK}Choose the primary colour for the selected scheme. Ctrl+Click will set this colour for every scheme
STR_LIVERY_SECONDARY_TOOLTIP                                    :{BLACK}Choose the secondary colour for the selected scheme. Ctrl+Click will set this colour for every scheme
STR_LIVERY_PANEL_TOOLTIP                                        :{BLACK}Select a colour scheme to change, or multiple schemes with Ctrl+Click. Click on the box to toggle use of the scheme

STR_LIVERY_DEFAULT                                              :Standard Livery
STR_LIVERY_STEAM                                                :Steam Engine
STR_LIVERY_DIESEL                                               :Diesel Engine
STR_LIVERY_ELECTRIC                                             :Electric Engine
STR_LIVERY_MONORAIL                                             :Monorail Engine
STR_LIVERY_MAGLEV                                               :Maglev Engine
STR_LIVERY_DMU                                                  :DMU
STR_LIVERY_EMU                                                  :EMU
STR_LIVERY_PASSENGER_WAGON_STEAM                                :Passenger Coach (Steam)
STR_LIVERY_PASSENGER_WAGON_DIESEL                               :Passenger Coach (Diesel)
STR_LIVERY_PASSENGER_WAGON_ELECTRIC                             :Passenger Coach (Electric)
STR_LIVERY_PASSENGER_WAGON_MONORAIL                             :Passenger Coach (Monorail)
STR_LIVERY_PASSENGER_WAGON_MAGLEV                               :Passenger Coach (Maglev)
STR_LIVERY_FREIGHT_WAGON                                        :Freight Wagon
STR_LIVERY_BUS                                                  :Bus
STR_LIVERY_TRUCK                                                :Lorry
STR_LIVERY_PASSENGER_SHIP                                       :Passenger Ferry
STR_LIVERY_FREIGHT_SHIP                                         :Freight Ship
STR_LIVERY_HELICOPTER                                           :Helicopter
STR_LIVERY_SMALL_PLANE                                          :Small Aeroplane
STR_LIVERY_LARGE_PLANE                                          :Large Aeroplane
STR_LIVERY_PASSENGER_TRAM                                       :Passenger Tram
STR_LIVERY_FREIGHT_TRAM                                         :Freight Tram

# Face selection window
STR_FACE_CAPTION                                                :{WHITE}Face Selection
STR_FACE_CANCEL_TOOLTIP                                         :{BLACK}Cancel new face selection
STR_FACE_OK_TOOLTIP                                             :{BLACK}Accept new face selection
STR_FACE_RANDOM                                                 :{BLACK}Randomise

STR_FACE_MALE_BUTTON                                            :{BLACK}Male
STR_FACE_MALE_TOOLTIP                                           :{BLACK}Select male faces
STR_FACE_FEMALE_BUTTON                                          :{BLACK}Female
STR_FACE_FEMALE_TOOLTIP                                         :{BLACK}Select female faces
STR_FACE_NEW_FACE_BUTTON                                        :{BLACK}New Face
STR_FACE_NEW_FACE_TOOLTIP                                       :{BLACK}Generate random new face
STR_FACE_ADVANCED                                               :{BLACK}Advanced
STR_FACE_ADVANCED_TOOLTIP                                       :{BLACK}Advanced face selection
STR_FACE_SIMPLE                                                 :{BLACK}Simple
STR_FACE_SIMPLE_TOOLTIP                                         :{BLACK}Simple face selection
STR_FACE_LOAD                                                   :{BLACK}Load
STR_FACE_LOAD_TOOLTIP                                           :{BLACK}Load favourite face
STR_FACE_LOAD_DONE                                              :{WHITE}Your favourite face has been loaded from the OpenTTD configuration file
STR_FACE_FACECODE                                               :{BLACK}Player face no.
STR_FACE_FACECODE_TOOLTIP                                       :{BLACK}View and/or set face number of the company president
STR_FACE_FACECODE_CAPTION                                       :{WHITE}View and/or set president face number
STR_FACE_FACECODE_SET                                           :{WHITE}New face number code has been set
STR_FACE_FACECODE_ERR                                           :{WHITE}Couldn't set president face number - must be a number between 0 and 4,294,967,295!
STR_FACE_SAVE                                                   :{BLACK}Save
STR_FACE_SAVE_TOOLTIP                                           :{BLACK}Save favourite face
STR_FACE_SAVE_DONE                                              :{WHITE}This face will be saved as your favourite in the OpenTTD configuration file
STR_FACE_EUROPEAN                                               :{BLACK}European
STR_FACE_SELECT_EUROPEAN                                        :{BLACK}Select European faces
STR_FACE_AFRICAN                                                :{BLACK}African
STR_FACE_SELECT_AFRICAN                                         :{BLACK}Select African faces
STR_FACE_YES                                                    :Yes
STR_FACE_NO                                                     :No
STR_FACE_MOUSTACHE_EARRING_TOOLTIP                              :{BLACK}Enable moustache or earring
STR_FACE_HAIR                                                   :Hair:
STR_FACE_HAIR_TOOLTIP                                           :{BLACK}Change hair
STR_FACE_EYEBROWS                                               :Eyebrows:
STR_FACE_EYEBROWS_TOOLTIP                                       :{BLACK}Change eyebrows
STR_FACE_EYECOLOUR                                              :Eye colour:
STR_FACE_EYECOLOUR_TOOLTIP                                      :{BLACK}Change eye colour
STR_FACE_GLASSES                                                :Glasses:
STR_FACE_GLASSES_TOOLTIP                                        :{BLACK}Enable glasses
STR_FACE_GLASSES_TOOLTIP_2                                      :{BLACK}Change glasses
STR_FACE_NOSE                                                   :Nose:
STR_FACE_NOSE_TOOLTIP                                           :{BLACK}Change nose
STR_FACE_LIPS                                                   :Lips:
STR_FACE_MOUSTACHE                                              :Moustache:
STR_FACE_LIPS_MOUSTACHE_TOOLTIP                                 :{BLACK}Change lips or moustache
STR_FACE_CHIN                                                   :Chin:
STR_FACE_CHIN_TOOLTIP                                           :{BLACK}Change chin
STR_FACE_JACKET                                                 :Jacket:
STR_FACE_JACKET_TOOLTIP                                         :{BLACK}Change jacket
STR_FACE_COLLAR                                                 :Collar:
STR_FACE_COLLAR_TOOLTIP                                         :{BLACK}Change collar
STR_FACE_TIE                                                    :Tie:
STR_FACE_EARRING                                                :Earring:
STR_FACE_TIE_EARRING_TOOLTIP                                    :{BLACK}Change tie or earring

# Network server list
STR_NETWORK_SERVER_LIST_CAPTION                                 :{WHITE}Multiplayer
STR_NETWORK_SERVER_LIST_ADVERTISED                              :{BLACK}Advertised
STR_NETWORK_SERVER_LIST_ADVERTISED_TOOLTIP                      :{BLACK}Choose between an advertised (internet) and a not advertised (Local Area Network, LAN) game
STR_NETWORK_SERVER_LIST_ADVERTISED_NO                           :No
STR_NETWORK_SERVER_LIST_ADVERTISED_YES                          :Yes
STR_NETWORK_SERVER_LIST_PLAYER_NAME                             :{BLACK}Player name:
STR_NETWORK_SERVER_LIST_ENTER_NAME_TOOLTIP                      :{BLACK}This is the name other players will identify you by

STR_NETWORK_SERVER_LIST_GAME_NAME                               :{BLACK}Name
STR_NETWORK_SERVER_LIST_GAME_NAME_TOOLTIP                       :{BLACK}Name of the game
STR_NETWORK_SERVER_LIST_GENERAL_ONLINE                          :{BLACK}{COMMA}/{COMMA} - {COMMA}/{COMMA}
STR_NETWORK_SERVER_LIST_CLIENTS_CAPTION                         :{BLACK}Clients
STR_NETWORK_SERVER_LIST_CLIENTS_CAPTION_TOOLTIP                 :{BLACK}Clients online / clients max{}Companies online / companies max
STR_NETWORK_SERVER_LIST_MAP_SIZE_SHORT                          :{BLACK}{COMMA}x{COMMA}
STR_NETWORK_SERVER_LIST_MAP_SIZE_CAPTION                        :{BLACK}Map size
STR_NETWORK_SERVER_LIST_MAP_SIZE_CAPTION_TOOLTIP                :{BLACK}Map size of the game{}Click to sort by area
STR_NETWORK_SERVER_LIST_DATE_CAPTION                            :{BLACK}Date
STR_NETWORK_SERVER_LIST_DATE_CAPTION_TOOLTIP                    :{BLACK}Current date
STR_NETWORK_SERVER_LIST_YEARS_CAPTION                           :{BLACK}Years
STR_NETWORK_SERVER_LIST_YEARS_CAPTION_TOOLTIP                   :{BLACK}Number of years{}the game is running
STR_NETWORK_SERVER_LIST_INFO_ICONS_TOOLTIP                      :{BLACK}Language, server version, etc.

STR_NETWORK_SERVER_LIST_CLICK_GAME_TO_SELECT                    :{BLACK}Click a game from the list to select it
STR_NETWORK_SERVER_LIST_LAST_JOINED_SERVER                      :{BLACK}The server you joined last time:
STR_NETWORK_SERVER_LIST_CLICK_TO_SELECT_LAST                    :{BLACK}Click to select the server you played last time

STR_NETWORK_SERVER_LIST_GAME_INFO                               :{SILVER}GAME INFO
STR_NETWORK_SERVER_LIST_CLIENTS                                 :{SILVER}Clients: {WHITE}{COMMA} / {COMMA} - {COMMA} / {COMMA}
STR_NETWORK_SERVER_LIST_LANGUAGE                                :{SILVER}Language: {WHITE}{STRING}
STR_NETWORK_SERVER_LIST_LANDSCAPE                               :{SILVER}Landscape: {WHITE}{STRING}
STR_NETWORK_SERVER_LIST_MAP_SIZE                                :{SILVER}Map size: {WHITE}{COMMA}x{COMMA}
STR_NETWORK_SERVER_LIST_SERVER_VERSION                          :{SILVER}Server version: {WHITE}{RAW_STRING}
STR_NETWORK_SERVER_LIST_SERVER_ADDRESS                          :{SILVER}Server address: {WHITE}{RAW_STRING}
STR_NETWORK_SERVER_LIST_START_DATE                              :{SILVER}Start date: {WHITE}{DATE_SHORT}
STR_NETWORK_SERVER_LIST_CURRENT_DATE                            :{SILVER}Current date: {WHITE}{DATE_SHORT}
STR_NETWORK_SERVER_LIST_PASSWORD                                :{SILVER}Password protected!
STR_NETWORK_SERVER_LIST_SERVER_OFFLINE                          :{SILVER}SERVER OFFLINE
STR_NETWORK_SERVER_LIST_SERVER_FULL                             :{SILVER}SERVER FULL
STR_NETWORK_SERVER_LIST_VERSION_MISMATCH                        :{SILVER}VERSION MISMATCH
STR_NETWORK_SERVER_LIST_GRF_MISMATCH                            :{SILVER}NEWGRF MISMATCH

STR_NETWORK_SERVER_LIST_JOIN_GAME                               :{BLACK}Join game
STR_NETWORK_SERVER_LIST_REFRESH                                 :{BLACK}Refresh server
STR_NETWORK_SERVER_LIST_REFRESH_TOOLTIP                         :{BLACK}Refresh the server info

STR_NETWORK_SERVER_LIST_FIND_SERVER                             :{BLACK}Find server
STR_NETWORK_SERVER_LIST_FIND_SERVER_TOOLTIP                     :{BLACK}Search network for a server
STR_NETWORK_SERVER_LIST_ADD_SERVER                              :{BLACK}Add server
STR_NETWORK_SERVER_LIST_ADD_SERVER_TOOLTIP                      :{BLACK}Adds a server to the list which will always be checked for running games
STR_NETWORK_SERVER_LIST_START_SERVER                            :{BLACK}Start server
STR_NETWORK_SERVER_LIST_START_SERVER_TOOLTIP                    :{BLACK}Start your own server

STR_NETWORK_SERVER_LIST_PLAYER_NAME_OSKTITLE                    :{BLACK}Enter your name
STR_NETWORK_SERVER_LIST_ENTER_IP                                :{BLACK}Enter the address of the host

# Start new multiplayer server
STR_NETWORK_START_SERVER_CAPTION                                :{WHITE}Start new multiplayer game

STR_NETWORK_START_SERVER_NEW_GAME_NAME                          :{BLACK}Game name:
STR_NETWORK_START_SERVER_NEW_GAME_NAME_TOOLTIP                  :{BLACK}The game name will be displayed to other players in the multiplayer game selection menu
STR_NETWORK_START_SERVER_SET_PASSWORD                           :{BLACK}Set password
STR_NETWORK_START_SERVER_PASSWORD_TOOLTIP                       :{BLACK}Protect your game with a password if you don't want it to be publicly accessible

STR_NETWORK_START_SERVER_UNADVERTISED                           :No
STR_NETWORK_START_SERVER_ADVERTISED                             :Yes
STR_NETWORK_START_SERVER_CLIENTS_SELECT                         :{BLACK}{NUM} client{P "" s}
STR_NETWORK_START_SERVER_NUMBER_OF_CLIENTS                      :{BLACK}Maximum number of clients:
STR_NETWORK_START_SERVER_NUMBER_OF_CLIENTS_TOOLTIP              :{BLACK}Choose the maximum number of clients. Not all slots need to be filled
STR_NETWORK_START_SERVER_COMPANIES_SELECT                       :{BLACK}{NUM} compan{P y ies}
STR_NETWORK_START_SERVER_NUMBER_OF_COMPANIES                    :{BLACK}Maximum number of companies:
STR_NETWORK_START_SERVER_NUMBER_OF_COMPANIES_TOOLTIP            :{BLACK}Limit the server to a certain amount of companies
STR_NETWORK_START_SERVER_SPECTATORS_SELECT                      :{BLACK}{NUM} spectator{P "" s}
STR_NETWORK_START_SERVER_NUMBER_OF_SPECTATORS                   :{BLACK}Maximum number of spectators:
STR_NETWORK_START_SERVER_NUMBER_OF_SPECTATORS_TOOLTIP           :{BLACK}Limit the server to a certain amount of spectators
STR_NETWORK_START_SERVER_LANGUAGE_SPOKEN                        :{BLACK}Language spoken:
STR_NETWORK_START_SERVER_LANGUAGE_TOOLTIP                       :{BLACK}Other players will know which language is spoken on the server

STR_NETWORK_START_SERVER_NEW_GAME_NAME_OSKTITLE                 :{BLACK}Enter a name for the network game

# Network game languages
############ Leave those lines in this order!!
STR_NETWORK_LANG_ANY                                            :Any
STR_NETWORK_LANG_ENGLISH                                        :English
STR_NETWORK_LANG_GERMAN                                         :German
STR_NETWORK_LANG_FRENCH                                         :French
STR_NETWORK_LANG_BRAZILIAN                                      :Brazilian
STR_NETWORK_LANG_BULGARIAN                                      :Bulgarian
STR_NETWORK_LANG_CHINESE                                        :Chinese
STR_NETWORK_LANG_CZECH                                          :Czech
STR_NETWORK_LANG_DANISH                                         :Danish
STR_NETWORK_LANG_DUTCH                                          :Dutch
STR_NETWORK_LANG_ESPERANTO                                      :Esperanto
STR_NETWORK_LANG_FINNISH                                        :Finnish
STR_NETWORK_LANG_HUNGARIAN                                      :Hungarian
STR_NETWORK_LANG_ICELANDIC                                      :Icelandic
STR_NETWORK_LANG_ITALIAN                                        :Italian
STR_NETWORK_LANG_JAPANESE                                       :Japanese
STR_NETWORK_LANG_KOREAN                                         :Korean
STR_NETWORK_LANG_LITHUANIAN                                     :Lithuanian
STR_NETWORK_LANG_NORWEGIAN                                      :Norwegian
STR_NETWORK_LANG_POLISH                                         :Polish
STR_NETWORK_LANG_PORTUGUESE                                     :Portuguese
STR_NETWORK_LANG_ROMANIAN                                       :Romanian
STR_NETWORK_LANG_RUSSIAN                                        :Russian
STR_NETWORK_LANG_SLOVAK                                         :Slovak
STR_NETWORK_LANG_SLOVENIAN                                      :Slovenian
STR_NETWORK_LANG_SPANISH                                        :Spanish
STR_NETWORK_LANG_SWEDISH                                        :Swedish
STR_NETWORK_LANG_TURKISH                                        :Turkish
STR_NETWORK_LANG_UKRAINIAN                                      :Ukrainian
STR_NETWORK_LANG_AFRIKAANS                                      :Afrikaans
STR_NETWORK_LANG_CROATIAN                                       :Croatian
STR_NETWORK_LANG_CATALAN                                        :Catalan
STR_NETWORK_LANG_ESTONIAN                                       :Estonian
STR_NETWORK_LANG_GALICIAN                                       :Galician
STR_NETWORK_LANG_GREEK                                          :Greek
STR_NETWORK_LANG_LATVIAN                                        :Latvian
############ End of leave-in-this-order

# Network game lobby
STR_NETWORK_GAME_LOBBY_CAPTION                                  :{WHITE}Multiplayer game lobby

STR_NETWORK_GAME_LOBBY_PREPARE_TO_JOIN                          :{BLACK}Preparing to join: {ORANGE}{RAW_STRING}
STR_NETWORK_GAME_LOBBY_COMPANY_LIST_TOOLTIP                     :{BLACK}A list of all companies currently in this game. You can either join one or start a new one if there is a free company slot

STR_NETWORK_GAME_LOBBY_COMPANY_INFO                             :{SILVER}COMPANY INFO
STR_NETWORK_GAME_LOBBY_COMPANY_NAME                             :{SILVER}Company name: {WHITE}{RAW_STRING}
STR_NETWORK_GAME_LOBBY_INAUGURATION_YEAR                        :{SILVER}Inauguration: {WHITE}{NUM}
STR_NETWORK_GAME_LOBBY_VALUE                                    :{SILVER}Company value: {WHITE}{CURRENCY_LONG}
STR_NETWORK_GAME_LOBBY_CURRENT_BALANCE                          :{SILVER}Current balance: {WHITE}{CURRENCY_LONG}
STR_NETWORK_GAME_LOBBY_LAST_YEARS_INCOME                        :{SILVER}Last year's income: {WHITE}{CURRENCY_LONG}
STR_NETWORK_GAME_LOBBY_PERFORMANCE                              :{SILVER}Performance: {WHITE}{NUM}

STR_NETWORK_GAME_LOBBY_VEHICLES                                 :{SILVER}Vehicles: {WHITE}{NUM} {TRAIN}, {NUM} {LORRY}, {NUM} {BUS}, {NUM} {SHIP}, {NUM} {PLANE}
STR_NETWORK_GAME_LOBBY_STATIONS                                 :{SILVER}Stations: {WHITE}{NUM} {TRAIN}, {NUM} {LORRY}, {NUM} {BUS}, {NUM} {SHIP}, {NUM} {PLANE}
STR_NETWORK_GAME_LOBBY_PLAYERS                                  :{SILVER}Players: {WHITE}{RAW_STRING}

STR_NETWORK_GAME_LOBBY_NEW_COMPANY                              :{BLACK}New company
STR_NETWORK_GAME_LOBBY_NEW_COMPANY_TOOLTIP                      :{BLACK}Create a new company
STR_NETWORK_GAME_LOBBY_SPECTATE_GAME                            :{BLACK}Spectate game
STR_NETWORK_GAME_LOBBY_SPECTATE_GAME_TOOLTIP                    :{BLACK}Watch the game as a spectator
STR_NETWORK_GAME_LOBBY_JOIN_COMPANY                             :{BLACK}Join company
STR_NETWORK_GAME_LOBBY_JOIN_COMPANY_TOOLTIP                     :{BLACK}Help manage this company

# Network connecting window
STR_NETWORK_CONNECTING_CAPTION                                  :{WHITE}Connecting...

############ Leave those lines in this order!!
STR_NETWORK_CONNECTING_1                                        :{BLACK}(1/6) Connecting...
STR_NETWORK_CONNECTING_2                                        :{BLACK}(2/6) Authorising...
STR_NETWORK_CONNECTING_3                                        :{BLACK}(3/6) Waiting...
STR_NETWORK_CONNECTING_4                                        :{BLACK}(4/6) Downloading map...
STR_NETWORK_CONNECTING_5                                        :{BLACK}(5/6) Processing data...
STR_NETWORK_CONNECTING_6                                        :{BLACK}(6/6) Registering...

STR_NETWORK_CONNECTING_SPECIAL_1                                :{BLACK}Fetching game info...
STR_NETWORK_CONNECTING_SPECIAL_2                                :{BLACK}Fetching company info...
############ End of leave-in-this-order
STR_NETWORK_CONNECTING_WAITING                                  :{BLACK}{NUM} client{P "" s} in front of you
STR_NETWORK_CONNECTING_DOWNLOADING_1                            :{BLACK}{BYTES} downloaded so far
STR_NETWORK_CONNECTING_DOWNLOADING_2                            :{BLACK}{BYTES} / {BYTES} downloaded so far

STR_NETWORK_CONNECTION_DISCONNECT                               :{BLACK}Disconnect

STR_NETWORK_NEED_GAME_PASSWORD_CAPTION                          :{WHITE}Server is protected. Enter password
STR_NETWORK_NEED_COMPANY_PASSWORD_CAPTION                       :{WHITE}Company is protected. Enter password

# Network company list added strings
STR_NETWORK_COMPANY_LIST_CLIENT_LIST                            :{WHITE}Client list
STR_NETWORK_COMPANY_LIST_SPECTATE                               :{WHITE}Spectate
STR_NETWORK_COMPANY_LIST_NEW_COMPANY                            :{WHITE}New company

# Network client list
STR_NETWORK_CLIENTLIST_KICK                                     :Kick
STR_NETWORK_CLIENTLIST_BAN                                      :Ban
STR_NETWORK_CLIENTLIST_GIVE_MONEY                               :Give money
STR_NETWORK_CLIENTLIST_SPEAK_TO_ALL                             :Speak to all
STR_NETWORK_CLIENTLIST_SPEAK_TO_COMPANY                         :Speak to company
STR_NETWORK_CLIENTLIST_SPEAK_TO_CLIENT                          :Private message

STR_NETWORK_SERVER                                              :Server
STR_NETWORK_CLIENT                                              :Client
STR_NETWORK_SPECTATORS                                          :Spectators

STR_NETWORK_GIVE_MONEY_CAPTION                                  :{WHITE}Enter the amount of money you want to give
STR_NETWORK_TOOLBAR_LIST_SPECTATOR                              :{BLACK}Spectator

# Network set password
STR_COMPANY_PASSWORD_CANCEL                                     :{BLACK}Do not save the entered password
STR_COMPANY_PASSWORD_OK                                         :{BLACK}Give the company the new password
STR_COMPANY_PASSWORD_CAPTION                                    :{WHITE}Company password
STR_COMPANY_PASSWORD_MAKE_DEFAULT                               :{BLACK}Default company password
STR_COMPANY_PASSWORD_MAKE_DEFAULT_TOOLTIP                       :{BLACK}Use this company password as default for new companies

# Network company info join/password
STR_COMPANY_VIEW_JOIN                                           :{BLACK}Join
STR_COMPANY_VIEW_JOIN_TOOLTIP                                   :{BLACK}Join and play as this company
STR_COMPANY_VIEW_PASSWORD                                       :{BLACK}Password
STR_COMPANY_VIEW_PASSWORD_TOOLTIP                               :{BLACK}Password-protect your company to prevent unauthorised users from joining
STR_COMPANY_VIEW_SET_PASSWORD                                   :{BLACK}Set company password

# Network chat
STR_NETWORK_CHAT_SEND                                           :{BLACK}Send
STR_NETWORK_CHAT_COMPANY_CAPTION                                :[Team] :
STR_NETWORK_CHAT_CLIENT_CAPTION                                 :[Private] {RAW_STRING}:
STR_NETWORK_CHAT_ALL_CAPTION                                    :[All] :

STR_NETWORK_CHAT_COMPANY                                        :[Team] {RAW_STRING}: {WHITE}{RAW_STRING}
STR_NETWORK_CHAT_TO_COMPANY                                     :[Team] To {RAW_STRING}: {WHITE}{RAW_STRING}
STR_NETWORK_CHAT_CLIENT                                         :[Private] {RAW_STRING}: {WHITE}{RAW_STRING}
STR_NETWORK_CHAT_TO_CLIENT                                      :[Private] To {RAW_STRING}: {WHITE}{RAW_STRING}
STR_NETWORK_CHAT_ALL                                            :[All] {RAW_STRING}: {WHITE}{RAW_STRING}
STR_NETWORK_CHAT_OSKTITLE                                       :{BLACK}Enter text for network chat

# Network messages
STR_NETWORK_ERROR_NOTAVAILABLE                                  :{WHITE}No network devices found or compiled without ENABLE_NETWORK
STR_NETWORK_ERROR_NOSERVER                                      :{WHITE}Could not find any network games
STR_NETWORK_ERROR_NOCONNECTION                                  :{WHITE}The server didn't answer the request
STR_NETWORK_ERROR_NEWGRF_MISMATCH                               :{WHITE}Could not connect due to NewGRF mismatch
STR_NETWORK_ERROR_DESYNC                                        :{WHITE}Network-Game synchronisation failed
STR_NETWORK_ERROR_LOSTCONNECTION                                :{WHITE}Network-Game connection lost
STR_NETWORK_ERROR_SAVEGAMEERROR                                 :{WHITE}Could not load savegame
STR_NETWORK_ERROR_SERVER_START                                  :{WHITE}Could not start the server
STR_NETWORK_ERROR_CLIENT_START                                  :{WHITE}Could not connect
STR_NETWORK_ERROR_TIMEOUT                                       :{WHITE}Connection #{NUM} timed out
STR_NETWORK_ERROR_SERVER_ERROR                                  :{WHITE}A protocol error was detected and the connection was closed
STR_NETWORK_ERROR_WRONG_REVISION                                :{WHITE}The revision of this client does not match the server's revision
STR_NETWORK_ERROR_WRONG_PASSWORD                                :{WHITE}Wrong password
STR_NETWORK_ERROR_SERVER_FULL                                   :{WHITE}The server is full
STR_NETWORK_ERROR_SERVER_BANNED                                 :{WHITE}You are banned from this server
STR_NETWORK_ERROR_KICKED                                        :{WHITE}You were kicked out of the game
STR_NETWORK_ERROR_CHEATER                                       :{WHITE}Cheating is not allowed on this server
STR_NETWORK_ERROR_TOO_MANY_COMMANDS                             :{WHITE}You were sending too many commands to the server
STR_NETWORK_ERROR_TIMEOUT_PASSWORD                              :{WHITE}You took too long to enter the password
STR_NETWORK_ERROR_TIMEOUT_COMPUTER                              :{WHITE}Your computer is too slow to keep up with the server
STR_NETWORK_ERROR_TIMEOUT_MAP                                   :{WHITE}Your computer took too long to download the map
STR_NETWORK_ERROR_TIMEOUT_JOIN                                  :{WHITE}Your computer took too long to join the server

############ Leave those lines in this order!!
STR_NETWORK_ERROR_CLIENT_GENERAL                                :general error
STR_NETWORK_ERROR_CLIENT_DESYNC                                 :desync error
STR_NETWORK_ERROR_CLIENT_SAVEGAME                               :could not load map
STR_NETWORK_ERROR_CLIENT_CONNECTION_LOST                        :connection lost
STR_NETWORK_ERROR_CLIENT_PROTOCOL_ERROR                         :protocol error
STR_NETWORK_ERROR_CLIENT_NEWGRF_MISMATCH                        :NewGRF mismatch
STR_NETWORK_ERROR_CLIENT_NOT_AUTHORIZED                         :not authorized
STR_NETWORK_ERROR_CLIENT_NOT_EXPECTED                           :received invalid or unexpected packet
STR_NETWORK_ERROR_CLIENT_WRONG_REVISION                         :wrong revision
STR_NETWORK_ERROR_CLIENT_NAME_IN_USE                            :name already in use
STR_NETWORK_ERROR_CLIENT_WRONG_PASSWORD                         :wrong password
STR_NETWORK_ERROR_CLIENT_COMPANY_MISMATCH                       :wrong company in DoCommand
STR_NETWORK_ERROR_CLIENT_KICKED                                 :kicked by server
STR_NETWORK_ERROR_CLIENT_CHEATER                                :was trying to use a cheat
STR_NETWORK_ERROR_CLIENT_SERVER_FULL                            :server full
STR_NETWORK_ERROR_CLIENT_TOO_MANY_COMMANDS                      :was sending too many commands
STR_NETWORK_ERROR_CLIENT_TIMEOUT_PASSWORD                       :received no password in time
STR_NETWORK_ERROR_CLIENT_TIMEOUT_COMPUTER                       :general timeout
STR_NETWORK_ERROR_CLIENT_TIMEOUT_MAP                            :downloading map took too long
STR_NETWORK_ERROR_CLIENT_TIMEOUT_JOIN                           :processing map took too long
############ End of leave-in-this-order

STR_NETWORK_ERROR_CLIENT_GUI_LOST_CONNECTION_CAPTION            :{WHITE}Possible connection loss
STR_NETWORK_ERROR_CLIENT_GUI_LOST_CONNECTION                    :{WHITE}The last {NUM} second{P "" s} no data has arrived from the server

# Network related errors
STR_NETWORK_SERVER_MESSAGE                                      :*** {1:RAW_STRING}
############ Leave those lines in this order!!
STR_NETWORK_SERVER_MESSAGE_GAME_PAUSED                          :Game paused ({STRING})
STR_NETWORK_SERVER_MESSAGE_GAME_STILL_PAUSED_1                  :Game still paused ({STRING})
STR_NETWORK_SERVER_MESSAGE_GAME_STILL_PAUSED_2                  :Game still paused ({STRING}, {STRING})
STR_NETWORK_SERVER_MESSAGE_GAME_STILL_PAUSED_3                  :Game still paused ({STRING}, {STRING}, {STRING})
STR_NETWORK_SERVER_MESSAGE_GAME_STILL_PAUSED_4                  :Game still paused ({STRING}, {STRING}, {STRING}, {STRING})
STR_NETWORK_SERVER_MESSAGE_GAME_STILL_PAUSED_5                  :Game still paused ({STRING}, {STRING}, {STRING}, {STRING}, {STRING})
STR_NETWORK_SERVER_MESSAGE_GAME_UNPAUSED                        :Game unpaused ({STRING})
STR_NETWORK_SERVER_MESSAGE_GAME_REASON_NOT_ENOUGH_PLAYERS       :number of players
STR_NETWORK_SERVER_MESSAGE_GAME_REASON_CONNECTING_CLIENTS       :connecting clients
STR_NETWORK_SERVER_MESSAGE_GAME_REASON_MANUAL                   :manual
STR_NETWORK_SERVER_MESSAGE_GAME_REASON_GAME_SCRIPT              :game script
STR_NETWORK_SERVER_MESSAGE_GAME_REASON_LINK_GRAPH               :waiting for link graph update
############ End of leave-in-this-order
STR_NETWORK_MESSAGE_CLIENT_LEAVING                              :leaving
STR_NETWORK_MESSAGE_CLIENT_JOINED                               :*** {RAW_STRING} has joined the game
STR_NETWORK_MESSAGE_CLIENT_JOINED_ID                            :*** {RAW_STRING} has joined the game (Client #{2:NUM})
STR_NETWORK_MESSAGE_CLIENT_COMPANY_JOIN                         :*** {RAW_STRING} has joined company #{2:NUM}
STR_NETWORK_MESSAGE_CLIENT_COMPANY_SPECTATE                     :*** {RAW_STRING} has joined spectators
STR_NETWORK_MESSAGE_CLIENT_COMPANY_NEW                          :*** {RAW_STRING} has started a new company (#{2:NUM})
STR_NETWORK_MESSAGE_CLIENT_LEFT                                 :*** {RAW_STRING} has left the game ({2:STRING})
STR_NETWORK_MESSAGE_NAME_CHANGE                                 :*** {RAW_STRING} has changed his/her name to {RAW_STRING}
STR_NETWORK_MESSAGE_GIVE_MONEY                                  :*** {RAW_STRING} gave your company {2:CURRENCY_LONG}
STR_NETWORK_MESSAGE_GAVE_MONEY_AWAY                             :*** You gave {1:RAW_STRING} {2:CURRENCY_LONG}
STR_NETWORK_MESSAGE_SERVER_SHUTDOWN                             :{WHITE}The server closed the session
STR_NETWORK_MESSAGE_SERVER_REBOOT                               :{WHITE}The server is restarting...{}Please wait...

# Content downloading window
STR_CONTENT_TITLE                                               :{WHITE}Content downloading
STR_CONTENT_TYPE_CAPTION                                        :{BLACK}Type
STR_CONTENT_TYPE_CAPTION_TOOLTIP                                :{BLACK}Type of the content
STR_CONTENT_NAME_CAPTION                                        :{BLACK}Name
STR_CONTENT_NAME_CAPTION_TOOLTIP                                :{BLACK}Name of the content
STR_CONTENT_MATRIX_TOOLTIP                                      :{BLACK}Click on a line to see the details{}Click on the checkbox to select it for downloading
STR_CONTENT_SELECT_ALL_CAPTION                                  :{BLACK}Select all
STR_CONTENT_SELECT_ALL_CAPTION_TOOLTIP                          :{BLACK}Mark all content to be downloaded
STR_CONTENT_SELECT_UPDATES_CAPTION                              :{BLACK}Select upgrades
STR_CONTENT_SELECT_UPDATES_CAPTION_TOOLTIP                      :{BLACK}Mark all content that is an upgrade for existing content to be downloaded
STR_CONTENT_UNSELECT_ALL_CAPTION                                :{BLACK}Unselect all
STR_CONTENT_UNSELECT_ALL_CAPTION_TOOLTIP                        :{BLACK}Mark all content to be not downloaded
STR_CONTENT_SEARCH_EXTERNAL                                     :{BLACK}Search external websites
STR_CONTENT_SEARCH_EXTERNAL_TOOLTIP                             :{BLACK}Search content not available on OpenTTD's content service on websites not associated to OpenTTD
STR_CONTENT_SEARCH_EXTERNAL_DISCLAIMER_CAPTION                  :{WHITE}You are leaving OpenTTD!
STR_CONTENT_SEARCH_EXTERNAL_DISCLAIMER                          :{WHITE}The terms and conditions for downloading content from external websites vary.{}You will have to refer to the external sites for instructions how to install the content into OpenTTD.{}Do you want to continue?
STR_CONTENT_FILTER_TITLE                                        :{BLACK}Tag/name filter:
STR_CONTENT_OPEN_URL                                            :{BLACK}Visit website
STR_CONTENT_OPEN_URL_TOOLTIP                                    :{BLACK}Visit the website for this content
STR_CONTENT_DOWNLOAD_CAPTION                                    :{BLACK}Download
STR_CONTENT_DOWNLOAD_CAPTION_TOOLTIP                            :{BLACK}Start downloading the selected content
STR_CONTENT_TOTAL_DOWNLOAD_SIZE                                 :{SILVER}Total download size: {WHITE}{BYTES}
STR_CONTENT_DETAIL_TITLE                                        :{SILVER}CONTENT INFO
STR_CONTENT_DETAIL_SUBTITLE_UNSELECTED                          :{SILVER}You have not selected this to be downloaded
STR_CONTENT_DETAIL_SUBTITLE_SELECTED                            :{SILVER}You have selected this to be downloaded
STR_CONTENT_DETAIL_SUBTITLE_AUTOSELECTED                        :{SILVER}This dependency has been selected to be downloaded
STR_CONTENT_DETAIL_SUBTITLE_ALREADY_HERE                        :{SILVER}You already have this
STR_CONTENT_DETAIL_SUBTITLE_DOES_NOT_EXIST                      :{SILVER}This content is unknown and can't be downloaded in OpenTTD
STR_CONTENT_DETAIL_UPDATE                                       :{SILVER}This is a replacement for an existing {STRING}
STR_CONTENT_DETAIL_NAME                                         :{SILVER}Name: {WHITE}{RAW_STRING}
STR_CONTENT_DETAIL_VERSION                                      :{SILVER}Version: {WHITE}{RAW_STRING}
STR_CONTENT_DETAIL_DESCRIPTION                                  :{SILVER}Description: {WHITE}{RAW_STRING}
STR_CONTENT_DETAIL_URL                                          :{SILVER}URL: {WHITE}{RAW_STRING}
STR_CONTENT_DETAIL_TYPE                                         :{SILVER}Type: {WHITE}{STRING}
STR_CONTENT_DETAIL_FILESIZE                                     :{SILVER}Download size: {WHITE}{BYTES}
STR_CONTENT_DETAIL_SELECTED_BECAUSE_OF                          :{SILVER}Selected because of: {WHITE}{RAW_STRING}
STR_CONTENT_DETAIL_DEPENDENCIES                                 :{SILVER}Dependencies: {WHITE}{RAW_STRING}
STR_CONTENT_DETAIL_TAGS                                         :{SILVER}Tags: {WHITE}{RAW_STRING}
STR_CONTENT_NO_ZLIB                                             :{WHITE}OpenTTD is built without "zlib" support...
STR_CONTENT_NO_ZLIB_SUB                                         :{WHITE}... downloading content is not possible!

# Order of these is important!
STR_CONTENT_TYPE_BASE_GRAPHICS                                  :Base graphics
STR_CONTENT_TYPE_NEWGRF                                         :NewGRF
STR_CONTENT_TYPE_AI                                             :AI
STR_CONTENT_TYPE_AI_LIBRARY                                     :AI library
STR_CONTENT_TYPE_SCENARIO                                       :Scenario
STR_CONTENT_TYPE_HEIGHTMAP                                      :Heightmap
STR_CONTENT_TYPE_BASE_SOUNDS                                    :Base sounds
STR_CONTENT_TYPE_BASE_MUSIC                                     :Base music
STR_CONTENT_TYPE_GAME_SCRIPT                                    :Game script
STR_CONTENT_TYPE_GS_LIBRARY                                     :GS library

# Content downloading progress window
STR_CONTENT_DOWNLOAD_TITLE                                      :{WHITE}Downloading content...
STR_CONTENT_DOWNLOAD_INITIALISE                                 :{WHITE}Requesting files...
STR_CONTENT_DOWNLOAD_FILE                                       :{WHITE}Currently downloading {RAW_STRING} ({NUM} of {NUM})
STR_CONTENT_DOWNLOAD_COMPLETE                                   :{WHITE}Download complete
STR_CONTENT_DOWNLOAD_PROGRESS_SIZE                              :{WHITE}{BYTES} of {BYTES} downloaded ({NUM} %)

# Content downloading error messages
STR_CONTENT_ERROR_COULD_NOT_CONNECT                             :{WHITE}Could not connect to the content server...
STR_CONTENT_ERROR_COULD_NOT_DOWNLOAD                            :{WHITE}Downloading failed...
STR_CONTENT_ERROR_COULD_NOT_DOWNLOAD_CONNECTION_LOST            :{WHITE}... connection lost
STR_CONTENT_ERROR_COULD_NOT_DOWNLOAD_FILE_NOT_WRITABLE          :{WHITE}... file not writable
STR_CONTENT_ERROR_COULD_NOT_EXTRACT                             :{WHITE}Could not decompress the downloaded file

STR_MISSING_GRAPHICS_SET_CAPTION                                :{WHITE}Missing graphics
STR_MISSING_GRAPHICS_SET_MESSAGE                                :{BLACK}OpenTTD requires graphics to function but none could be found. Do you allow OpenTTD to download and install these graphics?
STR_MISSING_GRAPHICS_YES_DOWNLOAD                               :{BLACK}Yes, download the graphics
STR_MISSING_GRAPHICS_NO_QUIT                                    :{BLACK}No, exit OpenTTD

# Transparency settings window
STR_TRANSPARENCY_CAPTION                                        :{WHITE}Transparency Options
STR_TRANSPARENT_SIGNS_TOOLTIP                                   :{BLACK}Toggle transparency for signs. Ctrl+Click to lock
STR_TRANSPARENT_TREES_TOOLTIP                                   :{BLACK}Toggle transparency for trees. Ctrl+Click to lock
STR_TRANSPARENT_HOUSES_TOOLTIP                                  :{BLACK}Toggle transparency for houses. Ctrl+Click to lock
STR_TRANSPARENT_INDUSTRIES_TOOLTIP                              :{BLACK}Toggle transparency for industries. Ctrl+Click to lock
STR_TRANSPARENT_BUILDINGS_TOOLTIP                               :{BLACK}Toggle transparency for buildables like stations, depots and waypoints. Ctrl+Click to lock
STR_TRANSPARENT_BRIDGES_TOOLTIP                                 :{BLACK}Toggle transparency for bridges. Ctrl+Click to lock
STR_TRANSPARENT_STRUCTURES_TOOLTIP                              :{BLACK}Toggle transparency for structures like lighthouses and antennas. Ctrl+Click to lock
STR_TRANSPARENT_CATENARY_TOOLTIP                                :{BLACK}Toggle transparency for catenary. Ctrl+Click to lock
STR_TRANSPARENT_LOADING_TOOLTIP                                 :{BLACK}Toggle transparency for loading indicators. Ctrl+Click to lock
STR_TRANSPARENT_TUNNELS_TOOLTIP                                 :{BLACK}Toggle transparency for vehicles in tunnels. Ctrl+Click to lock.
STR_TRANSPARENT_INVISIBLE_TOOLTIP                               :{BLACK}Set objects invisible instead of transparent

# Linkgraph legend window
STR_LINKGRAPH_LEGEND_CAPTION                                    :{BLACK}Cargo Flow Legend
STR_LINKGRAPH_LEGEND_ALL                                        :{BLACK}All
STR_LINKGRAPH_LEGEND_NONE                                       :{BLACK}None
STR_LINKGRAPH_LEGEND_SELECT_COMPANIES                           :{BLACK}Select companies to be displayed

# Linkgraph legend window and linkgraph legend in smallmap
STR_LINKGRAPH_LEGEND_UNUSED                                     :{TINY_FONT}{BLACK}unused
STR_LINKGRAPH_LEGEND_SATURATED                                  :{TINY_FONT}{BLACK}saturated
STR_LINKGRAPH_LEGEND_OVERLOADED                                 :{TINY_FONT}{BLACK}overloaded

# Base for station construction window(s)
STR_STATION_BUILD_COVERAGE_AREA_TITLE                           :{BLACK}Coverage area highlight
STR_STATION_BUILD_COVERAGE_OFF                                  :{BLACK}Off
STR_STATION_BUILD_COVERAGE_ON                                   :{BLACK}On
STR_STATION_BUILD_COVERAGE_AREA_OFF_TOOLTIP                     :{BLACK}Don't highlight coverage area of proposed site
STR_STATION_BUILD_COVERAGE_AREA_ON_TOOLTIP                      :{BLACK}Highlight coverage area of proposed site
STR_STATION_BUILD_ACCEPTS_CARGO                                 :{BLACK}Accepts: {GOLD}{CARGO_LIST}
STR_STATION_BUILD_SUPPLIES_CARGO                                :{BLACK}Supplies: {GOLD}{CARGO_LIST}

# Join station window
STR_JOIN_STATION_CAPTION                                        :{WHITE}Join station
STR_JOIN_STATION_CREATE_SPLITTED_STATION                        :{YELLOW}Build a separate station

STR_JOIN_WAYPOINT_CAPTION                                       :{WHITE}Join waypoint
STR_JOIN_WAYPOINT_CREATE_SPLITTED_WAYPOINT                      :{YELLOW}Build a separate waypoint

# Rail construction toolbar
STR_RAIL_TOOLBAR_RAILROAD_CONSTRUCTION_CAPTION                  :Railway Construction
STR_RAIL_TOOLBAR_ELRAIL_CONSTRUCTION_CAPTION                    :Electrified Railway Construction
STR_RAIL_TOOLBAR_MONORAIL_CONSTRUCTION_CAPTION                  :Monorail Construction
STR_RAIL_TOOLBAR_MAGLEV_CONSTRUCTION_CAPTION                    :Maglev Construction

STR_RAIL_TOOLBAR_TOOLTIP_BUILD_RAILROAD_TRACK                   :{BLACK}Build railway track. Ctrl toggles build/remove for railway construction. Shift toggles building/showing cost estimate
STR_RAIL_TOOLBAR_TOOLTIP_BUILD_AUTORAIL                         :{BLACK}Build railway track using the Autorail mode. Ctrl toggles build/remove for railway construction. Shift toggles building/showing cost estimate
STR_RAIL_TOOLBAR_TOOLTIP_BUILD_POLYRAIL                         :{BLACK}Build railway track using the Polyline mode. Ctrl toggles build/remove for railway construction. Shift toggles building/showing cost estimate
STR_RAIL_TOOLBAR_TOOLTIP_BUILD_TRAIN_DEPOT_FOR_BUILDING         :{BLACK}Build train depot (for buying and servicing trains). Shift toggles building/showing cost estimate
STR_RAIL_TOOLBAR_TOOLTIP_CONVERT_RAIL_TO_WAYPOINT               :{BLACK}Convert rail to waypoint. Ctrl enables joining waypoints. Shift toggles building/showing cost estimate
STR_RAIL_TOOLBAR_TOOLTIP_BUILD_RAILROAD_STATION                 :{BLACK}Build railway station. Ctrl enables joining stations. Shift toggles building/showing cost estimate
STR_RAIL_TOOLBAR_TOOLTIP_BUILD_RAILROAD_SIGNALS                 :{BLACK}Build railway signals. Ctrl toggles semaphore/light signals{}Dragging builds signals along a straight stretch of rail. Ctrl builds signals up to the next junction or signal{}Ctrl+Click toggles opening the signal selection window. Shift toggles building/showing cost estimate
STR_RAIL_TOOLBAR_TOOLTIP_BUILD_RAILROAD_BRIDGE                  :{BLACK}Build railway bridge. Shift toggles building/showing cost estimate
STR_RAIL_TOOLBAR_TOOLTIP_BUILD_RAILROAD_TUNNEL                  :{BLACK}Build railway tunnel. Shift toggles building/showing cost estimate
STR_RAIL_TOOLBAR_TOOLTIP_TOGGLE_BUILD_REMOVE_FOR                :{BLACK}Toggle build/remove for railway track, signals, waypoints and stations. Hold Ctrl to also remove the rail of waypoints and stations
STR_RAIL_TOOLBAR_TOOLTIP_CONVERT_RAIL                           :{BLACK}Convert/Upgrade the type of rail. Shift toggles building/showing cost estimate

STR_RAIL_NAME_RAILROAD                                          :Railway
STR_RAIL_NAME_ELRAIL                                            :Electrified railway
STR_RAIL_NAME_MONORAIL                                          :Monorail
STR_RAIL_NAME_MAGLEV                                            :Maglev

# Rail depot construction window
STR_BUILD_DEPOT_TRAIN_ORIENTATION_CAPTION                       :{WHITE}Train Depot Orientation
STR_BUILD_DEPOT_TRAIN_ORIENTATION_TOOLTIP                       :{BLACK}Select railway depot orientation

# Rail waypoint construction window
STR_WAYPOINT_CAPTION                                            :{WHITE}Waypoint
STR_WAYPOINT_GRAPHICS_TOOLTIP                                   :{BLACK}Select waypoint type

# Rail station construction window
STR_STATION_BUILD_RAIL_CAPTION                                  :{WHITE}Rail Station Selection
STR_STATION_BUILD_ORIENTATION                                   :{BLACK}Orientation
STR_STATION_BUILD_RAILROAD_ORIENTATION_TOOLTIP                  :{BLACK}Select railway station orientation
STR_STATION_BUILD_NUMBER_OF_TRACKS                              :{BLACK}Number of tracks
STR_STATION_BUILD_NUMBER_OF_TRACKS_TOOLTIP                      :{BLACK}Select number of platforms for railway station
STR_STATION_BUILD_PLATFORM_LENGTH                               :{BLACK}Platform length
STR_STATION_BUILD_PLATFORM_LENGTH_TOOLTIP                       :{BLACK}Select length of railway station
STR_STATION_BUILD_DRAG_DROP                                     :{BLACK}Drag & Drop
STR_STATION_BUILD_DRAG_DROP_TOOLTIP                             :{BLACK}Build a station using drag & drop

STR_STATION_BUILD_STATION_CLASS_TOOLTIP                         :{BLACK}Select a station class to display
STR_STATION_BUILD_STATION_TYPE_TOOLTIP                          :{BLACK}Select the station type to build

STR_STATION_CLASS_DFLT                                          :Default station
STR_STATION_CLASS_WAYP                                          :Waypoints

# Signal window
STR_BUILD_SIGNAL_CAPTION                                        :{WHITE}Signal Selection
STR_BUILD_SIGNAL_SEMAPHORE_NORM_TOOLTIP                         :{BLACK}Block Signal (semaphore){}This is the most basic type of signal, allowing only one train to be in the same block at the same time
STR_BUILD_SIGNAL_SEMAPHORE_ENTRY_TOOLTIP                        :{BLACK}Entry Signal (semaphore){}Green as long as there is one or more green exit-signal from the following section of track. Otherwise it shows red
STR_BUILD_SIGNAL_SEMAPHORE_EXIT_TOOLTIP                         :{BLACK}Exit Signal (semaphore){}Behaves in the same way as a block signal but is necessary to trigger the correct colour on entry & combo pre-signals
STR_BUILD_SIGNAL_SEMAPHORE_COMBO_TOOLTIP                        :{BLACK}Combo Signal (semaphore){}The combo signal simply acts as both an entry and exit signal. This allows you to build large "trees" of pre-signals
STR_BUILD_SIGNAL_SEMAPHORE_PROG_TOOLTIP                         :{BLACK}Programmable-Signal (semaphore){}The programmable signal is a combo-signal which can be programmed to behave in complex ways.
STR_BUILD_SIGNAL_SEMAPHORE_PBS_TOOLTIP                          :{BLACK}Path Signal (semaphore){}A path signal allows more than one train to enter a signal block at the same time, if the train can reserve a path to a safe stopping point. Standard path signals can be passed from the back side
STR_BUILD_SIGNAL_SEMAPHORE_PBS_OWAY_TOOLTIP                     :{BLACK}One-way Path Signal (semaphore){}A path signal allows more than one train to enter a signal block at the same time, if the train can reserve a path to a safe stopping point. One-way path signals can't be passed from the back side
STR_BUILD_SIGNAL_ELECTRIC_NORM_TOOLTIP                          :{BLACK}Block Signal (electric){}This is the most basic type of signal, allowing only one train to be in the same block at the same time
STR_BUILD_SIGNAL_ELECTRIC_ENTRY_TOOLTIP                         :{BLACK}Entry Signal (electric){}Green as long as there is one or more green exit-signal from the following section of track. Otherwise it shows red
STR_BUILD_SIGNAL_ELECTRIC_EXIT_TOOLTIP                          :{BLACK}Exit Signal (electric){}Behaves in the same way as a block signal but is necessary to trigger the correct colour on entry & combo pre-signals
STR_BUILD_SIGNAL_ELECTRIC_COMBO_TOOLTIP                         :{BLACK}Combo Signal (electric){}The combo signal simply acts as both an entry and exit signal. This allows you to build large "trees" of pre-signals
STR_BUILD_SIGNAL_ELECTRIC_PROG_TOOLTIP                          :{BLACK}Programmable-Signal (electric){}The programmable signal is a combo-signal which can be programmed to behave in complex ways.
STR_BUILD_SIGNAL_ELECTRIC_PBS_TOOLTIP                           :{BLACK}Path Signal (electric){}A path signal allows more than one train to enter a signal block at the same time, if the train can reserve a path to a safe stopping point. Standard path signals can be passed from the back side
STR_BUILD_SIGNAL_ELECTRIC_PBS_OWAY_TOOLTIP                      :{BLACK}One-way Path Signal (electric){}A path signal allows more than one train to enter a signal block at the same time, if the train can reserve a path to a safe stopping point. One-way path signals can't be passed from the back side
STR_BUILD_SIGNAL_CONVERT_TOOLTIP                                :{BLACK}Signal Convert{}When selected, clicking an existing signal will convert it to the selected signal type and variant. Ctrl+Click will toggle the existing variant. Shift+Click shows estimated conversion cost
STR_BUILD_SIGNAL_DRAG_SIGNALS_DENSITY_TOOLTIP                   :{BLACK}Dragging signal density
STR_BUILD_SIGNAL_DRAG_SIGNALS_DENSITY_DECREASE_TOOLTIP          :{BLACK}Decrease dragging signal density
STR_BUILD_SIGNAL_DRAG_SIGNALS_DENSITY_INCREASE_TOOLTIP          :{BLACK}Increase dragging signal density

# Tracerestrict GUI
STR_TRACE_RESTRICT_CONDITIONAL_COMPARATOR_EQUALS                :is
STR_TRACE_RESTRICT_CONDITIONAL_COMPARATOR_NOT_EQUALS            :is not
STR_TRACE_RESTRICT_CONDITIONAL_COMPARATOR_LESS_THAN             :<
STR_TRACE_RESTRICT_CONDITIONAL_COMPARATOR_LESS_EQUALS           :<=
STR_TRACE_RESTRICT_CONDITIONAL_COMPARATOR_MORE_THAN             :>
STR_TRACE_RESTRICT_CONDITIONAL_COMPARATOR_MORE_EQUALS           :>=
STR_TRACE_RESTRICT_CONDITIONAL_COMPARATOR_CARGO_EQUALS          :can carry
STR_TRACE_RESTRICT_CONDITIONAL_COMPARATOR_CARGO_NOT_EQUALS      :can't carry
STR_TRACE_RESTRICT_CONDITIONAL_IF                               :If
STR_TRACE_RESTRICT_CONDITIONAL_ELIF                             :Else if
STR_TRACE_RESTRICT_CONDITIONAL_ORIF                             :Or if
STR_TRACE_RESTRICT_CONDITIONAL_ELSE                             :Else
STR_TRACE_RESTRICT_CONDITIONAL_ENDIF                            :End if
STR_TRACE_RESTRICT_VARIABLE_TRAIN_LENGTH                        :train length
STR_TRACE_RESTRICT_VARIABLE_MAX_SPEED                           :max speed
STR_TRACE_RESTRICT_VARIABLE_CURRENT_ORDER                       :current order
STR_TRACE_RESTRICT_VARIABLE_NEXT_ORDER                          :next order
STR_TRACE_RESTRICT_VARIABLE_LAST_VISITED_STATION                :last visited station
STR_TRACE_RESTRICT_VARIABLE_CARGO                               :cargo
STR_TRACE_RESTRICT_VARIABLE_ENTRY_DIRECTION                     :entry direction
STR_TRACE_RESTRICT_VARIABLE_PBS_ENTRY_SIGNAL                    :PBS entry signal
STR_TRACE_RESTRICT_VARIABLE_PBS_ENTRY_SIGNAL_LONG               :entered signal of PBS block
STR_TRACE_RESTRICT_VARIABLE_TRAIN_GROUP                         :train group
STR_TRACE_RESTRICT_VARIABLE_TRAIN_WEIGHT                        :weight
STR_TRACE_RESTRICT_VARIABLE_TRAIN_POWER                         :power
STR_TRACE_RESTRICT_VARIABLE_TRAIN_MAX_TE                        :max T.E.
STR_TRACE_RESTRICT_VARIABLE_TRAIN_POWER_WEIGHT_RATIO            :power / weight ratio
STR_TRACE_RESTRICT_VARIABLE_TRAIN_MAX_TE_WEIGHT_RATIO           :max T.E. / weight ratio
STR_TRACE_RESTRICT_VARIABLE_TRAIN_OWNER                         :train owner
STR_TRACE_RESTRICT_VARIABLE_UNDEFINED                           :undefined
STR_TRACE_RESTRICT_VARIABLE_UNDEFINED_RED                       :{RED}undefined
STR_TRACE_RESTRICT_CONDITIONAL_COMPARE_INTEGER                  :{STRING} {STRING} {STRING} {COMMA} then
STR_TRACE_RESTRICT_CONDITIONAL_COMPARE_SPEED                    :{STRING} {STRING} {STRING} {VELOCITY} then
STR_TRACE_RESTRICT_CONDITIONAL_COMPARE_WEIGHT                   :{STRING} {STRING} {STRING} {WEIGHT_SHORT} then
STR_TRACE_RESTRICT_CONDITIONAL_COMPARE_POWER                    :{STRING} {STRING} {STRING} {POWER} then
STR_TRACE_RESTRICT_CONDITIONAL_COMPARE_FORCE                    :{STRING} {STRING} {STRING} {FORCE} then
STR_TRACE_RESTRICT_CONDITIONAL_COMPARE_POWER_WEIGHT_RATIO       :{STRING} {STRING} {STRING} {POWER_WEIGHT_RATIO} then
STR_TRACE_RESTRICT_CONDITIONAL_COMPARE_FORCE_WEIGHT_RATIO       :{STRING} {STRING} {STRING} {FORCE_WEIGHT_RATIO} then
STR_TRACE_RESTRICT_CONDITIONAL_ORDER_STATION                    :{STRING} {STRING} {STRING} {STATION} then
STR_TRACE_RESTRICT_CONDITIONAL_ORDER_WAYPOINT                   :{STRING} {STRING} {STRING} {WAYPOINT} then
STR_TRACE_RESTRICT_CONDITIONAL_ORDER_DEPOT                      :{STRING} {STRING} {STRING} {DEPOT} then
STR_TRACE_RESTRICT_CONDITIONAL_CARGO                            :{STRING} train {STRING} cargo: {STRING} then
STR_TRACE_RESTRICT_CONDITIONAL_ENTRY_DIRECTION                  :{STRING} train {STRING} entering from {STRING} tile edge then
STR_TRACE_RESTRICT_CONDITIONAL_ENTRY_SIGNAL_FACE                :{STRING} train {STRING} entering from {STRING} of signal then
STR_TRACE_RESTRICT_CONDITIONAL_TILE_INDEX                       :{STRING} {STRING} {STRING} at {NUM} x {NUM} then
STR_TRACE_RESTRICT_CONDITIONAL_GROUP                            :{STRING} train {STRING} in group: {GROUP} then
STR_TRACE_RESTRICT_CONDITIONAL_GROUP_STR                        :{STRING} train {STRING} in group: {STRING} {BLACK}{STRING}then
STR_TRACE_RESTRICT_CONDITIONAL_OWNER                            :{STRING} {STRING} {STRING} {COMPANY} {COMPANY_NUM} then
STR_TRACE_RESTRICT_CONDITIONAL_UNDEFINED                        :{STRING} {STRING} {STRING} {RED}undefined {BLACK}{STRING}then
STR_TRACE_RESTRICT_CONDITIONAL_COMPARE_UNDEFINED                :{STRING} {RED}undefined {BLACK}{STRING}then
STR_TRACE_RESTRICT_PF_PENALTY_ITEM                              :Add pathfinder penalty: {COMMA}
STR_TRACE_RESTRICT_PF_PENALTY_ITEM_PRESET                       :Add {STRING} pathfinder penalty
STR_TRACE_RESTRICT_WHITE                                        :{WHITE}
STR_TRACE_RESTRICT_START                                        :Start
STR_TRACE_RESTRICT_END                                          :End
STR_TRACE_RESTRICT_PF_DENY                                      :Deny
STR_TRACE_RESTRICT_PF_ALLOW                                     :Allow
STR_TRACE_RESTRICT_PF_ALLOW_LONG                                :Allow (cancel previous Deny)
STR_TRACE_RESTRICT_RESERVE_THROUGH                              :Reserve through
STR_TRACE_RESTRICT_RESERVE_THROUGH_CANCEL                       :Cancel reserve through
STR_TRACE_RESTRICT_LONG_RESERVE                                 :Long reserve
STR_TRACE_RESTRICT_LONG_RESERVE_CANCEL                          :Cancel long reserve
STR_TRACE_RESTRICT_PF_PENALTY                                   :Penalty
STR_TRACE_RESTRICT_PF_VALUE_SMALL                               :small
STR_TRACE_RESTRICT_PF_VALUE_MEDIUM                              :medium
STR_TRACE_RESTRICT_PF_VALUE_LARGE                               :large
STR_TRACE_RESTRICT_PF_VALUE_CUSTOM                              :custom
STR_TRACE_RESTRICT_DIRECTION_FRONT                              :front
STR_TRACE_RESTRICT_DIRECTION_BACK                               :back
STR_TRACE_RESTRICT_DIRECTION_NE                                 :north-east
STR_TRACE_RESTRICT_DIRECTION_SE                                 :south-east
STR_TRACE_RESTRICT_DIRECTION_SW                                 :south-west
STR_TRACE_RESTRICT_DIRECTION_NW                                 :north-west
STR_TRACE_RESTRICT_COMPANY                                      :Company
STR_TRACE_RESTRICT_UNDEFINED_COMPANY                            :Undefined company
STR_TRACE_RESTRICT_VALUE_CAPTION                                :{WHITE}Value
STR_TRACE_RESTRICT_CAPTION                                      :{WHITE}Routefinding restriction
STR_TRACE_RESTRICT_CAPTION_SHARED                               :{WHITE}Routefinding restriction - shared by {COMMA} signals
STR_TRACE_RESTRICT_TYPE_TOOLTIP                                 :{BLACK}Type
STR_TRACE_RESTRICT_COND_COMPARATOR_TOOLTIP                      :{BLACK}Comparison operator
STR_TRACE_RESTRICT_COND_VALUE_TOOLTIP                           :{BLACK}Value
STR_TRACE_RESTRICT_CONDFLAGS_TOOLTIP                            :{BLACK}Condition type
STR_TRACE_RESTRICT_GOTO_SIGNAL_TOOLTIP                          :{BLACK}Go to signal
STR_TRACE_RESTRICT_INSERT                                       :{BLACK}Insert
STR_TRACE_RESTRICT_REMOVE                                       :{BLACK}Remove
STR_TRACE_RESTRICT_RESET                                        :{BLACK}Reset
STR_TRACE_RESTRICT_COPY                                         :{BLACK}Copy
STR_TRACE_RESTRICT_SHARE                                        :{BLACK}Share
STR_TRACE_RESTRICT_UNSHARE                                      :{BLACK}Unshare
STR_TRACE_RESTRICT_SELECT_TARGET                                :{BLACK}Select Target
STR_TRACE_RESTRICT_SELECT_SIGNAL                                :{BLACK}Select Signal
STR_TRACE_RESTRICT_INSERT_TOOLTIP                               :{BLACK}Insert an instruction
STR_TRACE_RESTRICT_REMOVE_TOOLTIP                               :{BLACK}Remove the selected instruction
STR_TRACE_RESTRICT_RESET_TOOLTIP                                :{BLACK}Reset the current signal (without affecting shared programs)
STR_TRACE_RESTRICT_COPY_TOOLTIP                                 :{BLACK}Copy program from another signal
STR_TRACE_RESTRICT_SHARE_TOOLTIP                                :{BLACK}Share program with another signal
STR_TRACE_RESTRICT_UNSHARE_TOOLTIP                              :{BLACK}Stop sharing program with other signals, create a copy of the program
STR_TRACE_RESTRICT_SIGNAL_GUI_TOOLTIP                           :{BLACK}Routefinding restriction
STR_TRACE_RESTRICT_INSTRUCTION_LIST_TOOLTIP                     :{BLACK}Click an instruction to select it{}Ctrl+Click to scroll to the instruction's target (if any)
STR_TRACE_RESTRICT_ERROR_CAN_T_INSERT_ITEM                      :{WHITE}Can't insert instruction
STR_TRACE_RESTRICT_ERROR_CAN_T_MODIFY_ITEM                      :{WHITE}Can't modify instruction
STR_TRACE_RESTRICT_ERROR_CAN_T_REMOVE_ITEM                      :{WHITE}Can't remove instruction
STR_TRACE_RESTRICT_ERROR_VALUE_TOO_LARGE                        :{WHITE}Value too large, maximum is {DECIMAL}
STR_TRACE_RESTRICT_ERROR_NO_PROGRAM                             :No trace restrict program exists
STR_TRACE_RESTRICT_ERROR_OFFSET_TOO_LARGE                       :Offset too large
STR_TRACE_RESTRICT_ERROR_CAN_T_CHANGE_CONDITIONALITY            :Can't change conditionality
STR_TRACE_RESTRICT_ERROR_CAN_T_REMOVE_ENDIF                     :Can't remove an 'end if'
STR_TRACE_RESTRICT_ERROR_VALIDATE_END_CONDSTACK                 :Validation failed: condstack non-empty at exit
STR_TRACE_RESTRICT_ERROR_VALIDATE_NO_IF                         :Validation failed: else/endif without opening if
STR_TRACE_RESTRICT_ERROR_VALIDATE_DUP_ELSE                      :Validation failed: duplicate else
STR_TRACE_RESTRICT_ERROR_VALIDATE_ELIF_NO_IF                    :Validation failed: else if without opening if
STR_TRACE_RESTRICT_ERROR_VALIDATE_UNKNOWN_INSTRUCTION           :Validation failed: unknown instruction
STR_TRACE_RESTRICT_ERROR_SOURCE_SAME_AS_TARGET                  :Source and target signals are the same
STR_TRACE_RESTRICT_ERROR_CAN_T_RESET_SIGNAL                     :{WHITE}Can't reset signal
STR_TRACE_RESTRICT_ERROR_CAN_T_COPY_PROGRAM                     :{WHITE}Can't copy program
STR_TRACE_RESTRICT_ERROR_CAN_T_SHARE_PROGRAM                    :{WHITE}Can't share program
STR_TRACE_RESTRICT_ERROR_CAN_T_UNSHARE_PROGRAM                  :{WHITE}Can't unshare program

# Programmable Signals
STR_PROGRAM_SIGNAL_TOOLTIP                                      :{BLACK}Program signal

STR_ERR_PROGSIG_INVALID_INSTRUCTION                             :{WHITE}Cannot insert instruction after instruction with invalid ID
STR_ERR_PROGSIG_INVALID_OPCODE                                  :{WHITE}Cannot insert an instruction of that opcode
STR_ERR_PROGSIG_NOT_THERE                                       :{WHITE}There is no programmable signal there
STR_ERR_PROGSIG_INVALID_SIGNAL_STATE                            :{WHITE}That signal state is invalid
STR_ERR_PROGSIG_INVALID_CONDITION                               :{WHITE}That condition is invalid
STR_ERR_PROGSIG_INVALID_CONDITION_FIELD                         :{WHITE}That field is not valid for the condition
STR_ERR_PROGSIG_INVALID_COMPARATOR                              :{WHITE}That comparator is not valid
STR_ERR_PROGSIG_INVALID_SIGNAL                                  :{WHITE}Invalid signal selected

STR_PROGSIG_CAPTION                                             :{WHITE}Signal Program
STR_PROGSIG_COND_VARIABLE_TOOLTIP                               :{BLACK}Condition to compare upon
STR_PROGSIG_COND_COMPARATOR_TOOLTIP                             :{BLACK}Operator to use to compare variable
STR_PROGSIG_COND_VALUE_TOOLTIP                                  :{BLACK}Value to compare variable against
STR_PROGSIG_SIGNAL_STATE_TOOLTIP                                :{BLACK}Set signal to state
STR_PROGSIG_COND_SET_SIGNAL                                     :{BLACK}Set signal
STR_PROGSIG_COND_SET_SIGNAL_TOOLTIP                             :{BLACK}Set the signal to be looked at
STR_PROGSIG_GOTO_SIGNAL                                         :{BLACK}Goto signal
STR_PROGSIG_GOTO_SIGNAL_TOOLTIP                                 :{BLACK}Go to this signal
STR_PROGSIG_INSERT_TOOLTIP                                      :{BLACK}Insert an instruction
STR_PROGSIG_REMOVE_TOOLTIP                                      :{BLACK}Remove the selected instruction
STR_PROGSIG_REMOVE_PROGRAM_TOOLTIP                              :{BLACK}Remove entire program
STR_PROGSIG_COPY_PROGRAM_TOOLTIP                                :{BLACK}Copy program from existing signal

STR_PROGSIG_REMOVE_PROGRAM                                      :{RED}Remove program
STR_PROGSIG_COPY_PROGRAM                                        :{BLUE}Copy program
STR_PROGSIG_REMOVE                                              :{BLACK}Remove
STR_PROGSIG_INSERT                                              :Insert
STR_PROGSIG_INSERT_IF                                           :Condition
STR_PROGSIG_INSERT_SET_SIGNAL                                   :Set signal state

STR_PROGSIG_FIRST                                               :Start
STR_PROGSIG_LAST                                                :End

STR_PROGSIG_IF                                                  :If {RAW_STRING} Then
STR_PROGSIG_ELSE                                                :Else
STR_PROGSIG_ENDIF                                               :End If

STR_PROGSIG_SET_SIGNAL                                          :Make signal {STRING}

STR_PROGSIG_COND_ALWAYS                                         :always
STR_PROGSIG_COND_NEVER                                          :never
STR_PROGSIG_COND_COMPARE                                        :{STRING} {STRING} {NUM}
STR_PROGSIG_COND_SIGNAL_STATE                                   :signal state
STR_PROGSIG_CONDVAR_SIGNAL_STATE_SPECIFIED                      :signal at {NUM} x {NUM} is green
STR_PROGSIG_CONDVAR_SIGNAL_STATE_UNSPECIFIED                    :{RED}unspecified signal{STRING} is green
STR_PROGSIG_CONDVAR_NUM_RED                                     :red signals
STR_PROGSIG_CONDVAR_NUM_GREEN                                   :green signals

STR_PROGSIG_CONDITION_VALUE_CAPT                                :{WHITE}Condition value

STR_ERROR_CAN_T_INSERT_INSTRUCTION                              :{WHITE}Can't insert instruction
STR_ERROR_CAN_T_MODIFY_INSTRUCTION                              :{WHITE}Can't modify instruction
STR_ERROR_CAN_T_REMOVE_INSTRUCTION                              :{WHITE}Can't remove instruction
STR_ERROR_CAN_T_GOTO_UNDEFINED_SIGNAL                           :{WHITE}Can't go to undefined signal
STR_ERROR_NOT_AN_EXIT_SIGNAL                                    :{WHITE}Not an exit signal
STR_ERROR_NOT_AN_PROG_SIGNAL                                    :{WHITE}Not an programmable signal
STR_ERROR_CANNOT_USE_SELF                                       :{WHITE}Can't copy program from myself
STR_ERROR_CAN_T_DEPEND_UPON_BIDIRECTIONAL_SIGNALS               :{WHITE}Cannot conditionally depend upon bidirectional signals
STR_ERROR_INVALID_SIGNAL                                        :{WHITE}Invalid signal

# Bridge selection window
STR_SELECT_RAIL_BRIDGE_CAPTION                                  :{WHITE}Select Rail Bridge
STR_SELECT_ROAD_BRIDGE_CAPTION                                  :{WHITE}Select Road Bridge
STR_SELECT_BRIDGE_SELECTION_TOOLTIP                             :{BLACK}Bridge selection - click on your preferred bridge to build it
STR_SELECT_BRIDGE_INFO                                          :{GOLD}{STRING},{} {VELOCITY} {WHITE}{CURRENCY_LONG}
STR_SELECT_BRIDGE_SCENEDIT_INFO                                 :{GOLD}{STRING},{} {VELOCITY}
STR_BRIDGE_NAME_SUSPENSION_STEEL                                :Suspension, Steel
STR_BRIDGE_NAME_GIRDER_STEEL                                    :Girder, Steel
STR_BRIDGE_NAME_CANTILEVER_STEEL                                :Cantilever, Steel
STR_BRIDGE_NAME_SUSPENSION_CONCRETE                             :Suspension, Concrete
STR_BRIDGE_NAME_WOODEN                                          :Wooden
STR_BRIDGE_NAME_CONCRETE                                        :Concrete
STR_BRIDGE_NAME_TUBULAR_STEEL                                   :Tubular, Steel
STR_BRIDGE_TUBULAR_SILICON                                      :Tubular, Silicon


# Road construction toolbar
STR_ROAD_TOOLBAR_ROAD_CONSTRUCTION_CAPTION                      :{WHITE}Road Construction
STR_ROAD_TOOLBAR_TRAM_CONSTRUCTION_CAPTION                      :{WHITE}Tramway Construction
STR_ROAD_TOOLBAR_TOOLTIP_BUILD_ROAD_SECTION                     :{BLACK}Build road section. Ctrl toggles build/remove for road construction. Shift toggles building/showing cost estimate
STR_ROAD_TOOLBAR_TOOLTIP_BUILD_TRAMWAY_SECTION                  :{BLACK}Build tramway section. Ctrl toggles build/remove for tramway construction. Shift toggles building/showing cost estimate
STR_ROAD_TOOLBAR_TOOLTIP_BUILD_AUTOROAD                         :{BLACK}Build road section using the Autoroad mode. Ctrl toggles build/remove for road construction. Shift toggles building/showing cost estimate
STR_ROAD_TOOLBAR_TOOLTIP_BUILD_AUTOTRAM                         :{BLACK}Build tramway section using the Autotram mode. Ctrl toggles build/remove for tramway construction. Shift toggles building/showing cost estimate
STR_ROAD_TOOLBAR_TOOLTIP_BUILD_ROAD_VEHICLE_DEPOT               :{BLACK}Build road vehicle depot (for buying and servicing vehicles). Shift toggles building/showing cost estimate
STR_ROAD_TOOLBAR_TOOLTIP_BUILD_TRAM_VEHICLE_DEPOT               :{BLACK}Build tram vehicle depot (for buying and servicing vehicles). Shift toggles building/showing cost estimate
STR_ROAD_TOOLBAR_TOOLTIP_BUILD_BUS_STATION                      :{BLACK}Build bus station. Ctrl enables joining stations. Shift toggles building/showing cost estimate
STR_ROAD_TOOLBAR_TOOLTIP_BUILD_PASSENGER_TRAM_STATION           :{BLACK}Build passenger tram station. Ctrl enables joining stations. Shift toggles building/showing cost estimate
STR_ROAD_TOOLBAR_TOOLTIP_BUILD_TRUCK_LOADING_BAY                :{BLACK}Build lorry loading bay. Ctrl enables joining stations. Shift toggles building/showing cost estimate
STR_ROAD_TOOLBAR_TOOLTIP_BUILD_CARGO_TRAM_STATION               :{BLACK}Build freight tram station. Ctrl enables joining stations. Shift toggles building/showing cost estimate
STR_ROAD_TOOLBAR_TOOLTIP_TOGGLE_ONE_WAY_ROAD                    :{BLACK}Activate/Deactivate one way roads
STR_ROAD_TOOLBAR_TOOLTIP_BUILD_ROAD_BRIDGE                      :{BLACK}Build road bridge. Shift toggles building/showing cost estimate
STR_ROAD_TOOLBAR_TOOLTIP_BUILD_TRAMWAY_BRIDGE                   :{BLACK}Build tramway bridge. Shift toggles building/showing cost estimate
STR_ROAD_TOOLBAR_TOOLTIP_BUILD_ROAD_TUNNEL                      :{BLACK}Build road tunnel. Shift toggles building/showing cost estimate
STR_ROAD_TOOLBAR_TOOLTIP_BUILD_TRAMWAY_TUNNEL                   :{BLACK}Build tramway tunnel. Shift toggles building/showing cost estimate
STR_ROAD_TOOLBAR_TOOLTIP_TOGGLE_BUILD_REMOVE_FOR_ROAD           :{BLACK}Toggle build/remove for road construction
STR_ROAD_TOOLBAR_TOOLTIP_TOGGLE_BUILD_REMOVE_FOR_TRAMWAYS       :{BLACK}Toggle build/remove for tramway construction

# Road depot construction window
STR_BUILD_DEPOT_ROAD_ORIENTATION_CAPTION                        :{WHITE}Road Depot Orientation
STR_BUILD_DEPOT_ROAD_ORIENTATION_SELECT_TOOLTIP                 :{BLACK}Select road vehicle depot orientation
STR_BUILD_DEPOT_TRAM_ORIENTATION_CAPTION                        :{WHITE}Tram Depot Orientation
STR_BUILD_DEPOT_TRAM_ORIENTATION_SELECT_TOOLTIP                 :{BLACK}Select tram vehicle depot orientation

# Road vehicle station construction window
STR_STATION_BUILD_BUS_ORIENTATION                               :{WHITE}Bus Station Orientation
STR_STATION_BUILD_BUS_ORIENTATION_TOOLTIP                       :{BLACK}Select bus station orientation
STR_STATION_BUILD_TRUCK_ORIENTATION                             :{WHITE}Lorry Station Orientation
STR_STATION_BUILD_TRUCK_ORIENTATION_TOOLTIP                     :{BLACK}Select lorry loading bay orientation
STR_STATION_BUILD_PASSENGER_TRAM_ORIENTATION                    :{WHITE}Passenger Tram Station Orientation
STR_STATION_BUILD_PASSENGER_TRAM_ORIENTATION_TOOLTIP            :{BLACK}Select passenger tram station orientation
STR_STATION_BUILD_CARGO_TRAM_ORIENTATION                        :{WHITE}Freight Tram Station Orientation
STR_STATION_BUILD_CARGO_TRAM_ORIENTATION_TOOLTIP                :{BLACK}Select freight tram station orientation

# Waterways toolbar (last two for SE only)
STR_WATERWAYS_TOOLBAR_CAPTION                                   :{WHITE}Waterways Construction
STR_WATERWAYS_TOOLBAR_CAPTION_SE                                :{WHITE}Waterways
STR_WATERWAYS_TOOLBAR_BUILD_CANALS_TOOLTIP                      :{BLACK}Build canals. Shift toggles building/showing cost estimate
STR_WATERWAYS_TOOLBAR_BUILD_LOCKS_TOOLTIP                       :{BLACK}Build locks. Shift toggles building/showing cost estimate
STR_WATERWAYS_TOOLBAR_BUILD_DEPOT_TOOLTIP                       :{BLACK}Build ship depot (for buying and servicing ships). Shift toggles building/showing cost estimate
STR_WATERWAYS_TOOLBAR_BUILD_DOCK_TOOLTIP                        :{BLACK}Build ship dock. Ctrl enables joining stations. Shift toggles building/showing cost estimate
STR_WATERWAYS_TOOLBAR_BUOY_TOOLTIP                              :{BLACK}Place a buoy which can be used as a waypoint. Shift toggles building/showing cost estimate
STR_WATERWAYS_TOOLBAR_BUILD_AQUEDUCT_TOOLTIP                    :{BLACK}Build aqueduct. Shift toggles building/showing cost estimate
STR_WATERWAYS_TOOLBAR_CREATE_LAKE_TOOLTIP                       :{BLACK}Define water area.{}Make a canal, unless Ctrl is held down at sea level, when it will flood the surroundings instead
STR_WATERWAYS_TOOLBAR_CREATE_RIVER_TOOLTIP                      :{BLACK}Place rivers

# Ship depot construction window
STR_DEPOT_BUILD_SHIP_CAPTION                                    :{WHITE}Ship Depot Orientation
STR_DEPOT_BUILD_SHIP_ORIENTATION_TOOLTIP                        :{BLACK}Select ship depot orientation

# Dock construction window
STR_STATION_BUILD_DOCK_CAPTION                                  :{WHITE}Dock

# Airport toolbar
STR_TOOLBAR_AIRCRAFT_CAPTION                                    :{WHITE}Airports
STR_TOOLBAR_AIRCRAFT_BUILD_AIRPORT_TOOLTIP                      :{BLACK}Build airport. Ctrl enables joining stations. Shift toggles building/showing cost estimate

# Airport construction window
STR_STATION_BUILD_AIRPORT_CAPTION                               :{WHITE}Airport Selection
STR_STATION_BUILD_AIRPORT_TOOLTIP                               :{BLACK}Select size/type of airport
STR_STATION_BUILD_AIRPORT_CLASS_LABEL                           :{BLACK}Airport class
STR_STATION_BUILD_AIRPORT_LAYOUT_NAME                           :{BLACK}Layout {NUM}

STR_AIRPORT_SMALL                                               :Small
STR_AIRPORT_CITY                                                :City
STR_AIRPORT_METRO                                               :Metropolitan
STR_AIRPORT_INTERNATIONAL                                       :International
STR_AIRPORT_COMMUTER                                            :Commuter
STR_AIRPORT_INTERCONTINENTAL                                    :Intercontinental
STR_AIRPORT_HELIPORT                                            :Heliport
STR_AIRPORT_HELIDEPOT                                           :Helidepot
STR_AIRPORT_HELISTATION                                         :Helistation

STR_AIRPORT_CLASS_SMALL                                         :Small airports
STR_AIRPORT_CLASS_LARGE                                         :Large airports
STR_AIRPORT_CLASS_HUB                                           :Hub airports
STR_AIRPORT_CLASS_HELIPORTS                                     :Helicopter airports

STR_STATION_BUILD_NOISE                                         :{BLACK}Noise generated: {GOLD}{COMMA}

# Landscaping toolbar
STR_LANDSCAPING_TOOLBAR                                         :{WHITE}Landscaping
STR_LANDSCAPING_TOOLTIP_LOWER_A_CORNER_OF_LAND                  :{BLACK}Lower a corner of land. Dragging lowers the first selected corner and levels the selected area to the new corner height. Ctrl selects the area diagonally. Shift toggles building/showing cost estimate
STR_LANDSCAPING_TOOLTIP_RAISE_A_CORNER_OF_LAND                  :{BLACK}Raise a corner of land. Dragging raises the first selected corner and levels the selected area to the new corner height. Ctrl selects the area diagonally. Shift toggles building/showing cost estimate
STR_LANDSCAPING_LEVEL_LAND_TOOLTIP                              :{BLACK}Level an area of land to the height of the first selected corner. Ctrl selects the area diagonally. Shift toggles building/showing cost estimate
STR_LANDSCAPING_TOOLTIP_PURCHASE_LAND                           :{BLACK}Purchase land for future use. Shift toggles building/showing cost estimate
STR_LANDSCAPING_TOOLTIP_RULER_TOOL                              :{BLACK}Use a virtual ruler to measure distance and height

# Object construction window
STR_OBJECT_BUILD_CAPTION                                        :{WHITE}Object Selection
STR_OBJECT_BUILD_TOOLTIP                                        :{BLACK}Select object to build. Shift toggles building/showing cost estimate
STR_OBJECT_BUILD_CLASS_TOOLTIP                                  :{BLACK}Select class of the object to build
STR_OBJECT_BUILD_PREVIEW_TOOLTIP                                :{BLACK}Preview of the object
STR_OBJECT_BUILD_SIZE                                           :{BLACK}Size: {GOLD}{NUM} x {NUM} tiles

STR_OBJECT_CLASS_LTHS                                           :Lighthouses
STR_OBJECT_CLASS_TRNS                                           :Transmitters

#House construction window (for SE only)
STR_HOUSE_BUILD_CAPTION                                         :{WHITE}House Selection
STR_HOUSE_BUILD_CUSTOM_CAPTION                                  :{WHITE}{RAW_STRING}
STR_HOUSE_BUILD_HOUSESET_LIST_TOOLTIP                           :{BLACK}Select set of houses
STR_HOUSE_BUILD_SELECT_HOUSE_TOOLTIP                            :{BLACK}Select house to build
STR_HOUSE_BUILD_HOUSE_NAME                                      :{GOLD}{STRING1}
STR_HOUSE_BUILD_HISTORICAL_BUILDING                             :{GOLD}(historical building)
STR_HOUSE_BUILD_HOUSE_POPULATION                                :{BLACK}Population: {GOLD}{NUM}
STR_HOUSE_BUILD_HOUSE_ZONES                                     :{BLACK}House zones: {STRING1} {STRING1} {STRING1} {STRING1} {STRING1}
STR_HOUSE_BUILD_HOUSE_ZONE_DISABLED                             :{GRAY}{NUM}
STR_HOUSE_BUILD_HOUSE_ZONE_ENABLED                              :{GOLD}{NUM}
STR_HOUSE_BUILD_LANDSCAPE                                       :{BLACK}Landscape: {STRING}
STR_HOUSE_BUILD_LANDSCAPE_ABOVE_OR_BELOW_SNOWLINE               :{GOLD}above or below snowline
STR_HOUSE_BUILD_LANDSCAPE_ONLY_ABOVE_SNOWLINE                   :{GOLD}only above snowline
STR_HOUSE_BUILD_LANDSCAPE_ONLY_BELOW_SNOWLINE                   :{GOLD}only below snowline
STR_HOUSE_BUILD_YEARS                                           :{BLACK}Years: {STRING1}{GOLD} - {STRING1}
STR_HOUSE_BUILD_YEARS_BAD_YEAR                                  :{RED}{NUM}
STR_HOUSE_BUILD_YEARS_GOOD_YEAR                                 :{GOLD}{NUM}
STR_HOUSE_BUILD_SUPPLIED_CARGO                                  :{BLACK}Supplies: {GOLD}{CARGO_LIST}
STR_HOUSE_BUILD_ACCEPTED_CARGO                                  :{BLACK}Accepts: {GOLD}{RAW_STRING}
STR_HOUSE_BUILD_CARGO_FIRST                                     :{STRING2}
STR_HOUSE_BUILD_CARGO_SEPARATED                                 :, {STRING2}
STR_HOUSE_BUILD_CARGO_VALUE_JUST_NAME                           :{1:STRING}
STR_HOUSE_BUILD_CARGO_VALUE_EIGHTS                              :({COMMA}/8 {STRING})
STR_BASIC_HOUSE_SET_NAME                                        :Basic houses

#Town select window (for SE only)
STR_SELECT_TOWN_CAPTION                                         :{WHITE}Select town
STR_SELECT_TOWN_LIST_ITEM                                       :{BLACK}{TOWN}

# Tree planting window (last two for SE only)
STR_PLANT_TREE_CAPTION                                          :{WHITE}Trees
STR_PLANT_TREE_TOOLTIP                                          :{BLACK}Select tree type to plant. If the tile already has a tree, this will add more trees of mixed types independent of the selected type
STR_TREES_RANDOM_TYPE                                           :{BLACK}Trees of random type
STR_TREES_RANDOM_TYPE_TOOLTIP                                   :{BLACK}Place trees of random type. Shift toggles building/showing cost estimate
STR_TREES_RANDOM_TREES_BUTTON                                   :{BLACK}Random Trees
STR_TREES_RANDOM_TREES_TOOLTIP                                  :{BLACK}Plant trees randomly throughout the landscape
STR_TREES_REMOVE_TREES_BUTTON                                   :{BLACK}Remove all Trees
STR_TREES_REMOVE_TREES_TOOLTIP                                  :{BLACK}Remove all Trees over landscape

# Land generation window (SE)
STR_TERRAFORM_TOOLBAR_LAND_GENERATION_CAPTION                   :{WHITE}Land Generation
STR_TERRAFORM_TOOLTIP_PLACE_ROCKY_AREAS_ON_LANDSCAPE            :{BLACK}Place rocky areas on landscape
STR_TERRAFORM_TOOLTIP_DEFINE_DESERT_AREA                        :{BLACK}Define desert area.{}Hold Ctrl to remove it
STR_TERRAFORM_TOOLTIP_INCREASE_SIZE_OF_LAND_AREA                :{BLACK}Increase area of land to lower/raise
STR_TERRAFORM_TOOLTIP_DECREASE_SIZE_OF_LAND_AREA                :{BLACK}Decrease area of land to lower/raise
STR_TERRAFORM_TOOLTIP_GENERATE_RANDOM_LAND                      :{BLACK}Generate random land
STR_TERRAFORM_SE_NEW_WORLD                                      :{BLACK}Create new scenario
STR_TERRAFORM_RESET_LANDSCAPE                                   :{BLACK}Reset landscape
STR_TERRAFORM_RESET_LANDSCAPE_TOOLTIP                           :{BLACK}Remove all company-owned property from the map

STR_QUERY_RESET_LANDSCAPE_CAPTION                               :{WHITE}Reset Landscape
STR_RESET_LANDSCAPE_CONFIRMATION_TEXT                           :{WHITE}Are you sure you want to remove all company-owned property?

# Town generation window (SE)
STR_FOUND_TOWN_CAPTION                                          :{WHITE}Town Generation
STR_FOUND_TOWN_NEW_TOWN_BUTTON                                  :{BLACK}New Town
STR_FOUND_TOWN_NEW_TOWN_TOOLTIP                                 :{BLACK}Found new town. Shift+Click shows only estimated cost
STR_FOUND_TOWN_RANDOM_TOWN_BUTTON                               :{BLACK}Random Town
STR_FOUND_TOWN_RANDOM_TOWN_TOOLTIP                              :{BLACK}Found town in random location
STR_FOUND_TOWN_MANY_RANDOM_TOWNS                                :{BLACK}Many random towns
STR_FOUND_TOWN_RANDOM_TOWNS_TOOLTIP                             :{BLACK}Cover the map with randomly placed towns

STR_FOUND_TOWN_NAME_TITLE                                       :{YELLOW}Town name:
STR_FOUND_TOWN_NAME_EDITOR_TITLE                                :{BLACK}Enter town name
STR_FOUND_TOWN_NAME_EDITOR_HELP                                 :{BLACK}Click to enter town name
STR_FOUND_TOWN_NAME_RANDOM_BUTTON                               :{BLACK}Random name
STR_FOUND_TOWN_NAME_RANDOM_TOOLTIP                              :{BLACK}Generate new random name

STR_FOUND_TOWN_INITIAL_SIZE_TITLE                               :{YELLOW}Town size:
STR_FOUND_TOWN_INITIAL_SIZE_SMALL_BUTTON                        :{BLACK}Small
STR_FOUND_TOWN_INITIAL_SIZE_MEDIUM_BUTTON                       :{BLACK}Medium
STR_FOUND_TOWN_INITIAL_SIZE_LARGE_BUTTON                        :{BLACK}Large
STR_FOUND_TOWN_SIZE_RANDOM                                      :{BLACK}Random
STR_FOUND_TOWN_INITIAL_SIZE_TOOLTIP                             :{BLACK}Select town size
STR_FOUND_TOWN_CITY                                             :{BLACK}City
STR_FOUND_TOWN_CITY_TOOLTIP                                     :{BLACK}Cities grow faster than regular towns{}Depending on settings, they are bigger when founded

STR_FOUND_TOWN_ROAD_LAYOUT                                      :{YELLOW}Town road layout:
STR_FOUND_TOWN_SELECT_TOWN_ROAD_LAYOUT                          :{BLACK}Select road layout used for this town
STR_FOUND_TOWN_SELECT_LAYOUT_ORIGINAL                           :{BLACK}Original
STR_FOUND_TOWN_SELECT_LAYOUT_BETTER_ROADS                       :{BLACK}Better roads
STR_FOUND_TOWN_SELECT_LAYOUT_2X2_GRID                           :{BLACK}2x2 grid
STR_FOUND_TOWN_SELECT_LAYOUT_3X3_GRID                           :{BLACK}3x3 grid
STR_FOUND_TOWN_SELECT_LAYOUT_RANDOM                             :{BLACK}Random

# Fund new industry window
STR_FUND_INDUSTRY_CAPTION                                       :{WHITE}Fund new industry
STR_FUND_INDUSTRY_SELECTION_TOOLTIP                             :{BLACK}Choose the appropriate industry from this list
STR_FUND_INDUSTRY_MANY_RANDOM_INDUSTRIES                        :Many random industries
STR_FUND_INDUSTRY_MANY_RANDOM_INDUSTRIES_TOOLTIP                :{BLACK}Cover the map with randomly placed industries
STR_FUND_INDUSTRY_INDUSTRY_BUILD_COST                           :{BLACK}Cost: {YELLOW}{CURRENCY_LONG}
STR_FUND_INDUSTRY_PROSPECT_NEW_INDUSTRY                         :{BLACK}Prospect
STR_FUND_INDUSTRY_BUILD_NEW_INDUSTRY                            :{BLACK}Build
STR_FUND_INDUSTRY_FUND_NEW_INDUSTRY                             :{BLACK}Fund

# Industry cargoes window
STR_INDUSTRY_CARGOES_INDUSTRY_CAPTION                           :{WHITE}Industry chain for {STRING} industry
STR_INDUSTRY_CARGOES_CARGO_CAPTION                              :{WHITE}Industry chain for {STRING} cargo
STR_INDUSTRY_CARGOES_PRODUCERS                                  :{WHITE}Producing industries
STR_INDUSTRY_CARGOES_CUSTOMERS                                  :{WHITE}Accepting industries
STR_INDUSTRY_CARGOES_HOUSES                                     :{WHITE}Houses
STR_INDUSTRY_CARGOES_INDUSTRY_TOOLTIP                           :{BLACK}Click at the industry to see its suppliers and customers
STR_INDUSTRY_CARGOES_CARGO_TOOLTIP                              :{BLACK}{STRING}{}Click at the cargo to see its suppliers and customers
STR_INDUSTRY_DISPLAY_CHAIN                                      :{BLACK}Display chain
STR_INDUSTRY_DISPLAY_CHAIN_TOOLTIP                              :{BLACK}Display cargo supplying and accepting industries
STR_INDUSTRY_CARGOES_NOTIFY_SMALLMAP                            :{BLACK}Link to smallmap
STR_INDUSTRY_CARGOES_NOTIFY_SMALLMAP_TOOLTIP                    :{BLACK}Select the displayed industries at the smallmap as well
STR_INDUSTRY_CARGOES_SELECT_CARGO                               :{BLACK}Select cargo
STR_INDUSTRY_CARGOES_SELECT_CARGO_TOOLTIP                       :{BLACK}Select the cargo you want to display
STR_INDUSTRY_CARGOES_SELECT_INDUSTRY                            :{BLACK}Select industry
STR_INDUSTRY_CARGOES_SELECT_INDUSTRY_TOOLTIP                    :{BLACK}Select the industry you want to display

# Land area window
STR_LAND_AREA_INFORMATION_CAPTION                               :{WHITE}Land Area Information
STR_LAND_AREA_INFORMATION_COST_TO_CLEAR_N_A                     :{BLACK}Cost to clear: {LTBLUE}N/A
STR_LAND_AREA_INFORMATION_COST_TO_CLEAR                         :{BLACK}Cost to clear: {RED}{CURRENCY_LONG}
STR_LAND_AREA_INFORMATION_REVENUE_WHEN_CLEARED                  :{BLACK}Revenue when cleared: {LTBLUE}{CURRENCY_LONG}
STR_LAND_AREA_INFORMATION_OWNER_N_A                             :N/A
STR_LAND_AREA_INFORMATION_OWNER                                 :{BLACK}Owner: {LTBLUE}{STRING1}
STR_LAND_AREA_INFORMATION_ROAD_OWNER                            :{BLACK}Road owner: {LTBLUE}{STRING1}
STR_LAND_AREA_INFORMATION_TRAM_OWNER                            :{BLACK}Tramway owner: {LTBLUE}{STRING1}
STR_LAND_AREA_INFORMATION_RAIL_OWNER                            :{BLACK}Railway owner: {LTBLUE}{STRING1}
STR_LAND_AREA_INFORMATION_LOCAL_AUTHORITY                       :{BLACK}Local authority: {LTBLUE}{STRING1}
STR_LAND_AREA_INFORMATION_LOCAL_AUTHORITY_NONE                  :None
STR_LAND_AREA_INFORMATION_LANDINFO_COORDS                       :{BLACK}Coordinates: {LTBLUE}{NUM} x {NUM} x {NUM} ({RAW_STRING})
STR_LAND_AREA_INFORMATION_BUILD_DATE                            :{BLACK}Built: {LTBLUE}{DATE_LONG}
STR_LAND_AREA_INFORMATION_STATION_CLASS                         :{BLACK}Station class: {LTBLUE}{STRING}
STR_LAND_AREA_INFORMATION_STATION_TYPE                          :{BLACK}Station type: {LTBLUE}{STRING}
STR_LAND_AREA_INFORMATION_AIRPORT_CLASS                         :{BLACK}Airport class: {LTBLUE}{STRING}
STR_LAND_AREA_INFORMATION_AIRPORT_NAME                          :{BLACK}Airport name: {LTBLUE}{STRING}
STR_LAND_AREA_INFORMATION_AIRPORTTILE_NAME                      :{BLACK}Airport tile name: {LTBLUE}{STRING}
STR_LAND_AREA_INFORMATION_NEWGRF_NAME                           :{BLACK}NewGRF: {LTBLUE}{RAW_STRING}
STR_LAND_AREA_INFORMATION_CARGO_ACCEPTED                        :{BLACK}Cargo accepted: {LTBLUE}
STR_LAND_AREA_INFORMATION_CARGO_EIGHTS                          :({COMMA}/8 {STRING})
STR_LANG_AREA_INFORMATION_RAIL_SPEED_LIMIT                      :{BLACK}Rail speed limit: {LTBLUE}{VELOCITY}
STR_LANG_AREA_INFORMATION_ROAD_SPEED_LIMIT                      :{BLACK}Road speed limit: {LTBLUE}{VELOCITY}

# Description of land area of different tiles
STR_LAI_CLEAR_DESCRIPTION_ROCKS                                 :Rocks
STR_LAI_CLEAR_DESCRIPTION_ROUGH_LAND                            :Rough land
STR_LAI_CLEAR_DESCRIPTION_BARE_LAND                             :Bare land
STR_LAI_CLEAR_DESCRIPTION_GRASS                                 :Grass
STR_LAI_CLEAR_DESCRIPTION_FIELDS                                :Fields
STR_LAI_CLEAR_DESCRIPTION_SNOW_COVERED_LAND                     :Snow-covered land
STR_LAI_CLEAR_DESCRIPTION_DESERT                                :Desert

STR_LAI_RAIL_DESCRIPTION_TRACK                                  :{STRING} track
STR_LAI_RAIL_DESCRIPTION_TRACK_WITH_NORMAL_SIGNALS              :{STRING} track with block signals
STR_LAI_RAIL_DESCRIPTION_TRACK_WITH_PRESIGNALS                  :{STRING} track with pre-signals
STR_LAI_RAIL_DESCRIPTION_TRACK_WITH_EXITSIGNALS                 :{STRING} track with exit-signals
STR_LAI_RAIL_DESCRIPTION_TRACK_WITH_COMBOSIGNALS                :{STRING} track with combo-signals
STR_LAI_RAIL_DESCRIPTION_TRACK_WITH_PROGSIGNALS                 :{STRING} track with programmable signals
STR_LAI_RAIL_DESCRIPTION_TRACK_WITH_PBSSIGNALS                  :{STRING} track with path signals
STR_LAI_RAIL_DESCRIPTION_TRACK_WITH_NOENTRYSIGNALS              :{STRING} track with one-way path signals
STR_LAI_RAIL_DESCRIPTION_TRACK_WITH_NORMAL_PRESIGNALS           :{STRING} track with block and pre-signals
STR_LAI_RAIL_DESCRIPTION_TRACK_WITH_NORMAL_EXITSIGNALS          :{STRING} track with block and exit-signals
STR_LAI_RAIL_DESCRIPTION_TRACK_WITH_NORMAL_COMBOSIGNALS         :{STRING} track with block and combo-signals
STR_LAI_RAIL_DESCRIPTION_TRACK_WITH_NORMAL_PROGSIGNALS          :{STRING} track with block and programmable signals
STR_LAI_RAIL_DESCRIPTION_TRACK_WITH_NORMAL_PBSSIGNALS           :{STRING} track with block and path signals
STR_LAI_RAIL_DESCRIPTION_TRACK_WITH_NORMAL_NOENTRYSIGNALS       :{STRING} track with block and one-way path signals
STR_LAI_RAIL_DESCRIPTION_TRACK_WITH_PRE_EXITSIGNALS             :{STRING} track with pre- and exit-signals
STR_LAI_RAIL_DESCRIPTION_TRACK_WITH_PRE_COMBOSIGNALS            :{STRING} track with pre- and combo-signals
STR_LAI_RAIL_DESCRIPTION_TRACK_WITH_PRE_PROGSIGNALS             :{STRING} track with pre- and programmable signals
STR_LAI_RAIL_DESCRIPTION_TRACK_WITH_PRE_PBSSIGNALS              :{STRING} track with pre- and path signals
STR_LAI_RAIL_DESCRIPTION_TRACK_WITH_PRE_NOENTRYSIGNALS          :{STRING} track with pre- and one-way path signals
STR_LAI_RAIL_DESCRIPTION_TRACK_WITH_EXIT_COMBOSIGNALS           :{STRING} track with exit- and combo-signals
STR_LAI_RAIL_DESCRIPTION_TRACK_WITH_EXIT_PROGSIGNALS            :{STRING} track with exit- and programmable signals
STR_LAI_RAIL_DESCRIPTION_TRACK_WITH_EXIT_PBSSIGNALS             :{STRING} track with exit- and path signals
STR_LAI_RAIL_DESCRIPTION_TRACK_WITH_EXIT_NOENTRYSIGNALS         :{STRING} track with exit- and one-way path signals
STR_LAI_RAIL_DESCRIPTION_TRACK_WITH_COMBO_PROGSIGNALS           :{STRING} track with combo- and programmable signals
STR_LAI_RAIL_DESCRIPTION_TRACK_WITH_COMBO_PBSSIGNALS            :{STRING} track with combo- and path signals
STR_LAI_RAIL_DESCRIPTION_TRACK_WITH_COMBO_NOENTRYSIGNALS        :{STRING} track with combo- and one-way path signals
STR_LAI_RAIL_DESCRIPTION_TRACK_WITH_PBS_NOENTRYSIGNALS          :{STRING} track with path and one-way path signals
STR_LAI_RAIL_DESCRIPTION_TRACK_WITH_PBS_PROGSIGNALS             :{STRING} track with path and programmable signals
STR_LAI_RAIL_DESCRIPTION_TRACK_WITH_NOENTRY_PROGSIGNALS         :{STRING} track with one-way path and programmable signals
STR_LAI_RAIL_DESCRIPTION_TRAIN_DEPOT                            :{STRING} train depot

STR_LAI_RAIL_DESCRIPTION_RESTRICTED_SIGNAL                      :{STRING1} (restricted)

STR_LAI_ROAD_DESCRIPTION_ROAD                                   :Road
STR_LAI_ROAD_DESCRIPTION_ROAD_WITH_STREETLIGHTS                 :Road with street lights
STR_LAI_ROAD_DESCRIPTION_TREE_LINED_ROAD                        :Tree-lined road
STR_LAI_ROAD_DESCRIPTION_ROAD_VEHICLE_DEPOT                     :Road vehicle depot
STR_LAI_ROAD_DESCRIPTION_ROAD_RAIL_LEVEL_CROSSING               :Road/rail level crossing
STR_LAI_ROAD_DESCRIPTION_TRAMWAY                                :Tramway

# Houses come directly from their building names
STR_LAI_TOWN_INDUSTRY_DESCRIPTION_UNDER_CONSTRUCTION            :{STRING} (under construction)

STR_LAI_TREE_NAME_TREES                                         :Trees
STR_LAI_TREE_NAME_RAINFOREST                                    :Rainforest
STR_LAI_TREE_NAME_CACTUS_PLANTS                                 :Cactus plants

STR_LAI_STATION_DESCRIPTION_RAILROAD_STATION                    :Railway station
STR_LAI_STATION_DESCRIPTION_AIRCRAFT_HANGAR                     :Aircraft hangar
STR_LAI_STATION_DESCRIPTION_AIRPORT                             :Airport
STR_LAI_STATION_DESCRIPTION_TRUCK_LOADING_AREA                  :Lorry loading area
STR_LAI_STATION_DESCRIPTION_BUS_STATION                         :Bus station
STR_LAI_STATION_DESCRIPTION_SHIP_DOCK                           :Ship dock
STR_LAI_STATION_DESCRIPTION_BUOY                                :Buoy
STR_LAI_STATION_DESCRIPTION_WAYPOINT                            :Waypoint

STR_LAI_WATER_DESCRIPTION_WATER                                 :Water
STR_LAI_WATER_DESCRIPTION_CANAL                                 :Canal
STR_LAI_WATER_DESCRIPTION_LOCK                                  :Lock
STR_LAI_WATER_DESCRIPTION_RIVER                                 :River
STR_LAI_WATER_DESCRIPTION_COAST_OR_RIVERBANK                    :Coast or riverbank
STR_LAI_WATER_DESCRIPTION_SHIP_DEPOT                            :Ship depot

# Industries come directly from their industry names

STR_LAI_TUNNEL_DESCRIPTION_RAILROAD                             :Railway tunnel
STR_LAI_TUNNEL_DESCRIPTION_RAILROAD_SIGNAL                      :Railway tunnel with signal simulation
STR_LAI_TUNNEL_DESCRIPTION_ROAD                                 :Road tunnel

STR_LAI_BRIDGE_DESCRIPTION_RAILROAD_SIGNAL                      :Railway bridge with signal simulation
STR_LAI_BRIDGE_DESCRIPTION_RAIL_SUSPENSION_STEEL                :Steel suspension rail bridge
STR_LAI_BRIDGE_DESCRIPTION_RAIL_GIRDER_STEEL                    :Steel girder rail bridge
STR_LAI_BRIDGE_DESCRIPTION_RAIL_CANTILEVER_STEEL                :Steel cantilever rail bridge
STR_LAI_BRIDGE_DESCRIPTION_RAIL_SUSPENSION_CONCRETE             :Reinforced concrete suspension rail bridge
STR_LAI_BRIDGE_DESCRIPTION_RAIL_WOODEN                          :Wooden rail bridge
STR_LAI_BRIDGE_DESCRIPTION_RAIL_CONCRETE                        :Concrete rail bridge
STR_LAI_BRIDGE_DESCRIPTION_RAIL_TUBULAR_STEEL                   :Tubular rail bridge

STR_LAI_BRIDGE_DESCRIPTION_ROAD_SUSPENSION_STEEL                :Steel suspension road bridge
STR_LAI_BRIDGE_DESCRIPTION_ROAD_GIRDER_STEEL                    :Steel girder road bridge
STR_LAI_BRIDGE_DESCRIPTION_ROAD_CANTILEVER_STEEL                :Steel cantilever road bridge
STR_LAI_BRIDGE_DESCRIPTION_ROAD_SUSPENSION_CONCRETE             :Reinforced concrete suspension road bridge
STR_LAI_BRIDGE_DESCRIPTION_ROAD_WOODEN                          :Wooden road bridge
STR_LAI_BRIDGE_DESCRIPTION_ROAD_CONCRETE                        :Concrete road bridge
STR_LAI_BRIDGE_DESCRIPTION_ROAD_TUBULAR_STEEL                   :Tubular road bridge

STR_LAI_BRIDGE_DESCRIPTION_AQUEDUCT                             :Aqueduct

STR_LAI_OBJECT_DESCRIPTION_TRANSMITTER                          :Transmitter
STR_LAI_OBJECT_DESCRIPTION_LIGHTHOUSE                           :Lighthouse
STR_LAI_OBJECT_DESCRIPTION_COMPANY_HEADQUARTERS                 :Company headquarters
STR_LAI_OBJECT_DESCRIPTION_COMPANY_OWNED_LAND                   :Company-owned land

# About OpenTTD window
STR_ABOUT_OPENTTD                                               :{WHITE}About OpenTTD
STR_ABOUT_ORIGINAL_COPYRIGHT                                    :{BLACK}Original copyright {COPYRIGHT} 1995 Chris Sawyer, All rights reserved
STR_ABOUT_VERSION                                               :{BLACK}OpenTTD version {REV}
STR_ABOUT_COPYRIGHT_OPENTTD                                     :{BLACK}OpenTTD {COPYRIGHT} 2002-2016 The OpenTTD team

# Save/load game/scenario
STR_SAVELOAD_SAVE_CAPTION                                       :{WHITE}Save Game
STR_SAVELOAD_LOAD_CAPTION                                       :{WHITE}Load Game
STR_SAVELOAD_SAVE_SCENARIO                                      :{WHITE}Save Scenario
STR_SAVELOAD_LOAD_SCENARIO                                      :{WHITE}Load Scenario
STR_SAVELOAD_LOAD_HEIGHTMAP                                     :{WHITE}Load Heightmap
STR_SAVELOAD_SAVE_HEIGHTMAP                                     :{WHITE}Save Heightmap
STR_SAVELOAD_HOME_BUTTON                                        :{BLACK}Click here to jump to the current default save/load directory
STR_SAVELOAD_BYTES_FREE                                         :{BLACK}{BYTES} free
STR_SAVELOAD_LIST_TOOLTIP                                       :{BLACK}List of drives, directories and saved-game files
STR_SAVELOAD_EDITBOX_TOOLTIP                                    :{BLACK}Currently selected name for saved-game
STR_SAVELOAD_DELETE_BUTTON                                      :{BLACK}Delete
STR_SAVELOAD_DELETE_TOOLTIP                                     :{BLACK}Delete the currently selected saved-game
STR_SAVELOAD_SAVE_BUTTON                                        :{BLACK}Save
STR_SAVELOAD_SAVE_TOOLTIP                                       :{BLACK}Save the current game, using the selected name
STR_SAVELOAD_LOAD_BUTTON                                        :{BLACK}Load
STR_SAVELOAD_LOAD_TOOLTIP                                       :{BLACK}Load the selected game
STR_SAVELOAD_LOAD_HEIGHTMAP_TOOLTIP                             :{BLACK}Load the selected heightmap
STR_SAVELOAD_DETAIL_CAPTION                                     :{BLACK}Game Details
STR_SAVELOAD_DETAIL_NOT_AVAILABLE                               :{BLACK}No information available
STR_SAVELOAD_DETAIL_COMPANY_INDEX                               :{SILVER}{COMMA}: {WHITE}{STRING1}
STR_SAVELOAD_DETAIL_GRFSTATUS                                   :{SILVER}NewGRF: {WHITE}{STRING}

STR_SAVELOAD_OSKTITLE                                           :{BLACK}Enter a name for the savegame

# World generation
STR_MAPGEN_WORLD_GENERATION_CAPTION                             :{WHITE}World Generation
STR_MAPGEN_MAPSIZE                                              :{BLACK}Map size:
STR_MAPGEN_MAPSIZE_TOOLTIP                                      :{BLACK}Select the size of the map in tiles. The number of available tiles will be slightly smaller
STR_MAPGEN_BY                                                   :{BLACK}*
STR_MAPGEN_NUMBER_OF_TOWNS                                      :{BLACK}No. of towns:
STR_MAPGEN_DATE                                                 :{BLACK}Date:
STR_MAPGEN_NUMBER_OF_INDUSTRIES                                 :{BLACK}No. of industries:
STR_MAPGEN_MAX_HEIGHTLEVEL                                      :{BLACK}Maximum map height:
STR_MAPGEN_MAX_HEIGHTLEVEL_UP                                   :{BLACK}Increase the maximum height of mountains on the map by one
STR_MAPGEN_MAX_HEIGHTLEVEL_DOWN                                 :{BLACK}Decrease the maximum height of mountains on the map by one
STR_MAPGEN_SNOW_LINE_HEIGHT                                     :{BLACK}Snow line height:
STR_MAPGEN_SNOW_LINE_UP                                         :{BLACK}Move the snow line height one up
STR_MAPGEN_SNOW_LINE_DOWN                                       :{BLACK}Move the snow line height one down
STR_MAPGEN_LAND_GENERATOR                                       :{BLACK}Land generator:
STR_MAPGEN_TREE_PLACER                                          :{BLACK}Tree algorithm:
STR_MAPGEN_TERRAIN_TYPE                                         :{BLACK}Terrain type:
STR_MAPGEN_QUANTITY_OF_SEA_LAKES                                :{BLACK}Sea level:
STR_MAPGEN_QUANTITY_OF_RIVERS                                   :{BLACK}Rivers:
STR_MAPGEN_SMOOTHNESS                                           :{BLACK}Smoothness:
STR_MAPGEN_VARIETY                                              :{BLACK}Variety distribution:
STR_MAPGEN_GENERATE                                             :{WHITE}Generate

# Strings for map borders at game generation
STR_MAPGEN_BORDER_TYPE                                          :{BLACK}Map edges:
STR_MAPGEN_NORTHWEST                                            :{BLACK}Northwest
STR_MAPGEN_NORTHEAST                                            :{BLACK}Northeast
STR_MAPGEN_SOUTHEAST                                            :{BLACK}Southeast
STR_MAPGEN_SOUTHWEST                                            :{BLACK}Southwest
STR_MAPGEN_BORDER_FREEFORM                                      :{BLACK}Freeform
STR_MAPGEN_BORDER_WATER                                         :{BLACK}Water
STR_MAPGEN_BORDER_RANDOM                                        :{BLACK}Random
STR_MAPGEN_BORDER_RANDOMIZE                                     :{BLACK}Random
STR_MAPGEN_BORDER_MANUAL                                        :{BLACK}Manual

STR_MAPGEN_HEIGHTMAP_ROTATION                                   :{BLACK}Heightmap rotation:
STR_MAPGEN_HEIGHTMAP_NAME                                       :{BLACK}Heightmap name:
STR_MAPGEN_HEIGHTMAP_SIZE_LABEL                                 :{BLACK}Size:
STR_MAPGEN_HEIGHTMAP_SIZE                                       :{ORANGE}{NUM} x {NUM}
STR_MAPGEN_TOO_MANY_TILES_MESSAGE                               :{YELLOW}Too many tiles in map. Maximum number of tiles is {NUM}, you have selected {NUM}

STR_MAPGEN_MAX_HEIGHTLEVEL_QUERY_CAPT                           :{WHITE}Change maximum map height
STR_MAPGEN_SNOW_LINE_QUERY_CAPT                                 :{WHITE}Change snow line height
STR_MAPGEN_START_DATE_QUERY_CAPT                                :{WHITE}Change starting year

# SE Map generation
STR_SE_MAPGEN_CAPTION                                           :{WHITE}Scenario Type
STR_SE_MAPGEN_FLAT_WORLD                                        :{WHITE}Flat land
STR_SE_MAPGEN_FLAT_WORLD_TOOLTIP                                :{BLACK}Generate a flat land
STR_SE_MAPGEN_RANDOM_LAND                                       :{WHITE}Random land
STR_SE_MAPGEN_FLAT_WORLD_HEIGHT                                 :{BLACK}Height of flat land:
STR_SE_MAPGEN_FLAT_WORLD_HEIGHT_DOWN                            :{BLACK}Move the height of flat land one down
STR_SE_MAPGEN_FLAT_WORLD_HEIGHT_UP                              :{BLACK}Move the height of flat land one up

STR_SE_MAPGEN_FLAT_WORLD_HEIGHT_QUERY_CAPT                      :{WHITE}Change height of flat land

# Map generation progress
STR_GENERATION_WORLD                                            :{WHITE}Generating World...
STR_GENERATION_ABORT                                            :{BLACK}Abort
STR_GENERATION_ABORT_CAPTION                                    :{WHITE}Abort World Generation
STR_GENERATION_ABORT_MESSAGE                                    :{YELLOW}Do you really want to abort the generation?
STR_GENERATION_PROGRESS                                         :{WHITE}{NUM}% complete
STR_GENERATION_PROGRESS_NUM                                     :{BLACK}{NUM} / {NUM}
STR_GENERATION_WORLD_GENERATION                                 :{BLACK}World generation
STR_GENERATION_RIVER_GENERATION                                 :{BLACK}River generation
STR_GENERATION_TREE_GENERATION                                  :{BLACK}Tree generation
STR_GENERATION_OBJECT_GENERATION                                :{BLACK}Object generation
STR_GENERATION_CLEARING_TILES                                   :{BLACK}Rough and rocky area generation
STR_GENERATION_SETTINGUP_GAME                                   :{BLACK}Setting up game
STR_GENERATION_PREPARING_TILELOOP                               :{BLACK}Running tile-loop
STR_GENERATION_PREPARING_SCRIPT                                 :{BLACK}Running script
STR_GENERATION_PREPARING_GAME                                   :{BLACK}Preparing game

# NewGRF settings
STR_NEWGRF_SETTINGS_CAPTION                                     :{WHITE}NewGRF Settings
STR_NEWGRF_SETTINGS_INFO_TITLE                                  :{WHITE}Detailed NewGRF information
STR_NEWGRF_SETTINGS_ACTIVE_LIST                                 :{WHITE}Active NewGRF files
STR_NEWGRF_SETTINGS_INACTIVE_LIST                               :{WHITE}Inactive NewGRF files
STR_NEWGRF_SETTINGS_SELECT_PRESET                               :{ORANGE}Select preset:
STR_NEWGRF_FILTER_TITLE                                         :{ORANGE}Filter string:
STR_NEWGRF_SETTINGS_PRESET_LIST_TOOLTIP                         :{BLACK}Load the selected preset
STR_NEWGRF_SETTINGS_PRESET_SAVE                                 :{BLACK}Save preset
STR_NEWGRF_SETTINGS_PRESET_SAVE_TOOLTIP                         :{BLACK}Save the current list as a preset
STR_NEWGRF_SETTINGS_PRESET_SAVE_QUERY                           :{BLACK}Enter name for preset
STR_NEWGRF_SETTINGS_PRESET_DELETE                               :{BLACK}Delete preset
STR_NEWGRF_SETTINGS_PRESET_DELETE_TOOLTIP                       :{BLACK}Delete the currently selected preset
STR_NEWGRF_SETTINGS_ADD                                         :{BLACK}Add
STR_NEWGRF_SETTINGS_ADD_FILE_TOOLTIP                            :{BLACK}Add the selected NewGRF file to your configuration
STR_NEWGRF_SETTINGS_RESCAN_FILES                                :{BLACK}Rescan files
STR_NEWGRF_SETTINGS_RESCAN_FILES_TOOLTIP                        :{BLACK}Update the list of available NewGRF files
STR_NEWGRF_SETTINGS_REMOVE                                      :{BLACK}Remove
STR_NEWGRF_SETTINGS_REMOVE_TOOLTIP                              :{BLACK}Remove the selected NewGRF file from the list
STR_NEWGRF_SETTINGS_MOVEUP                                      :{BLACK}Move Up
STR_NEWGRF_SETTINGS_MOVEUP_TOOLTIP                              :{BLACK}Move the selected NewGRF file up the list
STR_NEWGRF_SETTINGS_MOVEDOWN                                    :{BLACK}Move Down
STR_NEWGRF_SETTINGS_MOVEDOWN_TOOLTIP                            :{BLACK}Move the selected NewGRF file down the list
STR_NEWGRF_SETTINGS_UPGRADE                                     :{BLACK}Upgrade
STR_NEWGRF_SETTINGS_UPGRADE_TOOLTIP                             :{BLACK}Upgrade NewGRF files for which you have a newer version installed
STR_NEWGRF_SETTINGS_FILE_TOOLTIP                                :{BLACK}A list of the NewGRF files that are installed

STR_NEWGRF_SETTINGS_SET_PARAMETERS                              :{BLACK}Set parameters
STR_NEWGRF_SETTINGS_SHOW_PARAMETERS                             :{BLACK}Show parameters
STR_NEWGRF_SETTINGS_TOGGLE_PALETTE                              :{BLACK}Toggle palette
STR_NEWGRF_SETTINGS_TOGGLE_PALETTE_TOOLTIP                      :{BLACK}Toggle the palette of the selected NewGRF.{}Do this when the graphics from this NewGRF look pink in-game
STR_NEWGRF_SETTINGS_APPLY_CHANGES                               :{BLACK}Apply changes

STR_NEWGRF_SETTINGS_FIND_MISSING_CONTENT_BUTTON                 :{BLACK}Find missing content online
STR_NEWGRF_SETTINGS_FIND_MISSING_CONTENT_TOOLTIP                :{BLACK}Check whether the missing content can be found online

STR_NEWGRF_SETTINGS_FILENAME                                    :{BLACK}Filename: {SILVER}{RAW_STRING}
STR_NEWGRF_SETTINGS_GRF_ID                                      :{BLACK}GRF ID: {SILVER}{RAW_STRING}
STR_NEWGRF_SETTINGS_VERSION                                     :{BLACK}Version: {SILVER}{NUM}
STR_NEWGRF_SETTINGS_MIN_VERSION                                 :{BLACK}Min. compatible version: {SILVER}{NUM}
STR_NEWGRF_SETTINGS_MD5SUM                                      :{BLACK}MD5sum: {SILVER}{RAW_STRING}
STR_NEWGRF_SETTINGS_PALETTE                                     :{BLACK}Palette: {SILVER}{RAW_STRING}
STR_NEWGRF_SETTINGS_PARAMETER                                   :{BLACK}Parameters: {SILVER}{STRING1}

STR_NEWGRF_SETTINGS_NO_INFO                                     :{BLACK}No information available
STR_NEWGRF_SETTINGS_NOT_FOUND                                   :{RED}Matching file not found
STR_NEWGRF_SETTINGS_DISABLED                                    :{RED}Disabled
STR_NEWGRF_SETTINGS_INCOMPATIBLE                                :{RED}Incompatible with this version of OpenTTD

# NewGRF save preset window
STR_SAVE_PRESET_CAPTION                                         :{WHITE}Save preset
STR_SAVE_PRESET_LIST_TOOLTIP                                    :{BLACK}List of available presets, select one to copy it to the save name below
STR_SAVE_PRESET_TITLE                                           :{BLACK}Enter a name for the preset
STR_SAVE_PRESET_EDITBOX_TOOLTIP                                 :{BLACK}Currently selected name for the preset to save
STR_SAVE_PRESET_CANCEL                                          :{BLACK}Cancel
STR_SAVE_PRESET_CANCEL_TOOLTIP                                  :{BLACK}Don't change the preset
STR_SAVE_PRESET_SAVE                                            :{BLACK}Save
STR_SAVE_PRESET_SAVE_TOOLTIP                                    :{BLACK}Save the preset to the current selected name

# NewGRF parameters window
STR_NEWGRF_PARAMETERS_CAPTION                                   :{WHITE}Change NewGRF parameters
STR_NEWGRF_PARAMETERS_CLOSE                                     :{BLACK}Close
STR_NEWGRF_PARAMETERS_RESET                                     :{BLACK}Reset
STR_NEWGRF_PARAMETERS_RESET_TOOLTIP                             :{BLACK}Set all parameters to their default value
STR_NEWGRF_PARAMETERS_DEFAULT_NAME                              :Parameter {NUM}
STR_NEWGRF_PARAMETERS_SETTING                                   :{STRING1}: {ORANGE}{STRING1}
STR_NEWGRF_PARAMETERS_NUM_PARAM                                 :{LTBLUE}Number of parameters: {ORANGE}{NUM}

# NewGRF inspect window
STR_NEWGRF_INSPECT_CAPTION                                      :{WHITE}Inspect - {STRING5}
STR_NEWGRF_INSPECT_PARENT_BUTTON                                :{BLACK}Parent
STR_NEWGRF_INSPECT_PARENT_TOOLTIP                               :{BLACK}Inspect the object of the parent scope

STR_NEWGRF_INSPECT_CAPTION_OBJECT_AT                            :{STRING1} at {HEX}
STR_NEWGRF_INSPECT_CAPTION_OBJECT_AT_OBJECT                     :Object
STR_NEWGRF_INSPECT_CAPTION_OBJECT_AT_RAIL_TYPE                  :Rail type

STR_NEWGRF_INSPECT_QUERY_CAPTION                                :{WHITE}NewGRF variable 60+x parameter (hexadecimal)

# Sprite aligner window
STR_SPRITE_ALIGNER_CAPTION                                      :{WHITE}Aligning sprite {COMMA} ({RAW_STRING})
STR_SPRITE_ALIGNER_NEXT_BUTTON                                  :{BLACK}Next sprite
STR_SPRITE_ALIGNER_NEXT_TOOLTIP                                 :{BLACK}Proceed to the next normal sprite, skipping any pseudo/recolour/font sprites and wrapping around from the last sprite to the first
STR_SPRITE_ALIGNER_GOTO_BUTTON                                  :{BLACK}Go to sprite
STR_SPRITE_ALIGNER_GOTO_TOOLTIP                                 :{BLACK}Go to the given sprite. If the sprite is not a normal sprite, proceed to the next normal sprite
STR_SPRITE_ALIGNER_PREVIOUS_BUTTON                              :{BLACK}Previous sprite
STR_SPRITE_ALIGNER_PREVIOUS_TOOLTIP                             :{BLACK}Proceed to the previous normal sprite, skipping any pseudo/recolour/font sprites and wrapping around from the first sprite to the last
STR_SPRITE_ALIGNER_SPRITE_TOOLTIP                               :{BLACK}Representation of the currently selected sprite. The alignment is ignored when drawing this sprite
STR_SPRITE_ALIGNER_MOVE_TOOLTIP                                 :{BLACK}Move the sprite around, changing the X and Y offsets. Ctrl+Click to move the sprite eight units at a time
STR_SPRITE_ALIGNER_RESET_BUTTON                                 :{BLACK}Reset relative
STR_SPRITE_ALIGNER_RESET_TOOLTIP                                :{BLACK}Reset the current relative offsets
STR_SPRITE_ALIGNER_OFFSETS_ABS                                  :{BLACK}X offset: {NUM}, Y offset: {NUM} (Absolute)
STR_SPRITE_ALIGNER_OFFSETS_REL                                  :{BLACK}X offset: {NUM}, Y offset: {NUM} (Relative)
STR_SPRITE_ALIGNER_PICKER_BUTTON                                :{BLACK}Pick sprite
STR_SPRITE_ALIGNER_PICKER_TOOLTIP                               :{BLACK}Pick a sprite from anywhere on the screen

STR_SPRITE_ALIGNER_GOTO_CAPTION                                 :{WHITE}Go to sprite

# NewGRF (self) generated warnings/errors
STR_NEWGRF_ERROR_MSG_INFO                                       :{SILVER}{RAW_STRING}
STR_NEWGRF_ERROR_MSG_WARNING                                    :{RED}Warning: {SILVER}{RAW_STRING}
STR_NEWGRF_ERROR_MSG_ERROR                                      :{RED}Error: {SILVER}{RAW_STRING}
STR_NEWGRF_ERROR_MSG_FATAL                                      :{RED}Fatal: {SILVER}{RAW_STRING}
STR_NEWGRF_ERROR_FATAL_POPUP                                    :{WHITE}A fatal NewGRF error has occurred: {}{STRING5}
STR_NEWGRF_ERROR_VERSION_NUMBER                                 :{1:RAW_STRING} will not work with the TTDPatch version reported by OpenTTD
STR_NEWGRF_ERROR_DOS_OR_WINDOWS                                 :{1:RAW_STRING} is for the {RAW_STRING} version of TTD
STR_NEWGRF_ERROR_UNSET_SWITCH                                   :{1:RAW_STRING} is designed to be used with {RAW_STRING}
STR_NEWGRF_ERROR_INVALID_PARAMETER                              :Invalid parameter for {1:RAW_STRING}: parameter {RAW_STRING} ({NUM})
STR_NEWGRF_ERROR_LOAD_BEFORE                                    :{1:RAW_STRING} must be loaded before {RAW_STRING}
STR_NEWGRF_ERROR_LOAD_AFTER                                     :{1:RAW_STRING} must be loaded after {RAW_STRING}
STR_NEWGRF_ERROR_OTTD_VERSION_NUMBER                            :{1:RAW_STRING} requires OpenTTD version {RAW_STRING} or better
STR_NEWGRF_ERROR_AFTER_TRANSLATED_FILE                          :the GRF file it was designed to translate
STR_NEWGRF_ERROR_TOO_MANY_NEWGRFS_LOADED                        :Too many NewGRFs are loaded
STR_NEWGRF_ERROR_STATIC_GRF_CAUSES_DESYNC                       :Loading {1:RAW_STRING} as static NewGRF with {RAW_STRING} could cause desyncs
STR_NEWGRF_ERROR_UNEXPECTED_SPRITE                              :Unexpected sprite (sprite {3:NUM})
STR_NEWGRF_ERROR_UNKNOWN_PROPERTY                               :Unknown Action 0 property {4:HEX} (sprite {3:NUM})
STR_NEWGRF_ERROR_INVALID_ID                                     :Attempt to use invalid ID (sprite {3:NUM})
STR_NEWGRF_ERROR_CORRUPT_SPRITE                                 :{YELLOW}{RAW_STRING} contains a corrupt sprite. All corrupt sprites will be shown as a red question mark (?)
STR_NEWGRF_ERROR_MULTIPLE_ACTION_8                              :Contains multiple Action 8 entries (sprite {3:NUM})
STR_NEWGRF_ERROR_READ_BOUNDS                                    :Read past end of pseudo-sprite (sprite {3:NUM})
STR_NEWGRF_ERROR_MISSING_SPRITES                                :{WHITE}The currently used base graphics set is missing a number of sprites.{}Please update the base graphics set
STR_NEWGRF_ERROR_MISSING_SPRITES_UNSTABLE                       :{WHITE}The currently used base graphics set is missing a number of sprites.{}Please update the base graphics set.{}Since you are playing a {YELLOW}development snapshot of OpenTTD{WHITE}, you might also need a {YELLOW}development snapshot of the base graphics{WHITE}
STR_NEWGRF_ERROR_GRM_FAILED                                     :Requested GRF resources not available (sprite {3:NUM})
STR_NEWGRF_ERROR_FORCEFULLY_DISABLED                            :{1:RAW_STRING} was disabled by {2:RAW_STRING}
STR_NEWGRF_ERROR_INVALID_SPRITE_LAYOUT                          :Invalid/unknown sprite layout format (sprite {3:NUM})

# NewGRF related 'general' warnings
STR_NEWGRF_POPUP_CAUTION_CAPTION                                :{WHITE}Caution!
STR_NEWGRF_CONFIRMATION_TEXT                                    :{YELLOW}You are about to make changes to a running game. This can crash OpenTTD or break the game state. Do not file bug reports about these issues.{}Are you absolutely sure about this?

STR_NEWGRF_DUPLICATE_GRFID                                      :{WHITE}Can't add file: duplicate GRF ID
STR_NEWGRF_COMPATIBLE_LOADED                                    :{ORANGE}Matching file not found (compatible GRF loaded)
STR_NEWGRF_TOO_MANY_NEWGRFS                                     :{WHITE}Can't add file: NewGRF file limit reached

STR_NEWGRF_COMPATIBLE_LOAD_WARNING                              :{WHITE}Compatible GRF(s) loaded for missing files
STR_NEWGRF_DISABLED_WARNING                                     :{WHITE}Missing GRF file(s) have been disabled
STR_NEWGRF_UNPAUSE_WARNING_TITLE                                :{YELLOW}Missing GRF file(s)
STR_NEWGRF_UNPAUSE_WARNING                                      :{WHITE}Unpausing can crash OpenTTD. Do not file bug reports for subsequent crashes.{}Do you really want to unpause?

# NewGRF status
STR_NEWGRF_LIST_NONE                                            :None
STR_NEWGRF_LIST_ALL_FOUND                                       :All files present
STR_NEWGRF_LIST_COMPATIBLE                                      :{YELLOW}Found compatible files
STR_NEWGRF_LIST_MISSING                                         :{RED}Missing files

# NewGRF 'it's broken' warnings
STR_NEWGRF_BROKEN                                               :{WHITE}Behaviour of NewGRF '{0:RAW_STRING}' is likely to cause desyncs and/or crashes
STR_NEWGRF_BROKEN_POWERED_WAGON                                 :{WHITE}It changed powered-wagon state for '{1:ENGINE}' when not inside a depot
STR_NEWGRF_BROKEN_VEHICLE_LENGTH                                :{WHITE}It changed vehicle length for '{1:ENGINE}' when not inside a depot
STR_NEWGRF_BROKEN_CAPACITY                                      :{WHITE}It changed vehicle capacity for '{1:ENGINE}' when not inside a depot or refitting
STR_BROKEN_VEHICLE_LENGTH                                       :{WHITE}Train '{VEHICLE}' belonging to '{COMPANY}' has invalid length. It is probably caused by problems with NewGRFs. Game may desync or crash

STR_NEWGRF_BUGGY                                                :{WHITE}NewGRF '{0:RAW_STRING}' provides incorrect information
STR_NEWGRF_BUGGY_ARTICULATED_CARGO                              :{WHITE}Cargo/refit information for '{1:ENGINE}' differs from purchase list after construction. This might cause autorenew/-replace to fail refitting correctly
STR_NEWGRF_BUGGY_ENDLESS_PRODUCTION_CALLBACK                    :{WHITE}'{1:STRING}' caused an endless loop in the production callback
STR_NEWGRF_BUGGY_UNKNOWN_CALLBACK_RESULT                        :{WHITE}Callback {1:HEX} returned unknown/invalid result {2:HEX}

# 'User removed essential NewGRFs'-placeholders for stuff without specs
STR_NEWGRF_INVALID_CARGO                                        :<invalid cargo>
STR_NEWGRF_INVALID_CARGO_ABBREV                                 :??
STR_NEWGRF_INVALID_CARGO_QUANTITY                               :{COMMA} of <invalid cargo>
STR_NEWGRF_INVALID_ENGINE                                       :<invalid vehicle model>
STR_NEWGRF_INVALID_INDUSTRYTYPE                                 :<invalid industry>

# Placeholders for other invalid stuff, e.g. vehicles that have gone (Game Script).
STR_INVALID_VEHICLE                                             :<invalid vehicle>

# NewGRF scanning window
STR_NEWGRF_SCAN_CAPTION                                         :{WHITE}Scanning NewGRFs
STR_NEWGRF_SCAN_MESSAGE                                         :{BLACK}Scanning NewGRFs. Depending on the amount this can take a while...
STR_NEWGRF_SCAN_STATUS                                          :{BLACK}{NUM} NewGRF{P "" s} scanned out of an estimated {NUM} NewGRF{P "" s}
STR_NEWGRF_SCAN_ARCHIVES                                        :Scanning for archives

# Sign list window
STR_SIGN_LIST_CAPTION                                           :{WHITE}Sign List - {COMMA} Sign{P "" s}
STR_SIGN_LIST_MATCH_CASE                                        :{BLACK}Match case
STR_SIGN_LIST_MATCH_CASE_TOOLTIP                                :{BLACK}Toggle matching case when comparing sign names against the filter string

# Sign window
STR_EDIT_SIGN_CAPTION                                           :{WHITE}Edit sign text
STR_EDIT_SIGN_NEXT_SIGN_TOOLTIP                                 :{BLACK}Go to next sign
STR_EDIT_SIGN_PREVIOUS_SIGN_TOOLTIP                             :{BLACK}Go to previous sign

STR_EDIT_SIGN_SIGN_OSKTITLE                                     :{BLACK}Enter a name for the sign

# Town directory window
STR_TOWN_DIRECTORY_CAPTION                                      :{WHITE}Towns
STR_TOWN_DIRECTORY_NONE                                         :{ORANGE}- None -
STR_TOWN_DIRECTORY_TOWN                                         :{ORANGE}{TOWN}{BLACK} ({COMMA})
STR_TOWN_DIRECTORY_LIST_TOOLTIP                                 :{BLACK}Town names - click on name to centre main view on town. Ctrl+Click opens a new viewport on town location
STR_TOWN_POPULATION                                             :{BLACK}World population: {COMMA}

# Town view window
STR_TOWN_VIEW_TOWN_CAPTION                                      :{WHITE}{TOWN}
STR_TOWN_VIEW_CITY_CAPTION                                      :{WHITE}{TOWN} (City)
STR_TOWN_VIEW_POPULATION_HOUSES                                 :{BLACK}Population: {ORANGE}{COMMA}{BLACK}  Houses: {ORANGE}{COMMA}
STR_TOWN_VIEW_PASSENGERS_LAST_MONTH_MAX                         :{BLACK}Passengers last month: {ORANGE}{COMMA}{BLACK}  max: {ORANGE}{COMMA}
STR_TOWN_VIEW_MAIL_LAST_MONTH_MAX                               :{BLACK}Mail last month: {ORANGE}{COMMA}{BLACK}  max: {ORANGE}{COMMA}
STR_TOWN_VIEW_CARGO_FOR_TOWNGROWTH                              :{BLACK}Cargo needed for town growth:
STR_TOWN_VIEW_CARGO_FOR_TOWNGROWTH_REQUIRED_GENERAL             :{ORANGE}{STRING}{RED} required
STR_TOWN_VIEW_CARGO_FOR_TOWNGROWTH_REQUIRED_WINTER              :{ORANGE}{STRING}{BLACK} required in winter
STR_TOWN_VIEW_CARGO_FOR_TOWNGROWTH_DELIVERED_GENERAL            :{ORANGE}{STRING}{GREEN} delivered
STR_TOWN_VIEW_CARGO_FOR_TOWNGROWTH_REQUIRED                     :{ORANGE}{CARGO_TINY} / {CARGO_LONG}{RED} (still required)
STR_TOWN_VIEW_CARGO_FOR_TOWNGROWTH_DELIVERED                    :{ORANGE}{CARGO_TINY} / {CARGO_LONG}{GREEN} (delivered)
STR_TOWN_VIEW_TOWN_GROWS_EVERY                                  :{BLACK}Town grows every {ORANGE}{COMMA}{BLACK}{NBSP}day{P "" s}
STR_TOWN_VIEW_TOWN_GROWS_EVERY_FUNDED                           :{BLACK}Town grows every {ORANGE}{COMMA}{BLACK}{NBSP}day{P "" s} (funded)
STR_TOWN_VIEW_TOWN_GROW_STOPPED                                 :{BLACK}Town is {RED}not{BLACK} growing
STR_TOWN_VIEW_NOISE_IN_TOWN                                     :{BLACK}Noise limit in town: {ORANGE}{COMMA}{BLACK}  max: {ORANGE}{COMMA}
STR_TOWN_VIEW_CENTER_TOOLTIP                                    :{BLACK}Centre the main view on town location. Ctrl+Click opens a new viewport on town location
STR_TOWN_VIEW_LOCAL_AUTHORITY_BUTTON                            :{BLACK}Local authority
STR_TOWN_VIEW_LOCAL_AUTHORITY_TOOLTIP                           :{BLACK}Show information on local authority
STR_TOWN_VIEW_RENAME_TOOLTIP                                    :{BLACK}Change town name

STR_TOWN_VIEW_EXPAND_BUTTON                                     :{BLACK}Expand
STR_TOWN_VIEW_EXPAND_TOOLTIP                                    :{BLACK}Increase size of town
STR_TOWN_VIEW_DELETE_BUTTON                                     :{BLACK}Delete
STR_TOWN_VIEW_DELETE_TOOLTIP                                    :{BLACK}Delete this town completely

STR_TOWN_VIEW_RENAME_TOWN_BUTTON                                :Rename Town

# Town local authority window
STR_LOCAL_AUTHORITY_CAPTION                                     :{WHITE}{TOWN} local authority
STR_LOCAL_AUTHORITY_COMPANY_RATINGS                             :{BLACK}Transport company ratings:
STR_LOCAL_AUTHORITY_COMPANY_RATING                              :{YELLOW}{COMPANY} {COMPANY_NUM}: {ORANGE}{STRING}
STR_LOCAL_AUTHORITY_ACTIONS_TITLE                               :{BLACK}Actions available:
STR_LOCAL_AUTHORITY_ACTIONS_TOOLTIP                             :{BLACK}List of things to do at this town - click on item for more details
STR_LOCAL_AUTHORITY_DO_IT_BUTTON                                :{BLACK}Do it
STR_LOCAL_AUTHORITY_DO_IT_TOOLTIP                               :{BLACK}Carry out the highlighted action in the list above

STR_LOCAL_AUTHORITY_ACTION_SMALL_ADVERTISING_CAMPAIGN           :Small advertising campaign
STR_LOCAL_AUTHORITY_ACTION_MEDIUM_ADVERTISING_CAMPAIGN          :Medium advertising campaign
STR_LOCAL_AUTHORITY_ACTION_LARGE_ADVERTISING_CAMPAIGN           :Large advertising campaign
STR_LOCAL_AUTHORITY_ACTION_ROAD_RECONSTRUCTION                  :Fund local road reconstruction
STR_LOCAL_AUTHORITY_ACTION_STATUE_OF_COMPANY                    :Build statue of company owner
STR_LOCAL_AUTHORITY_ACTION_NEW_BUILDINGS                        :Fund new buildings
STR_LOCAL_AUTHORITY_ACTION_EXCLUSIVE_TRANSPORT                  :Buy exclusive transport rights
STR_LOCAL_AUTHORITY_ACTION_BRIBE                                :Bribe the local authority

STR_LOCAL_AUTHORITY_ACTION_TOOLTIP_SMALL_ADVERTISING            :{YELLOW}Initiate a small local advertising campaign, to attract more passengers and cargo to your transport services.{}Cost: {CURRENCY_LONG}
STR_LOCAL_AUTHORITY_ACTION_TOOLTIP_MEDIUM_ADVERTISING           :{YELLOW}Initiate a medium local advertising campaign, to attract more passengers and cargo to your transport services.{}Cost: {CURRENCY_LONG}
STR_LOCAL_AUTHORITY_ACTION_TOOLTIP_LARGE_ADVERTISING            :{YELLOW}Initiate a large local advertising campaign, to attract more passengers and cargo to your transport services.{}Cost: {CURRENCY_LONG}
STR_LOCAL_AUTHORITY_ACTION_TOOLTIP_ROAD_RECONSTRUCTION          :{YELLOW}Fund the reconstruction of the urban road network. Causes considerable disruption to road traffic for up to 6 months.{}Cost: {CURRENCY_LONG}
STR_LOCAL_AUTHORITY_ACTION_TOOLTIP_STATUE_OF_COMPANY            :{YELLOW}Build a statue in honour of your company.{}Cost: {CURRENCY_LONG}
STR_LOCAL_AUTHORITY_ACTION_TOOLTIP_NEW_BUILDINGS                :{YELLOW}Fund the construction of new commercial buildings in the town.{}Cost: {CURRENCY_LONG}
STR_LOCAL_AUTHORITY_ACTION_TOOLTIP_EXCLUSIVE_TRANSPORT          :{YELLOW}Buy 1 year's exclusive transport rights in town. Town authority will only allow passengers and cargo to use your company's stations.{}Cost: {CURRENCY_LONG}
STR_LOCAL_AUTHORITY_ACTION_TOOLTIP_BRIBE                        :{YELLOW}Bribe the local authority to increase your rating, at the risk of a severe penalty if caught.{}Cost: {CURRENCY_LONG}

# Goal window
STR_GOALS_CAPTION                                               :{WHITE}{COMPANY} Goals
STR_GOALS_SPECTATOR_CAPTION                                     :{WHITE}Global Goals
STR_GOALS_GLOBAL_TITLE                                          :{BLACK}Global goals:
STR_GOALS_TEXT                                                  :{ORANGE}{RAW_STRING}
STR_GOALS_NONE                                                  :{ORANGE}- None -
STR_GOALS_SPECTATOR_NONE                                        :{ORANGE}- Not applicable -
STR_GOALS_PROGRESS                                              :{ORANGE}{RAW_STRING}
STR_GOALS_PROGRESS_COMPLETE                                     :{GREEN}{RAW_STRING}
STR_GOALS_COMPANY_TITLE                                         :{BLACK}Company goals:
STR_GOALS_TOOLTIP_CLICK_ON_SERVICE_TO_CENTER                    :{BLACK}Click on goal to centre main view on industry/town/tile. Ctrl+Click opens a new viewport on industry/town/tile location

# Goal question window
STR_GOAL_QUESTION_CAPTION_QUESTION                              :Question
STR_GOAL_QUESTION_CAPTION_INFORMATION                           :Information
STR_GOAL_QUESTION_CAPTION_WARNING                               :Warning
STR_GOAL_QUESTION_CAPTION_ERROR                                 :Error

############ Start of Goal Question button list
STR_GOAL_QUESTION_BUTTON_CANCEL                                 :Cancel
STR_GOAL_QUESTION_BUTTON_OK                                     :OK
STR_GOAL_QUESTION_BUTTON_NO                                     :No
STR_GOAL_QUESTION_BUTTON_YES                                    :Yes
STR_GOAL_QUESTION_BUTTON_DECLINE                                :Decline
STR_GOAL_QUESTION_BUTTON_ACCEPT                                 :Accept
STR_GOAL_QUESTION_BUTTON_IGNORE                                 :Ignore
STR_GOAL_QUESTION_BUTTON_RETRY                                  :Retry
STR_GOAL_QUESTION_BUTTON_PREVIOUS                               :Previous
STR_GOAL_QUESTION_BUTTON_NEXT                                   :Next
STR_GOAL_QUESTION_BUTTON_STOP                                   :Stop
STR_GOAL_QUESTION_BUTTON_START                                  :Start
STR_GOAL_QUESTION_BUTTON_GO                                     :Go
STR_GOAL_QUESTION_BUTTON_CONTINUE                               :Continue
STR_GOAL_QUESTION_BUTTON_RESTART                                :Restart
STR_GOAL_QUESTION_BUTTON_POSTPONE                               :Postpone
STR_GOAL_QUESTION_BUTTON_SURRENDER                              :Surrender
STR_GOAL_QUESTION_BUTTON_CLOSE                                  :Close
############ End of Goal Question button list

# Subsidies window
STR_SUBSIDIES_CAPTION                                           :{WHITE}Subsidies
STR_SUBSIDIES_OFFERED_TITLE                                     :{BLACK}Subsidies on offer for services taking:
STR_SUBSIDIES_OFFERED_FROM_TO                                   :{ORANGE}{STRING} from {STRING2} to {STRING2}{YELLOW} (by {DATE_SHORT})
STR_SUBSIDIES_NONE                                              :{ORANGE}- None -
STR_SUBSIDIES_SUBSIDISED_TITLE                                  :{BLACK}Services already subsidised:
STR_SUBSIDIES_SUBSIDISED_FROM_TO                                :{ORANGE}{STRING} from {STRING2} to {STRING2}{YELLOW} ({COMPANY}{YELLOW}, until {DATE_SHORT})
STR_SUBSIDIES_TOOLTIP_CLICK_ON_SERVICE_TO_CENTER                :{BLACK}Click on service to centre main view on industry/town. Ctrl+Click opens a new viewport on industry/town location

# Story book window
STR_STORY_BOOK_CAPTION                                          :{WHITE}{COMPANY} Story Book
STR_STORY_BOOK_SPECTATOR_CAPTION                                :{WHITE}Global Story Book
STR_STORY_BOOK_TITLE                                            :{YELLOW}{RAW_STRING}
STR_STORY_BOOK_GENERIC_PAGE_ITEM                                :Page {NUM}
STR_STORY_BOOK_SEL_PAGE_TOOLTIP                                 :{BLACK}Jump to a specific page by selecting it in this drop down list.
STR_STORY_BOOK_PREV_PAGE                                        :{BLACK}Previous
STR_STORY_BOOK_PREV_PAGE_TOOLTIP                                :{BLACK}Go to previous page
STR_STORY_BOOK_NEXT_PAGE                                        :{BLACK}Next
STR_STORY_BOOK_NEXT_PAGE_TOOLTIP                                :{BLACK}Go to next page
STR_STORY_BOOK_INVALID_GOAL_REF                                 :{RED}Invalid goal reference

# Station list window
STR_STATION_LIST_TOOLTIP                                        :{BLACK}Station names - click on name to centre main view on station. Ctrl+Click opens a new viewport on station location
STR_STATION_LIST_USE_CTRL_TO_SELECT_MORE                        :{BLACK}Hold Ctrl to select more than one item
STR_STATION_LIST_CAPTION                                        :{WHITE}{COMPANY} - {COMMA} Station{P "" s}
STR_STATION_LIST_STATION                                        :{YELLOW}{STATION} {STATION_FEATURES}
STR_STATION_LIST_WAYPOINT                                       :{YELLOW}{WAYPOINT}
STR_STATION_LIST_NONE                                           :{YELLOW}- None -
STR_STATION_LIST_SELECT_ALL_FACILITIES                          :{BLACK}Select all facilities
STR_STATION_LIST_SELECT_ALL_TYPES                               :{BLACK}Select all cargo types (including no waiting cargo)
STR_STATION_LIST_NO_WAITING_CARGO                               :{BLACK}No cargo of any type is waiting

# Station view window
STR_STATION_VIEW_CAPTION                                        :{WHITE}{STATION} {STATION_FEATURES}
STR_STATION_VIEW_WAITING_CARGO                                  :{WHITE}{CARGO_LONG}
STR_STATION_VIEW_EN_ROUTE_FROM                                  :{YELLOW}({CARGO_SHORT} from {STATION})
STR_STATION_VIEW_RESERVED                                       :{YELLOW}({CARGO_SHORT} reserved for loading)

STR_STATION_VIEW_ACCEPTS_BUTTON                                 :{BLACK}Accepts
STR_STATION_VIEW_ACCEPTS_TOOLTIP                                :{BLACK}Show list of accepted cargo
STR_STATION_VIEW_ACCEPTS_CARGO                                  :{BLACK}Accepts: {WHITE}{CARGO_LIST}

STR_STATIOV_VIEW_EXCLUSIVE_RIGHTS_SELF                          :{BLACK}This station has exclusive transport rights in this town.
STR_STATIOV_VIEW_EXCLUSIVE_RIGHTS_COMPANY                       :{YELLOW}{COMPANY}{BLACK} bought exclusive transport rights in this town.

STR_STATION_VIEW_RATINGS_BUTTON                                 :{BLACK}Ratings
STR_STATION_VIEW_RATINGS_TOOLTIP                                :{BLACK}Show station ratings
STR_STATION_VIEW_SUPPLY_RATINGS_TITLE                           :{BLACK}Monthly supply and local rating:
STR_STATION_VIEW_CARGO_SUPPLY_RATING                            :{WHITE}{STRING}: {YELLOW}{COMMA} / {STRING} ({COMMA}%)

STR_STATION_VIEW_GROUP                                          :{BLACK}Group by
STR_STATION_VIEW_WAITING_STATION                                :Station: Waiting
STR_STATION_VIEW_WAITING_AMOUNT                                 :Amount: Waiting
STR_STATION_VIEW_PLANNED_STATION                                :Station: Planned
STR_STATION_VIEW_PLANNED_AMOUNT                                 :Amount: Planned
STR_STATION_VIEW_FROM                                           :{YELLOW}{CARGO_SHORT} from {STATION}
STR_STATION_VIEW_VIA                                            :{YELLOW}{CARGO_SHORT} via {STATION}
STR_STATION_VIEW_TO                                             :{YELLOW}{CARGO_SHORT} to {STATION}
STR_STATION_VIEW_FROM_ANY                                       :{RED}{CARGO_SHORT} from unknown station
STR_STATION_VIEW_TO_ANY                                         :{RED}{CARGO_SHORT} to any station
STR_STATION_VIEW_VIA_ANY                                        :{RED}{CARGO_SHORT} via any station
STR_STATION_VIEW_FROM_HERE                                      :{GREEN}{CARGO_SHORT} from this station
STR_STATION_VIEW_VIA_HERE                                       :{GREEN}{CARGO_SHORT} stopping at this station
STR_STATION_VIEW_TO_HERE                                        :{GREEN}{CARGO_SHORT} to this station
STR_STATION_VIEW_NONSTOP                                        :{YELLOW}{CARGO_SHORT} non-stop

STR_STATION_VIEW_GROUP_S_V_D                                    :Source-Via-Destination
STR_STATION_VIEW_GROUP_S_D_V                                    :Source-Destination-Via
STR_STATION_VIEW_GROUP_V_S_D                                    :Via-Source-Destination
STR_STATION_VIEW_GROUP_V_D_S                                    :Via-Destination-Source
STR_STATION_VIEW_GROUP_D_S_V                                    :Destination-Source-Via
STR_STATION_VIEW_GROUP_D_V_S                                    :Destination-Via-Source

STR_STATION_VIEW_DEPARTURES_BUTTON                              :{BLACK}Departures
STR_STATION_VIEW_DEPARTURES_TOOLTIP                             :{BLACK}Show list of scheduled departures

############ range for rating starts
STR_CARGO_RATING_APPALLING                                      :Appalling
STR_CARGO_RATING_VERY_POOR                                      :Very Poor
STR_CARGO_RATING_POOR                                           :Poor
STR_CARGO_RATING_MEDIOCRE                                       :Mediocre
STR_CARGO_RATING_GOOD                                           :Good
STR_CARGO_RATING_VERY_GOOD                                      :Very Good
STR_CARGO_RATING_EXCELLENT                                      :Excellent
STR_CARGO_RATING_OUTSTANDING                                    :Outstanding
############ range for rating ends

STR_STATION_VIEW_CENTER_TOOLTIP                                 :{BLACK}Centre main view on station location. Ctrl+Click opens a new viewport on station location
STR_STATION_VIEW_RENAME_TOOLTIP                                 :{BLACK}Change name of station

STR_STATION_VIEW_SCHEDULED_TRAINS_TOOLTIP                       :{BLACK}Show all trains which have this station on their schedule
STR_STATION_VIEW_SCHEDULED_ROAD_VEHICLES_TOOLTIP                :{BLACK}Show all road vehicles which have this station on their schedule
STR_STATION_VIEW_SCHEDULED_AIRCRAFT_TOOLTIP                     :{BLACK}Show all aircraft which have this station on their schedule
STR_STATION_VIEW_SCHEDULED_SHIPS_TOOLTIP                        :{BLACK}Show all ships which have this station on their schedule

STR_STATION_VIEW_RENAME_STATION_CAPTION                         :Rename station/loading area
STR_STATION_VIEW_CLOSE_AIRPORT                                  :{BLACK}Close airport
STR_STATION_VIEW_CLOSE_AIRPORT_TOOLTIP                          :{BLACK}Prevent aircraft from landing on this airport

# Departures window
STR_DEPARTURES_CAPTION                                          :{WHITE}{STATION} Live Travel Information
STR_DEPARTURES_CAPTION_WAYPOINT                                 :{WHITE}{WAYPOINT} Live Travel Information
STR_DEPARTURES_DEPARTURES                                       :{BLACK}{TINY_FONT}D
STR_DEPARTURES_ARRIVALS                                         :{BLACK}{TINY_FONT}A
STR_DEPARTURES_VIA_BUTTON                                       :{BLACK}{TINY_FONT}via
STR_DEPARTURES_DEPARTURES_TOOLTIP                               :{BLACK}Show timetabled departures
STR_DEPARTURES_ARRIVALS_TOOLTIP                                 :{BLACK}Show timetabled arrivals
STR_DEPARTURES_VIA_TOOLTIP                                      :{BLACK}Show timetabled vehicles that do not stop here
STR_DEPARTURES_EMPTY                                            :{ORANGE}No vehicles are currently timetabled for this station.
STR_DEPARTURES_NONE_SELECTED                                    :{ORANGE}No timetable information has been requested.
STR_DEPARTURES_TIME                                             :{ORANGE}{DATE_WALLCLOCK_TINY}
STR_DEPARTURES_TIME_DEP                                         :{ORANGE}{DATE_WALLCLOCK_TINY} {GREEN}{UP_ARROW}
STR_DEPARTURES_TIME_ARR                                         :{ORANGE}{DATE_WALLCLOCK_TINY} {RED}{DOWN_ARROW}
STR_DEPARTURES_TIME_BOTH                                        :{ORANGE}{1:DATE_WALLCLOCK_TINY} {RED}{DOWN_ARROW} {ORANGE}{0:DATE_WALLCLOCK_TINY} {GREEN}{UP_ARROW}
STR_DEPARTURES_TERMINUS                                         :{ORANGE}{STATION}{STRING}
STR_DEPARTURES_TERMINUS_VIA_STATION                             :{ORANGE}{STATION}{STRING} via {STATION}{STRING}
STR_DEPARTURES_TERMINUS_VIA                                     :{ORANGE}{STATION}{STRING} via
STR_DEPARTURES_VIA                                              :{ORANGE}via {STATION}{STRING}
STR_DEPARTURES_TOC                                              :{ORANGE}{COMPANY}
STR_DEPARTURES_GROUP                                            :{ORANGE}{GROUP}
STR_DEPARTURES_VEH                                              :{ORANGE}{VEHICLE}
STR_DEPARTURES_CALLING_AT                                       :{TINY_FONT}{ORANGE}Calling at:
STR_DEPARTURES_CALLING_AT_LARGE                                 :{ORANGE}Calling at:
STR_DEPARTURES_CALLING_AT_FIRST_STATION                         :{STATION}
STR_DEPARTURES_CALLING_AT_STATION                               :{RAW_STRING}, {STATION}
STR_DEPARTURES_CALLING_AT_LAST_STATION                          :{RAW_STRING} and {STATION}
STR_DEPARTURES_CALLING_AT_LIST                                  :{TINY_FONT}{ORANGE}{RAW_STRING}.
STR_DEPARTURES_CALLING_AT_LIST_LARGE                            :{ORANGE}{RAW_STRING}.
STR_DEPARTURES_CALLING_AT_LIST_SMART_TERMINUS                   :{TINY_FONT}{ORANGE}{RAW_STRING}. This service continues to {STATION}.
STR_DEPARTURES_CALLING_AT_LIST_SMART_TERMINUS_LARGE             :{ORANGE}{RAW_STRING}. This service continues to {STATION}.

STR_DEPARTURES_TYPE_TRAIN                                       :{ORANGE}{TRAIN}
STR_DEPARTURES_TYPE_TRAIN_SILVER                                :{SILVER}{TRAIN}
STR_DEPARTURES_TYPE_BUS                                         :{ORANGE}{BUS}
STR_DEPARTURES_TYPE_BUS_SILVER                                  :{SILVER}{BUS}
STR_DEPARTURES_TYPE_LORRY                                       :{ORANGE}{LORRY}
STR_DEPARTURES_TYPE_LORRY_SILVER                                :{SILVER}{LORRY}
STR_DEPARTURES_TYPE_PLANE                                       :{ORANGE}{PLANE}
STR_DEPARTURES_TYPE_PLANE_SILVER                                :{SILVER}{PLANE}
STR_DEPARTURES_TYPE_SHIP                                        :{ORANGE}{SHIP}
STR_DEPARTURES_TYPE_SHIP_SILVER                                 :{SILVER}{SHIP}

STR_DEPARTURES_STATION_NONE                                     :
STR_DEPARTURES_STATION_PORT                                     :{ORANGE} {SHIP}
STR_DEPARTURES_STATION_AIRPORT                                  :{ORANGE} {PLANE}
STR_DEPARTURES_STATION_PORTAIRPORT                              :{ORANGE} {SHIP} {PLANE}

############ possible statuses start
STR_DEPARTURES_ON_TIME                                          :{GREEN}On time
STR_DEPARTURES_ARRIVED                                          :{GREEN}Arrived
STR_DEPARTURES_DELAYED                                          :{YELLOW}Delayed
STR_DEPARTURES_EXPECTED                                         :{YELLOW}Expt {DATE_WALLCLOCK_TINY}
STR_DEPARTURES_CANCELLED                                        :{RED}Cancelled

############ config settings
STR_CONFIG_SETTING_DEPARTUREBOARDS                              :{ORANGE}Departure boards
STR_CONFIG_MAX_DEPARTURES                                       :Show at most {STRING2} departures at each station
STR_CONFIG_MAX_DEPARTURES_HELPTEXT                              :The maximum number of departures to show on a departure board
STR_CONFIG_MAX_DEPARTURE_TIME                                   :Show departures at most {STRING2} days in advance
STR_CONFIG_MAX_DEPARTURE_TIME_HELPTEXT                          :How far in advance to show departures, in days
STR_CONFIG_DEPARTURE_CALC_FREQUENCY                             :Calculate departures every {STRING2} ticks
STR_CONFIG_DEPARTURE_CALC_FREQUENCY_HELPTEXT                    :How frequently to refresh a list of departures, in ticks
STR_CONFIG_DEPARTURE_VEHICLE_NAME                               :Show vehicle name with departures: {STRING2}
STR_CONFIG_DEPARTURE_VEHICLE_NAME_HELPTEXT                      :Whether to show vehicle names next to their departures
STR_CONFIG_DEPARTURE_GROUP_NAME                                 :Show group name with departures: {STRING2}
STR_CONFIG_DEPARTURE_GROUP_NAME_HELPTEXT                        :Whether to show names of groups that a vehicle belongs to next to its departures
STR_CONFIG_DEPARTURE_COMPANY_NAME                               :Show company name with departures: {STRING2}
STR_CONFIG_DEPARTURE_COMPANY_NAME_HELPTEXT                      :Whether to show a company's name next to its vehicles' departures
STR_CONFIG_DEPARTURE_VEHICLE_TYPE                               :Show vehicle type icon with departures: {STRING2}
STR_CONFIG_DEPARTURE_VEHICLE_TYPE_HELPTEXT                      :Whether to show a vehicle's type as an icon next to its departures
STR_CONFIG_DEPARTURE_VEHICLE_COLOR                              :Show vehicle type icon in silver: {STRING2}
STR_CONFIG_DEPARTURE_VEHICLE_COLOR_HELPTEXT                     :Whether to show vehicle type icons in silver
STR_CONFIG_DEPARTURE_LARGER_FONT                                :Use larger font for stations called at on departure boards: {STRING2}
STR_CONFIG_DEPARTURE_LARGER_FONT_HELPTEXT                       :Whether to use a larger font for lists of stations called at
STR_CONFIG_DEPARTURE_DESTINATION_TYPE                           :Show icons for destinations that are docks or airports: {STRING2}
STR_CONFIG_DEPARTURE_DESTINATION_TYPE_HELPTEXT                  :Whether to show icons next to destinations that are docks or airports
STR_CONFIG_DEPARTURE_SHOW_BOTH                                  :Show arrival and departure times on the same line: {STRING2}
STR_CONFIG_DEPARTURE_SHOW_BOTH_HELPTEXT                         :Whether to show both arrival and departure times next to departures
STR_CONFIG_DEPARTURE_ONLY_PASSENGERS                            :Only show departures for vehicles that can carry passengers: {STRING2}
STR_CONFIG_DEPARTURE_ONLY_PASSENGERS_HELPTEXT                   :Whether to only show departures of vehicles that can carry passengers
STR_CONFIG_DEPARTURE_SMART_TERMINUS                             :Don't show termini that can be reached sooner on a later vehicle: {STRING2}
STR_CONFIG_DEPARTURE_SMART_TERMINUS_HELPTEXT                    :Whether to show termini that can be reached sooner on another vehicle that departs later
STR_CONFIG_DEPARTURE_CONDITIONALS                               :Handle conditional order jumps by: {STRING2}
STR_CONFIG_DEPARTURE_CONDITIONALS_HELPTEXT                      :How conditional orders should be dealt with when calculating departures
STR_CONFIG_DEPARTURE_CONDITIONALS_1                             :giving up
STR_CONFIG_DEPARTURE_CONDITIONALS_2                             :assuming they will be taken
STR_CONFIG_DEPARTURE_CONDITIONALS_3                             :assuming they will not be taken
STR_CONFIG_DEPARTURE_SHOW_ALL_STOPS                             :Show all stations called at regardless of loading/unloading: {STRING2}
STR_CONFIG_DEPARTURE_SHOW_ALL_STOPS_HELPTEXT                    :Whether stations that a vehicle only loads from will be shown in the calling at list
STR_CONFIG_DEPARTURE_MERGE_IDENTICAL                            :Merge identical departures: {STRING2}
STR_CONFIG_DEPARTURE_MERGE_IDENTICAL_HELPTEXT                   :Whether identical departures should be merged into a single departure

# Waypoint/buoy view window
STR_WAYPOINT_VIEW_CAPTION                                       :{WHITE}{WAYPOINT}
STR_WAYPOINT_VIEW_CENTER_TOOLTIP                                :{BLACK}Centre main view on waypoint location. Ctrl+Click opens a new viewport on waypoint location
STR_WAYPOINT_VIEW_CHANGE_WAYPOINT_NAME                          :{BLACK}Change waypoint name
STR_BUOY_VIEW_CENTER_TOOLTIP                                    :{BLACK}Centre main view on buoy location. Ctrl+Click opens a new viewport on buoy location
STR_BUOY_VIEW_CHANGE_BUOY_NAME                                  :{BLACK}Change buoy name

STR_EDIT_WAYPOINT_NAME                                          :{WHITE}Edit waypoint name

# Finances window
STR_FINANCES_CAPTION                                            :{WHITE}{COMPANY} Finances {BLACK}{COMPANY_NUM}
STR_FINANCES_EXPENDITURE_INCOME_TITLE                           :{WHITE}Expenditure/Income
STR_FINANCES_YEAR                                               :{WHITE}{NUM}
STR_FINANCES_SECTION_CONSTRUCTION                               :{GOLD}Construction
STR_FINANCES_SECTION_NEW_VEHICLES                               :{GOLD}New Vehicles
STR_FINANCES_SECTION_TRAIN_RUNNING_COSTS                        :{GOLD}Train Running Costs
STR_FINANCES_SECTION_ROAD_VEHICLE_RUNNING_COSTS                 :{GOLD}Road Vehicle Running Costs
STR_FINANCES_SECTION_AIRCRAFT_RUNNING_COSTS                     :{GOLD}Aircraft Running Costs
STR_FINANCES_SECTION_SHIP_RUNNING_COSTS                         :{GOLD}Ship Running Costs
STR_FINANCES_SECTION_PROPERTY_MAINTENANCE                       :{GOLD}Property Maintenance
STR_FINANCES_SECTION_TRAIN_INCOME                               :{GOLD}Train Income
STR_FINANCES_SECTION_ROAD_VEHICLE_INCOME                        :{GOLD}Road Vehicle Income
STR_FINANCES_SECTION_AIRCRAFT_INCOME                            :{GOLD}Aircraft Income
STR_FINANCES_SECTION_SHIP_INCOME                                :{GOLD}Ship Income
STR_FINANCES_SECTION_LOAN_INTEREST                              :{GOLD}Loan Interest
STR_FINANCES_SECTION_OTHER                                      :{GOLD}Other
STR_FINANCES_SECTION_INFRASTRUCTURE_COSTS                       :{GOLD}Infrastructure Sharing Costs
STR_FINANCES_SECTION_INFRASTRUCTURE_INCOME                      :{GOLD}Infrastructure Sharing Income
STR_FINANCES_NEGATIVE_INCOME                                    :{BLACK}-{CURRENCY_LONG}
STR_FINANCES_POSITIVE_INCOME                                    :{BLACK}+{CURRENCY_LONG}
STR_FINANCES_TOTAL_CAPTION                                      :{WHITE}Total:
STR_FINANCES_BANK_BALANCE_TITLE                                 :{WHITE}Bank Balance
STR_FINANCES_LOAN_TITLE                                         :{WHITE}Loan
STR_FINANCES_MAX_LOAN                                           :{WHITE}Maximum Loan: {BLACK}{CURRENCY_LONG}
STR_FINANCES_TOTAL_CURRENCY                                     :{BLACK}{CURRENCY_LONG}
STR_FINANCES_BORROW_BUTTON                                      :{BLACK}Borrow {CURRENCY_LONG}
STR_FINANCES_BORROW_TOOLTIP                                     :{BLACK}Increase size of loan. Ctrl+Click borrows as much as possible
STR_FINANCES_REPAY_BUTTON                                       :{BLACK}Repay {CURRENCY_LONG}
STR_FINANCES_REPAY_TOOLTIP                                      :{BLACK}Repay part of loan. Ctrl+Click repays as much loan as possible
STR_FINANCES_INFRASTRUCTURE_BUTTON                              :{BLACK}Infrastructure

# Company view
STR_COMPANY_VIEW_CAPTION                                        :{WHITE}{COMPANY} {BLACK}{COMPANY_NUM}
STR_COMPANY_VIEW_PRESIDENT_MANAGER_TITLE                        :{WHITE}{PRESIDENT_NAME}{}{GOLD}(Manager)

STR_COMPANY_VIEW_INAUGURATED_TITLE                              :{GOLD}Inaugurated: {WHITE}{NUM}
STR_COMPANY_VIEW_COLOUR_SCHEME_TITLE                            :{GOLD}Colour Scheme:
STR_COMPANY_VIEW_VEHICLES_TITLE                                 :{GOLD}Vehicles:
STR_COMPANY_VIEW_TRAINS                                         :{WHITE}{COMMA} train{P "" s}
STR_COMPANY_VIEW_ROAD_VEHICLES                                  :{WHITE}{COMMA} road vehicle{P "" s}
STR_COMPANY_VIEW_AIRCRAFT                                       :{WHITE}{COMMA} aircraft
STR_COMPANY_VIEW_SHIPS                                          :{WHITE}{COMMA} ship{P "" s}
STR_COMPANY_VIEW_VEHICLES_NONE                                  :{WHITE}None
STR_COMPANY_VIEW_COMPANY_VALUE                                  :{GOLD}Company value: {WHITE}{CURRENCY_LONG}
STR_COMPANY_VIEW_SHARES_OWNED_BY                                :{WHITE}({COMMA}% owned by {COMPANY})
STR_COMPANY_VIEW_INFRASTRUCTURE                                 :{GOLD}Infrastructure:
STR_COMPANY_VIEW_INFRASTRUCTURE_RAIL                            :{WHITE}{COMMA} rail piece{P "" s}
STR_COMPANY_VIEW_INFRASTRUCTURE_ROAD                            :{WHITE}{COMMA} road piece{P "" s}
STR_COMPANY_VIEW_INFRASTRUCTURE_WATER                           :{WHITE}{COMMA} water tile{P "" s}
STR_COMPANY_VIEW_INFRASTRUCTURE_STATION                         :{WHITE}{COMMA} station tile{P "" s}
STR_COMPANY_VIEW_INFRASTRUCTURE_AIRPORT                         :{WHITE}{COMMA} airport{P "" s}
STR_COMPANY_VIEW_INFRASTRUCTURE_NONE                            :{WHITE}None

STR_COMPANY_VIEW_BUILD_HQ_BUTTON                                :{BLACK}Build HQ
STR_COMPANY_VIEW_BUILD_HQ_TOOLTIP                               :{BLACK}Build company headquarters
STR_COMPANY_VIEW_VIEW_HQ_BUTTON                                 :{BLACK}View HQ
STR_COMPANY_VIEW_VIEW_HQ_TOOLTIP                                :{BLACK}View company headquarters
STR_COMPANY_VIEW_RELOCATE_HQ                                    :{BLACK}Relocate HQ
STR_COMPANY_VIEW_RELOCATE_COMPANY_HEADQUARTERS                  :{BLACK}Rebuild company headquarters elsewhere for 1% cost of company value. Shift+Click shows estimated cost without relocating HQ
STR_COMPANY_VIEW_INFRASTRUCTURE_BUTTON                          :{BLACK}Details
STR_COMPANY_VIEW_INFRASTRUCTURE_TOOLTIP                         :{BLACK}View detailed infrastructure counts

STR_COMPANY_VIEW_NEW_FACE_BUTTON                                :{BLACK}New Face
STR_COMPANY_VIEW_NEW_FACE_TOOLTIP                               :{BLACK}Select new face for manager
STR_COMPANY_VIEW_COLOUR_SCHEME_BUTTON                           :{BLACK}Colour Scheme
STR_COMPANY_VIEW_COLOUR_SCHEME_TOOLTIP                          :{BLACK}Change the company vehicle livery
STR_COMPANY_VIEW_COMPANY_NAME_BUTTON                            :{BLACK}Company Name
STR_COMPANY_VIEW_COMPANY_NAME_TOOLTIP                           :{BLACK}Change the company name
STR_COMPANY_VIEW_PRESIDENT_NAME_BUTTON                          :{BLACK}Manager Name
STR_COMPANY_VIEW_PRESIDENT_NAME_TOOLTIP                         :{BLACK}Change the manager's name

STR_COMPANY_VIEW_BUY_SHARE_BUTTON                               :{BLACK}Buy 25% share in company
STR_COMPANY_VIEW_SELL_SHARE_BUTTON                              :{BLACK}Sell 25% share in company
STR_COMPANY_VIEW_BUY_SHARE_TOOLTIP                              :{BLACK}Buy 25% share in this company. Shift+Click shows estimated cost without purchasing any share
STR_COMPANY_VIEW_SELL_SHARE_TOOLTIP                             :{BLACK}Sell 25% share in this company. Shift+Click shows estimated income without selling any share

STR_COMPANY_VIEW_COMPANY_NAME_QUERY_CAPTION                     :Company Name
STR_COMPANY_VIEW_PRESIDENT_S_NAME_QUERY_CAPTION                 :Manager's Name

STR_BUY_COMPANY_MESSAGE                                         :{WHITE}We are looking for a transport company to take-over our company.{}{}Do you want to purchase {COMPANY} for {CURRENCY_LONG}?

# Company infrastructure window
STR_COMPANY_INFRASTRUCTURE_VIEW_CAPTION                         :{WHITE}Infrastructure of {COMPANY}
STR_COMPANY_INFRASTRUCTURE_VIEW_RAIL_SECT                       :{GOLD}Rail pieces:
STR_COMPANY_INFRASTRUCTURE_VIEW_SIGNALS                         :{WHITE}Signals
STR_COMPANY_INFRASTRUCTURE_VIEW_ROAD_SECT                       :{GOLD}Road pieces:
STR_COMPANY_INFRASTRUCTURE_VIEW_ROAD                            :{WHITE}Road
STR_COMPANY_INFRASTRUCTURE_VIEW_TRAMWAY                         :{WHITE}Tramway
STR_COMPANY_INFRASTRUCTURE_VIEW_WATER_SECT                      :{GOLD}Water tiles:
STR_COMPANY_INFRASTRUCTURE_VIEW_CANALS                          :{WHITE}Canals
STR_COMPANY_INFRASTRUCTURE_VIEW_STATION_SECT                    :{GOLD}Stations:
STR_COMPANY_INFRASTRUCTURE_VIEW_STATIONS                        :{WHITE}Station tiles
STR_COMPANY_INFRASTRUCTURE_VIEW_AIRPORTS                        :{WHITE}Airports
STR_COMPANY_INFRASTRUCTURE_VIEW_TOTAL                           :{WHITE}{CURRENCY_LONG}/yr

# Industry directory
STR_INDUSTRY_DIRECTORY_CAPTION                                  :{WHITE}Industries
STR_INDUSTRY_DIRECTORY_NONE                                     :{ORANGE}- None -
STR_INDUSTRY_DIRECTORY_ITEM                                     :{ORANGE}{INDUSTRY}{BLACK} ({CARGO_LONG}{RAW_STRING}){YELLOW} ({COMMA}% transported)
STR_INDUSTRY_DIRECTORY_ITEM_TWO                                 :{ORANGE}{INDUSTRY}{BLACK} ({CARGO_LONG}{RAW_STRING}/{CARGO_LONG}{RAW_STRING}){YELLOW} ({COMMA}%/{COMMA}% transported)
STR_INDUSTRY_DIRECTORY_ITEM_NOPROD                              :{ORANGE}{INDUSTRY}
STR_INDUSTRY_DIRECTORY_LIST_CAPTION                             :{BLACK}Industry names - click on name to centre main view on industry. Ctrl+Click opens a new viewport on industry location

# Industry view
STR_INDUSTRY_VIEW_CAPTION                                       :{WHITE}{INDUSTRY}
STR_INDUSTRY_VIEW_PRODUCTION_LAST_MONTH_TITLE                   :{BLACK}Production last month:
STR_INDUSTRY_VIEW_TRANSPORTED                                   :{YELLOW}{CARGO_LONG}{RAW_STRING}{BLACK} ({COMMA}% transported)
STR_INDUSTRY_VIEW_LOCATION_TOOLTIP                              :{BLACK}Centre the main view on industry location. Ctrl+Click opens a new viewport on industry location
STR_INDUSTRY_VIEW_PRODUCTION_LEVEL                              :{BLACK}Production level: {YELLOW}{COMMA}%
STR_INDUSTRY_VIEW_INDUSTRY_ANNOUNCED_CLOSURE                    :{YELLOW}The industry has announced imminent closure!

# Industry tooltip
STR_INDUSTRY_VIEW_TRANSPORTED_TOOLTIP                           :{BLACK}{STRING}
STR_INDUSTRY_VIEW_TRANSPORTED_TOOLTIP_TOOLTIP                   :{BLACK}{STRING}{}{CARGO_LONG} ({COMMA}%)
STR_INDUSTRY_VIEW_TRANSPORTED_TOOLTIP_TOOLTIP_TOOLTIP           :{BLACK}{STRING}{}{CARGO_LONG} ({COMMA}%){}{BLACK}{CARGO_LONG} ({COMMA}%)

# Town tooltip
STR_TOWN_NAME_TOOLTIP                                           :{BLACK}{TOWN}

############ range for requires starts
STR_INDUSTRY_VIEW_REQUIRES_CARGO                                :{BLACK}Requires: {YELLOW}{STRING}{RAW_STRING}
STR_INDUSTRY_VIEW_REQUIRES_CARGO_CARGO                          :{BLACK}Requires: {YELLOW}{STRING}{RAW_STRING}, {STRING}{RAW_STRING}
STR_INDUSTRY_VIEW_REQUIRES_CARGO_CARGO_CARGO                    :{BLACK}Requires: {YELLOW}{STRING}{RAW_STRING}, {STRING}{RAW_STRING}, {STRING}{RAW_STRING}
############ range for requires ends

############ range for produces starts
STR_INDUSTRY_VIEW_WAITING_FOR_PROCESSING                        :{BLACK}Cargo waiting to be processed:
STR_INDUSTRY_VIEW_WAITING_STOCKPILE_CARGO                       :{YELLOW}{CARGO_LONG}{RAW_STRING}{BLACK}
STR_INDUSTRY_VIEW_PRODUCES_CARGO                                :{BLACK}Produces: {YELLOW}{STRING}{RAW_STRING}
STR_INDUSTRY_VIEW_PRODUCES_CARGO_CARGO                          :{BLACK}Produces: {YELLOW}{STRING}{RAW_STRING}, {STRING}{RAW_STRING}
############ range for produces ends

STR_CONFIG_GAME_PRODUCTION                                      :{WHITE}Change production (multiple of 8, up to 2040)
STR_CONFIG_GAME_PRODUCTION_LEVEL                                :{WHITE}Change production level (percentage, up to 800%)

# Vehicle lists
STR_VEHICLE_LIST_TRAIN_CAPTION                                  :{WHITE}{STRING2} - {COMMA} Train{P "" s}
STR_VEHICLE_LIST_ROAD_VEHICLE_CAPTION                           :{WHITE}{STRING2} - {COMMA} Road Vehicle{P "" s}
STR_VEHICLE_LIST_SHIP_CAPTION                                   :{WHITE}{STRING2} - {COMMA} Ship{P "" s}
STR_VEHICLE_LIST_AIRCRAFT_CAPTION                               :{WHITE}{STRING2} - {COMMA} Aircraft

STR_VEHICLE_LIST_TRAIN_LIST_TOOLTIP                             :{BLACK}Trains - click on train for information
STR_VEHICLE_LIST_ROAD_VEHICLE_TOOLTIP                           :{BLACK}Road vehicles - click on vehicle for information
STR_VEHICLE_LIST_SHIP_TOOLTIP                                   :{BLACK}Ships - click on ship for information
STR_VEHICLE_LIST_AIRCRAFT_TOOLTIP                               :{BLACK}Aircraft - click on aircraft for information

STR_VEHICLE_LIST_PROFIT_THIS_YEAR_LAST_YEAR                     :{TINY_FONT}{BLACK}Profit this year: {CURRENCY_LONG} (last year: {CURRENCY_LONG})

STR_VEHICLE_LIST_AVAILABLE_TRAINS                               :Available Trains
STR_VEHICLE_LIST_AVAILABLE_ROAD_VEHICLES                        :Available Vehicles
STR_VEHICLE_LIST_AVAILABLE_SHIPS                                :Available Ships
STR_VEHICLE_LIST_AVAILABLE_AIRCRAFT                             :Available Aircraft
STR_VEHICLE_LIST_AVAILABLE_ENGINES_TOOLTIP                      :{BLACK}See a list of available engine designs for this vehicle type

STR_VEHICLE_LIST_MANAGE_LIST                                    :{BLACK}Manage list
STR_VEHICLE_LIST_MANAGE_LIST_TOOLTIP                            :{BLACK}Send instructions to all vehicles in this list
STR_VEHICLE_LIST_REPLACE_VEHICLES                               :Replace vehicles
STR_VEHICLE_LIST_SEND_FOR_SERVICING                             :Send for Servicing

STR_VEHICLE_LIST_SEND_TRAIN_TO_DEPOT                            :Send to Depot
STR_VEHICLE_LIST_SEND_ROAD_VEHICLE_TO_DEPOT                     :Send to Depot
STR_VEHICLE_LIST_SEND_SHIP_TO_DEPOT                             :Send to Depot
STR_VEHICLE_LIST_SEND_AIRCRAFT_TO_HANGAR                        :Send to Hangar

STR_VEHICLE_LIST_MASS_STOP_LIST_TOOLTIP                         :{BLACK}Click to stop all the vehicles in the list
STR_VEHICLE_LIST_MASS_START_LIST_TOOLTIP                        :{BLACK}Click to start all the vehicles in the list

STR_VEHICLE_LIST_SHARED_ORDERS_LIST_CAPTION                     :{WHITE}Shared orders of {COMMA} Vehicle{P "" s}

STR_VEHICLE_LIST_CHANGE_ORDER_STATION                           :Move order to another station
STR_VEHICLE_LIST_CHANGE_ORDER_WAYPOINT                          :Move order to another waypoint
STR_VEHICLE_LIST_CHANGE_ORDER_TRAIN_DEPOT                       :Move order to another depot
STR_VEHICLE_LIST_CHANGE_ORDER_ROAD_VEHICLE_DEPOT                :Move order to another depot
STR_VEHICLE_LIST_CHANGE_ORDER_SHIP_DEPOT                        :Move order to another depot
STR_VEHICLE_LIST_CHANGE_ORDER_AIRCRAFT_HANGAR                   :Move order to another hangar

STR_VEHICLE_LIST_CREATE_GROUP                                   :Create group from list

# Group window
STR_GROUP_ALL_TRAINS                                            :All trains
STR_GROUP_ALL_ROAD_VEHICLES                                     :All road vehicles
STR_GROUP_ALL_SHIPS                                             :All ships
STR_GROUP_ALL_AIRCRAFTS                                         :All aircraft

STR_GROUP_DEFAULT_TRAINS                                        :Ungrouped trains
STR_GROUP_DEFAULT_ROAD_VEHICLES                                 :Ungrouped road vehicles
STR_GROUP_DEFAULT_SHIPS                                         :Ungrouped ships
STR_GROUP_DEFAULT_AIRCRAFTS                                     :Ungrouped aircraft

STR_GROUPS_CLICK_ON_GROUP_FOR_TOOLTIP                           :{BLACK}Groups - click on a group to list all vehicles of this group. Drag and drop groups to arrange hierarchy.
STR_GROUP_CREATE_TOOLTIP                                        :{BLACK}Click to create a group
STR_GROUP_DELETE_TOOLTIP                                        :{BLACK}Delete the selected group
STR_GROUP_RENAME_TOOLTIP                                        :{BLACK}Rename the selected group
STR_GROUP_COLLAPSE                                              :{BLACK}Collapse
STR_GROUP_EXPAND                                                :{BLACK}Expand
STR_GROUP_EXPAND_ALL                                            :{BLACK}Expand all
STR_GROUP_COLLAPSE_ALL                                          :{BLACK}Collapse all
STR_GROUP_COLLAPSE_TOOLTIP                                      :{BLACK}Click to collapse the selected group
STR_GROUP_EXPAND_TOOLTIP                                        :{BLACK}Click to expand the selected group
STR_GROUP_REPLACE_PROTECTION_TOOLTIP                            :{BLACK}Click to protect this group from global autoreplace

STR_QUERY_GROUP_DELETE_CAPTION                                  :{WHITE}Delete Group
STR_GROUP_DELETE_QUERY_TEXT                                     :{WHITE}Are you sure you want to delete this group and any descendants?

STR_GROUP_ADD_SHARED_VEHICLE                                    :Add shared vehicles
STR_GROUP_REMOVE_ALL_VEHICLES                                   :Remove all vehicles

STR_GROUP_RENAME_CAPTION                                        :{BLACK}Rename a group

STR_GROUP_PROFIT_THIS_YEAR                                      :Profit this year:
STR_GROUP_PROFIT_LAST_YEAR                                      :Profit last year:
STR_GROUP_OCCUPANCY                                             :Current usage:
STR_GROUP_OCCUPANCY_VALUE                                       :{NUM}%

# Build vehicle window
STR_BUY_VEHICLE_TRAIN_RAIL_CAPTION                              :New Rail Vehicles
STR_BUY_VEHICLE_TRAIN_ELRAIL_CAPTION                            :New Electric Rail Vehicles
STR_BUY_VEHICLE_TRAIN_MONORAIL_CAPTION                          :New Monorail Vehicles
STR_BUY_VEHICLE_TRAIN_MAGLEV_CAPTION                            :New Maglev Vehicles

STR_BUY_VEHICLE_TRAIN_ALL_CAPTION                               :New Rail Vehicles
STR_BUY_VEHICLE_ROAD_VEHICLE_CAPTION                            :New Road Vehicles
STR_BUY_VEHICLE_SHIP_CAPTION                                    :New Ships
STR_BUY_VEHICLE_AIRCRAFT_CAPTION                                :New Aircraft

STR_PURCHASE_INFO_COST_WEIGHT                                   :{BLACK}Cost: {GOLD}{CURRENCY_LONG}{BLACK} Weight: {GOLD}{WEIGHT_SHORT}
STR_PURCHASE_INFO_SPEED_POWER                                   :{BLACK}Speed: {GOLD}{VELOCITY}{BLACK} Power: {GOLD}{POWER}
STR_PURCHASE_INFO_SPEED                                         :{BLACK}Speed: {GOLD}{VELOCITY}
STR_PURCHASE_INFO_SPEED_OCEAN                                   :{BLACK}Speed on ocean: {GOLD}{VELOCITY}
STR_PURCHASE_INFO_SPEED_CANAL                                   :{BLACK}Speed on canal/river: {GOLD}{VELOCITY}
STR_PURCHASE_INFO_RUNNINGCOST                                   :{BLACK}Running Cost: {GOLD}{CURRENCY_LONG}/yr
STR_PURCHASE_INFO_CAPACITY                                      :{BLACK}Capacity: {GOLD}{CARGO_LONG} {STRING}
STR_PURCHASE_INFO_REFITTABLE                                    :(refittable)
STR_PURCHASE_INFO_DESIGNED_LIFE                                 :{BLACK}Designed: {GOLD}{NUM}{BLACK} Life: {GOLD}{COMMA} year{P "" s}
STR_PURCHASE_INFO_RELIABILITY                                   :{BLACK}Max. Reliability: {GOLD}{COMMA}%
STR_PURCHASE_INFO_COST                                          :{BLACK}Cost: {GOLD}{CURRENCY_LONG}
STR_PURCHASE_INFO_WEIGHT_CWEIGHT                                :{BLACK}Weight: {GOLD}{WEIGHT_SHORT} ({WEIGHT_SHORT})
STR_PURCHASE_INFO_COST_SPEED                                    :{BLACK}Cost: {GOLD}{CURRENCY_LONG}{BLACK} Speed: {GOLD}{VELOCITY}
STR_PURCHASE_INFO_AIRCRAFT_CAPACITY                             :{BLACK}Capacity: {GOLD}{CARGO_LONG}, {CARGO_LONG}
STR_PURCHASE_INFO_PWAGPOWER_PWAGWEIGHT                          :{BLACK}Powered Wagons: {GOLD}+{POWER}{BLACK} Weight: {GOLD}+{WEIGHT_SHORT}
STR_PURCHASE_INFO_REFITTABLE_TO                                 :{BLACK}Refittable to: {GOLD}{STRING2}
STR_PURCHASE_INFO_ALL_TYPES                                     :All cargo types
STR_PURCHASE_INFO_ALL_BUT                                       :All but {CARGO_LIST}
STR_PURCHASE_INFO_MAX_TE                                        :{BLACK}Max. Tractive Effort: {GOLD}{FORCE}
STR_PURCHASE_INFO_AIRCRAFT_RANGE                                :{BLACK}Range: {GOLD}{COMMA} tiles

STR_BUY_VEHICLE_TRAIN_LIST_TOOLTIP                              :{BLACK}Train vehicle selection list. Click on vehicle for information. Ctrl+Click for toggling hiding of the vehicle type
STR_BUY_VEHICLE_ROAD_VEHICLE_LIST_TOOLTIP                       :{BLACK}Road vehicle selection list. Click on vehicle for information. Ctrl+Click for toggling hiding of the vehicle type
STR_BUY_VEHICLE_SHIP_LIST_TOOLTIP                               :{BLACK}Ship selection list. Click on ship for information. Ctrl+Click for toggling hiding of the ship type
STR_BUY_VEHICLE_AIRCRAFT_LIST_TOOLTIP                           :{BLACK}Aircraft selection list. Click on aircraft for information. Ctrl+Click for toggling hiding of the aircraft type

STR_BUY_REFIT_VEHICLE_BUY_VEHICLE_BUTTON                        :{BLACK}Refit after buy
STR_BUY_REFIT_VEHICLE_BUY_VEHICLE_TOOLTIP                       :{BLACK}Automatically refit the highlighted vehicle after buying to selected cargo type

STR_BUY_VEHICLE_TRAIN_BUY_VEHICLE_BUTTON                        :{BLACK}Buy Vehicle
STR_BUY_VEHICLE_ROAD_VEHICLE_BUY_VEHICLE_BUTTON                 :{BLACK}Buy Vehicle
STR_BUY_VEHICLE_SHIP_BUY_VEHICLE_BUTTON                         :{BLACK}Buy Ship
STR_BUY_VEHICLE_AIRCRAFT_BUY_VEHICLE_BUTTON                     :{BLACK}Buy Aircraft

STR_BUY_VEHICLE_TRAIN_BUY_VEHICLE_TOOLTIP                       :{BLACK}Buy the highlighted train vehicle. Shift+Click shows estimated cost without purchase
STR_BUY_VEHICLE_ROAD_VEHICLE_BUY_VEHICLE_TOOLTIP                :{BLACK}Buy the highlighted road vehicle. Shift+Click shows estimated cost without purchase
STR_BUY_VEHICLE_SHIP_BUY_VEHICLE_TOOLTIP                        :{BLACK}Buy the highlighted ship. Shift+Click shows estimated cost without purchase
STR_BUY_VEHICLE_AIRCRAFT_BUY_VEHICLE_TOOLTIP                    :{BLACK}Buy the highlighted aircraft. Shift+Click shows estimated cost without purchase

STR_BUY_VEHICLE_TRAIN_RENAME_BUTTON                             :{BLACK}Rename
STR_BUY_VEHICLE_ROAD_VEHICLE_RENAME_BUTTON                      :{BLACK}Rename
STR_BUY_VEHICLE_SHIP_RENAME_BUTTON                              :{BLACK}Rename
STR_BUY_VEHICLE_AIRCRAFT_RENAME_BUTTON                          :{BLACK}Rename

STR_BUY_VEHICLE_TRAIN_RENAME_TOOLTIP                            :{BLACK}Rename train vehicle type
STR_BUY_VEHICLE_ROAD_VEHICLE_RENAME_TOOLTIP                     :{BLACK}Rename road vehicle type
STR_BUY_VEHICLE_SHIP_RENAME_TOOLTIP                             :{BLACK}Rename ship type
STR_BUY_VEHICLE_AIRCRAFT_RENAME_TOOLTIP                         :{BLACK}Rename aircraft type

STR_BUY_VEHICLE_TRAIN_HIDE_TOGGLE_BUTTON                        :{BLACK}Hide
STR_BUY_VEHICLE_ROAD_VEHICLE_HIDE_TOGGLE_BUTTON                 :{BLACK}Hide
STR_BUY_VEHICLE_SHIP_HIDE_TOGGLE_BUTTON                         :{BLACK}Hide
STR_BUY_VEHICLE_AIRCRAFT_HIDE_TOGGLE_BUTTON                     :{BLACK}Hide

STR_BUY_VEHICLE_TRAIN_SHOW_TOGGLE_BUTTON                        :{BLACK}Display
STR_BUY_VEHICLE_ROAD_VEHICLE_SHOW_TOGGLE_BUTTON                 :{BLACK}Display
STR_BUY_VEHICLE_SHIP_SHOW_TOGGLE_BUTTON                         :{BLACK}Display
STR_BUY_VEHICLE_AIRCRAFT_SHOW_TOGGLE_BUTTON                     :{BLACK}Display

STR_BUY_VEHICLE_TRAIN_HIDE_SHOW_TOGGLE_TOOLTIP                  :{BLACK}Toggle hiding/displaying of the train vehicle type
STR_BUY_VEHICLE_ROAD_VEHICLE_HIDE_SHOW_TOGGLE_TOOLTIP           :{BLACK}Toggle hiding/displaying of the road vehicle type
STR_BUY_VEHICLE_SHIP_HIDE_SHOW_TOGGLE_TOOLTIP                   :{BLACK}Toggle hiding/displaying of the ship type
STR_BUY_VEHICLE_AIRCRAFT_HIDE_SHOW_TOGGLE_TOOLTIP               :{BLACK}Toggle hiding/displaying of the aircraft type

STR_QUERY_RENAME_TRAIN_TYPE_CAPTION                             :{WHITE}Rename train vehicle type
STR_QUERY_RENAME_ROAD_VEHICLE_TYPE_CAPTION                      :{WHITE}Rename road vehicle type
STR_QUERY_RENAME_SHIP_TYPE_CAPTION                              :{WHITE}Rename ship type
STR_QUERY_RENAME_AIRCRAFT_TYPE_CAPTION                          :{WHITE}Rename aircraft type

# Depot window
STR_DEPOT_CAPTION                                               :{WHITE}{DEPOT}

STR_DEPOT_RENAME_TOOLTIP                                        :{BLACK}Change name of depot
STR_DEPOT_RENAME_DEPOT_CAPTION                                  :Rename depot

STR_DEPOT_NO_ENGINE                                             :{BLACK}-
STR_DEPOT_VEHICLE_TOOLTIP                                       :{BLACK}{ENGINE}{RAW_STRING}
STR_DEPOT_VEHICLE_TOOLTIP_CHAIN                                 :{BLACK}{NUM} vehicle{P "" s}{RAW_STRING}
STR_DEPOT_VEHICLE_TOOLTIP_CARGO                                 :{}{CARGO_LONG} ({CARGO_SHORT})

STR_DEPOT_TRAIN_LIST_TOOLTIP                                    :{BLACK}Trains - drag vehicle with left-click to add/remove from train, right-click for information. Hold Ctrl to make both functions apply to the following chain
STR_DEPOT_ROAD_VEHICLE_LIST_TOOLTIP                             :{BLACK}Vehicles - right-click on vehicle for information
STR_DEPOT_SHIP_LIST_TOOLTIP                                     :{BLACK}Ships - right-click on ship for information
STR_DEPOT_AIRCRAFT_LIST_TOOLTIP                                 :{BLACK}Aircraft - right-click on aircraft for information

STR_DEPOT_TRAIN_SELL_TOOLTIP                                    :{BLACK}Drag train vehicle to here to sell it
STR_DEPOT_ROAD_VEHICLE_SELL_TOOLTIP                             :{BLACK}Drag road vehicle to here to sell it
STR_DEPOT_SHIP_SELL_TOOLTIP                                     :{BLACK}Drag ship to here to sell it
STR_DEPOT_AIRCRAFT_SELL_TOOLTIP                                 :{BLACK}Drag aircraft to here to sell it

STR_DEPOT_DRAG_WHOLE_TRAIN_TO_SELL_TOOLTIP                      :{BLACK}Drag train engine here to sell the whole train

STR_DEPOT_SELL_ALL_BUTTON_TRAIN_TOOLTIP                         :{BLACK}Sell all trains in the depot
STR_DEPOT_SELL_ALL_BUTTON_ROAD_VEHICLE_TOOLTIP                  :{BLACK}Sell all road vehicles in the depot
STR_DEPOT_SELL_ALL_BUTTON_SHIP_TOOLTIP                          :{BLACK}Sell all ships in the depot
STR_DEPOT_SELL_ALL_BUTTON_AIRCRAFT_TOOLTIP                      :{BLACK}Sell all aircraft in the hangar

STR_DEPOT_AUTOREPLACE_TRAIN_TOOLTIP                             :{BLACK}Autoreplace all trains in the depot
STR_DEPOT_AUTOREPLACE_ROAD_VEHICLE_TOOLTIP                      :{BLACK}Autoreplace all road vehicles in the depot
STR_DEPOT_AUTOREPLACE_SHIP_TOOLTIP                              :{BLACK}Autoreplace all ships in the depot
STR_DEPOT_AUTOREPLACE_AIRCRAFT_TOOLTIP                          :{BLACK}Autoreplace all aircraft in the hangar

STR_DEPOT_TRAIN_NEW_VEHICLES_BUTTON                             :{BLACK}New Vehicles
STR_DEPOT_ROAD_VEHICLE_NEW_VEHICLES_BUTTON                      :{BLACK}New Vehicles
STR_DEPOT_SHIP_NEW_VEHICLES_BUTTON                              :{BLACK}New Ships
STR_DEPOT_AIRCRAFT_NEW_VEHICLES_BUTTON                          :{BLACK}New Aircraft

STR_DEPOT_TRAIN_NEW_VEHICLES_TOOLTIP                            :{BLACK}Buy new train vehicle
STR_DEPOT_ROAD_VEHICLE_NEW_VEHICLES_TOOLTIP                     :{BLACK}Buy new road vehicle
STR_DEPOT_SHIP_NEW_VEHICLES_TOOLTIP                             :{BLACK}Buy new ship
STR_DEPOT_AIRCRAFT_NEW_VEHICLES_TOOLTIP                         :{BLACK}Buy new aircraft

STR_DEPOT_CLONE_TRAIN                                           :{BLACK}Clone Train
STR_DEPOT_CLONE_ROAD_VEHICLE                                    :{BLACK}Clone Vehicle
STR_DEPOT_CLONE_SHIP                                            :{BLACK}Clone Ship
STR_DEPOT_CLONE_AIRCRAFT                                        :{BLACK}Clone Aircraft

STR_DEPOT_CLONE_TRAIN_DEPOT_INFO                                :{BLACK}This will buy a copy of a train including all cars. Click this button and then on a train inside or outside the depot. Ctrl+Click will share the orders. Shift+Click shows estimated cost without purchase
STR_DEPOT_CLONE_ROAD_VEHICLE_DEPOT_INFO                         :{BLACK}This will buy a copy of a road vehicle. Click this button and then on a road vehicle inside or outside the depot. Ctrl+Click will share the orders. Shift+Click shows estimated cost without purchase
STR_DEPOT_CLONE_SHIP_DEPOT_INFO                                 :{BLACK}This will buy a copy of a ship. Click this button and then on a ship inside or outside the depot. Ctrl+Click will share the orders. Shift+Click shows estimated cost without purchase
STR_DEPOT_CLONE_AIRCRAFT_INFO_HANGAR_WINDOW                     :{BLACK}This will buy a copy of an aircraft. Click this button and then on an aircraft inside or outside the hangar. Ctrl+Click will share the orders. Shift+Click shows estimated cost without purchase

STR_DEPOT_TRAIN_LOCATION_TOOLTIP                                :{BLACK}Centre main view on train depot location. Ctrl+Click opens a new viewport on train depot location
STR_DEPOT_ROAD_VEHICLE_LOCATION_TOOLTIP                         :{BLACK}Centre main view on road vehicle depot location. Ctrl+Click opens a new viewport on road depot location
STR_DEPOT_SHIP_LOCATION_TOOLTIP                                 :{BLACK}Centre main view on ship depot location. Ctrl+Click opens a new viewport on ship depot location
STR_DEPOT_AIRCRAFT_LOCATION_TOOLTIP                             :{BLACK}Centre main view on hangar location. Ctrl+Click opens a new viewport on hangar location

STR_DEPOT_VEHICLE_ORDER_LIST_TRAIN_TOOLTIP                      :{BLACK}Get a list of all trains with the current depot in their orders
STR_DEPOT_VEHICLE_ORDER_LIST_ROAD_VEHICLE_TOOLTIP               :{BLACK}Get a list of all road vehicles with the current depot in their orders
STR_DEPOT_VEHICLE_ORDER_LIST_SHIP_TOOLTIP                       :{BLACK}Get a list of all ships with the current depot in their orders
STR_DEPOT_VEHICLE_ORDER_LIST_AIRCRAFT_TOOLTIP                   :{BLACK}Get a list of all aircraft with any hangar at this airport in their orders

STR_DEPOT_MASS_STOP_DEPOT_TRAIN_TOOLTIP                         :{BLACK}Click to stop all the trains inside the depot
STR_DEPOT_MASS_STOP_DEPOT_ROAD_VEHICLE_TOOLTIP                  :{BLACK}Click to stop all the road vehicles inside the depot
STR_DEPOT_MASS_STOP_DEPOT_SHIP_TOOLTIP                          :{BLACK}Click to stop all the ships inside the depot
STR_DEPOT_MASS_STOP_HANGAR_TOOLTIP                              :{BLACK}Click to stop all the aircraft inside the hangar

STR_DEPOT_MASS_START_DEPOT_TRAIN_TOOLTIP                        :{BLACK}Click to start all the trains inside the depot
STR_DEPOT_MASS_START_DEPOT_ROAD_VEHICLE_TOOLTIP                 :{BLACK}Click to start all the road vehicles inside the depot
STR_DEPOT_MASS_START_DEPOT_SHIP_TOOLTIP                         :{BLACK}Click to start all the ships inside the depot
STR_DEPOT_MASS_START_HANGAR_TOOLTIP                             :{BLACK}Click to start all the aircraft inside the hangar

STR_DEPOT_SELL_CONFIRMATION_TEXT                                :{YELLOW}You are about to sell all the vehicles in the depot. Are you sure?

# Engine preview window
STR_ENGINE_PREVIEW_CAPTION                                      :{WHITE}Message from vehicle manufacturer
STR_ENGINE_PREVIEW_MESSAGE                                      :{GOLD}We have just designed a new {STRING} - would you be interested in a year's exclusive use of this vehicle, so we can see how it performs before making it universally available?
STR_ENGINE_PREVIEW_RAILROAD_LOCOMOTIVE                          :railway locomotive
STR_ENGINE_PREVIEW_ROAD_VEHICLE                                 :road vehicle
STR_ENGINE_PREVIEW_AIRCRAFT                                     :aircraft
STR_ENGINE_PREVIEW_SHIP                                         :ship
STR_ENGINE_PREVIEW_MONORAIL_LOCOMOTIVE                          :monorail locomotive
STR_ENGINE_PREVIEW_MAGLEV_LOCOMOTIVE                            :maglev locomotive

STR_ENGINE_PREVIEW_COST_WEIGHT_SPEED_POWER                      :{BLACK}Cost: {CURRENCY_LONG} Weight: {WEIGHT_SHORT}{}Speed: {VELOCITY}  Power: {POWER}{}Running Cost: {CURRENCY_LONG}/yr{}Capacity: {CARGO_LONG}
STR_ENGINE_PREVIEW_COST_WEIGHT_SPEED_POWER_MAX_TE               :{BLACK}Cost: {CURRENCY_LONG} Weight: {WEIGHT_SHORT}{}Speed: {VELOCITY}  Power: {POWER}  Max. T.E.: {6:FORCE}{}Running Cost: {4:CURRENCY_LONG}/yr{}Capacity: {5:CARGO_LONG}
STR_ENGINE_PREVIEW_COST_MAX_SPEED_CAPACITY_CAPACITY_RUNCOST     :{BLACK}Cost: {CURRENCY_LONG} Max. Speed: {VELOCITY}{}Capacity: {CARGO_LONG}, {CARGO_LONG}{}Running Cost: {CURRENCY_LONG}/yr
STR_ENGINE_PREVIEW_COST_MAX_SPEED_CAPACITY_RUNCOST              :{BLACK}Cost: {CURRENCY_LONG} Max. Speed: {VELOCITY}{}Capacity: {CARGO_LONG}{}Running Cost: {CURRENCY_LONG}/yr
STR_ENGINE_PREVIEW_COST_MAX_SPEED_RANGE_CAPACITY_CAPACITY_RUNCOST:{BLACK}Cost: {CURRENCY_LONG} Max. Speed: {VELOCITY} Range: {COMMA} tiles{}Capacity: {CARGO_LONG}, {CARGO_LONG}{}Running Cost: {CURRENCY_LONG}/yr
STR_ENGINE_PREVIEW_COST_MAX_SPEED_RANGE_CAPACITY_RUNCOST        :{BLACK}Cost: {CURRENCY_LONG} Max. Speed: {VELOCITY} Range: {COMMA} tiles{}Capacity: {CARGO_LONG}{}Running Cost: {CURRENCY_LONG}/yr

# Autoreplace window
STR_REPLACE_VEHICLES_WHITE                                      :{WHITE}Replace {STRING} - {STRING1}
STR_REPLACE_VEHICLE_TRAIN                                       :Train
STR_REPLACE_VEHICLE_ROAD_VEHICLE                                :Road Vehicle
STR_REPLACE_VEHICLE_SHIP                                        :Ship
STR_REPLACE_VEHICLE_AIRCRAFT                                    :Aircraft

STR_REPLACE_VEHICLE_VEHICLES_IN_USE                             :{YELLOW}Vehicles in use
STR_REPLACE_VEHICLE_VEHICLES_IN_USE_TOOLTIP                     :{BLACK}Column with vehicles that you own
STR_REPLACE_VEHICLE_AVAILABLE_VEHICLES                          :{YELLOW}Available vehicles
STR_REPLACE_VEHICLE_AVAILABLE_VEHICLES_TOOLTIP                  :{BLACK}Column with vehicles available for replacement

STR_REPLACE_HELP_LEFT_ARRAY                                     :{BLACK}Select the engine type to replace
STR_REPLACE_HELP_RIGHT_ARRAY                                    :{BLACK}Select the new engine type you would like to use in place of the left selected engine type

STR_REPLACE_VEHICLES_START                                      :{BLACK}Start Replacing Vehicles
STR_REPLACE_VEHICLES_NOW                                        :Replace all vehicles now
STR_REPLACE_VEHICLES_WHEN_OLD                                   :Replace only old vehicles
STR_REPLACE_HELP_START_BUTTON                                   :{BLACK}Press to begin replacement of the left selected engine type with the right selected engine type
STR_REPLACE_NOT_REPLACING                                       :{BLACK}Not replacing
STR_REPLACE_NOT_REPLACING_VEHICLE_SELECTED                      :{BLACK}No vehicle selected
STR_REPLACE_REPLACING_WHEN_OLD                                  :{ENGINE} when old
STR_REPLACE_VEHICLES_STOP                                       :{BLACK}Stop Replacing Vehicles
STR_REPLACE_HELP_STOP_BUTTON                                    :{BLACK}Press to stop the replacement of the engine type selected on the left

STR_REPLACE_ENGINE_WAGON_SELECT                                 :{BLACK}Replacing: {ORANGE}{STRING}
STR_REPLACE_ENGINE_WAGON_SELECT_HELP                            :{BLACK}Switch between engine and wagon replacement windows
STR_REPLACE_ENGINES                                             :Engines
STR_REPLACE_WAGONS                                              :Wagons

STR_REPLACE_HELP_RAILTYPE                                       :{BLACK}Choose the rail type you want to replace engines for
STR_REPLACE_HELP_REPLACE_INFO_TAB                               :{BLACK}Displays which engine the left selected engine is being replaced with, if any
STR_REPLACE_RAIL_VEHICLES                                       :Rail Vehicles
STR_REPLACE_ELRAIL_VEHICLES                                     :Electrified Rail Vehicles
STR_REPLACE_MONORAIL_VEHICLES                                   :Monorail Vehicles
STR_REPLACE_MAGLEV_VEHICLES                                     :Maglev Vehicles

STR_REPLACE_REMOVE_WAGON                                        :{BLACK}Wagon removal: {ORANGE}{STRING}
STR_REPLACE_REMOVE_WAGON_HELP                                   :{BLACK}Make autoreplace keep the length of a train the same by removing wagons (starting at the front), if replacing the engine would make the train longer

# Vehicle view
STR_VEHICLE_VIEW_CAPTION                                        :{WHITE}{VEHICLE}

STR_VEHICLE_VIEW_TRAIN_LOCATION_TOOLTIP                         :{BLACK}Centre main view on train's location. Ctrl+Click will follow train in main view
STR_VEHICLE_VIEW_ROAD_VEHICLE_LOCATION_TOOLTIP                  :{BLACK}Centre main view on vehicle's location. Ctrl+Click will follow vehicle in main view
STR_VEHICLE_VIEW_SHIP_LOCATION_TOOLTIP                          :{BLACK}Centre main view on ship's location. Ctrl+Click will follow ship in main view
STR_VEHICLE_VIEW_AIRCRAFT_LOCATION_TOOLTIP                      :{BLACK}Centre main view on aircraft's location. Ctrl+Click will follow aircraft in main view

STR_VEHICLE_VIEW_TRAIN_SEND_TO_DEPOT_TOOLTIP                    :{BLACK}Send train to depot. Ctrl+Click will only service
STR_VEHICLE_VIEW_ROAD_VEHICLE_SEND_TO_DEPOT_TOOLTIP             :{BLACK}Send vehicle to depot. Ctrl+Click will only service
STR_VEHICLE_VIEW_SHIP_SEND_TO_DEPOT_TOOLTIP                     :{BLACK}Send ship to depot. Ctrl+Click will only service
STR_VEHICLE_VIEW_AIRCRAFT_SEND_TO_DEPOT_TOOLTIP                 :{BLACK}Send aircraft to hangar. Ctrl+Click will only service

STR_VEHICLE_VIEW_CLONE_TRAIN_INFO                               :{BLACK}This will buy a copy of the train including all cars. Ctrl+Click will share the orders. Shift+Click shows estimated cost without purchase
STR_VEHICLE_VIEW_CLONE_ROAD_VEHICLE_INFO                        :{BLACK}This will buy a copy of the road vehicle. Ctrl+Click will share the orders. Shift+Click shows estimated cost without purchase
STR_VEHICLE_VIEW_CLONE_SHIP_INFO                                :{BLACK}This will buy a copy of the ship. Ctrl+Click will share the orders. Shift+Click shows estimated cost without purchase
STR_VEHICLE_VIEW_CLONE_AIRCRAFT_INFO                            :{BLACK}This will buy a copy of the aircraft. Ctrl+Click will share the orders. Shift+Click shows estimated cost without purchase

STR_VEHICLE_VIEW_TRAIN_IGNORE_SIGNAL_TOOLTIP                    :{BLACK}Force train to proceed without waiting for signal to clear it

STR_VEHICLE_VIEW_TRAIN_REFIT_TOOLTIP                            :{BLACK}Refit train to carry a different cargo type
STR_VEHICLE_VIEW_ROAD_VEHICLE_REFIT_TOOLTIP                     :{BLACK}Refit road vehicle to carry a different cargo type
STR_VEHICLE_VIEW_SHIP_REFIT_TOOLTIP                             :{BLACK}Refit ship to carry a different cargo type
STR_VEHICLE_VIEW_AIRCRAFT_REFIT_TOOLTIP                         :{BLACK}Refit aircraft to carry a different cargo type

STR_VEHICLE_VIEW_TRAIN_REVERSE_TOOLTIP                          :{BLACK}Reverse direction of train
STR_VEHICLE_VIEW_ROAD_VEHICLE_REVERSE_TOOLTIP                   :{BLACK}Force vehicle to turn around

STR_VEHICLE_VIEW_TRAIN_ORDERS_TOOLTIP                           :{BLACK}Show train's orders. Ctrl+Click to show train's timetable
STR_VEHICLE_VIEW_ROAD_VEHICLE_ORDERS_TOOLTIP                    :{BLACK}Show vehicle's orders. Ctrl+Click to show vehicle's timetable
STR_VEHICLE_VIEW_SHIP_ORDERS_TOOLTIP                            :{BLACK}Show ship's orders. Ctrl+Click to show ship's timetable
STR_VEHICLE_VIEW_AIRCRAFT_ORDERS_TOOLTIP                        :{BLACK}Show aircraft's orders. Ctrl+Click to show aircraft's timetable

STR_VEHICLE_VIEW_TRAIN_SHOW_DETAILS_TOOLTIP                     :{BLACK}Show train details
STR_VEHICLE_VIEW_ROAD_VEHICLE_SHOW_DETAILS_TOOLTIP              :{BLACK}Show road vehicle details
STR_VEHICLE_VIEW_SHIP_SHOW_DETAILS_TOOLTIP                      :{BLACK}Show ship details
STR_VEHICLE_VIEW_AIRCRAFT_SHOW_DETAILS_TOOLTIP                  :{BLACK}Show aircraft details

STR_VEHICLE_VIEW_TRAIN_STATE_START_STOP_TOOLTIP                 :{BLACK}Current train action - click to stop/start train. Ctrl+Click to scroll to destination
STR_VEHICLE_VIEW_ROAD_VEHICLE_STATE_START_STOP_TOOLTIP          :{BLACK}Current vehicle action - click to stop/start vehicle. Ctrl+Click to scroll to destination
STR_VEHICLE_VIEW_SHIP_STATE_START_STOP_TOOLTIP                  :{BLACK}Current ship action - click to stop/start ship. Ctrl+Click to scroll to destination
STR_VEHICLE_VIEW_AIRCRAFT_STATE_START_STOP_TOOLTIP              :{BLACK}Current aircraft action - click to stop/start aircraft. Ctrl+Click to scroll to destination

# Messages in the start stop button in the vehicle view
STR_VEHICLE_STATUS_LOADING_UNLOADING                            :{LTBLUE}Loading / Unloading
STR_VEHICLE_STATUS_LEAVING                                      :{LTBLUE}Leaving
STR_VEHICLE_STATUS_CRASHED                                      :{RED}Crashed!
STR_VEHICLE_STATUS_BROKEN_DOWN                                  :{RED}Broken down
STR_VEHICLE_STATUS_STOPPED                                      :{RED}Stopped
STR_VEHICLE_STATUS_BROKEN_DOWN_VEL                              :{RED}Broken down - {STRING2}, {LTBLUE} {VELOCITY}
STR_VEHICLE_STATUS_BROKEN_DOWN_VEL_SHORT                        :{RED}Broken down - {STRING2}
STR_VEHICLE_STATUS_TRAIN_STOPPING_VEL                           :{RED}Stopping, {VELOCITY}
STR_VEHICLE_STATUS_TRAIN_NO_POWER                               :{RED}No power
STR_VEHICLE_STATUS_TRAIN_STUCK                                  :{ORANGE}Waiting for free path
STR_VEHICLE_STATUS_AIRCRAFT_TOO_FAR                             :{ORANGE}Too far to next destination

STR_BREAKDOWN_TYPE_CRITICAL                                     :Mechanical failure
STR_BREAKDOWN_TYPE_EM_STOP                                      :Emergency stop
STR_BREAKDOWN_TYPE_LOW_SPEED                                    :Limited to {VELOCITY}
STR_BREAKDOWN_TYPE_LOW_POWER                                    :{COMMA}% Power
STR_BREAKDOWN_TYPE_DEPOT                                        :Heading to {STATION} Hangar for repairs
STR_BREAKDOWN_TYPE_LANDING                                      :Heading to {STATION} for emergency landing
STR_ERROR_TRAIN_TOO_HEAVY                                       :{WHITE}{VEHICLE} is too heavy

STR_VEHICLE_STATUS_HEADING_FOR_STATION_VEL                      :{LTBLUE}Heading for {STATION}, {VELOCITY}
STR_VEHICLE_STATUS_NO_ORDERS_VEL                                :{LTBLUE}No orders, {VELOCITY}
STR_VEHICLE_STATUS_HEADING_FOR_WAYPOINT_VEL                     :{LTBLUE}Heading for {WAYPOINT}, {VELOCITY}
STR_VEHICLE_STATUS_HEADING_FOR_DEPOT_VEL                        :{ORANGE}Heading for {DEPOT}, {VELOCITY}
STR_VEHICLE_STATUS_HEADING_FOR_DEPOT_SERVICE_VEL                :{LTBLUE}Service at {DEPOT}, {VELOCITY}

# Vehicle stopped/started animations
STR_VEHICLE_COMMAND_STOPPED_SMALL                               :{TINY_FONT}{RED}Stopped
STR_VEHICLE_COMMAND_STOPPED                                     :{RED}Stopped
STR_VEHICLE_COMMAND_STARTED_SMALL                               :{TINY_FONT}{GREEN}Started
STR_VEHICLE_COMMAND_STARTED                                     :{GREEN}Started

# Vehicle details
STR_VEHICLE_DETAILS_CAPTION                                     :{WHITE}{VEHICLE} (Details)
STR_VEHICLE_NAME_BUTTON                                         :{BLACK}Name

STR_VEHICLE_DETAILS_TRAIN_RENAME                                :{BLACK}Name train
STR_VEHICLE_DETAILS_ROAD_VEHICLE_RENAME                         :{BLACK}Name road vehicle
STR_VEHICLE_DETAILS_SHIP_RENAME                                 :{BLACK}Name ship
STR_VEHICLE_DETAILS_AIRCRAFT_RENAME                             :{BLACK}Name aircraft

STR_VEHICLE_INFO_AGE_RUNNING_COST_YR                            :{BLACK}Age: {LTBLUE}{STRING2}{BLACK}   Running Cost: {LTBLUE}{CURRENCY_LONG}/yr

STR_RUNNING                                                     :{LTBLUE}Running
STR_NEED_REPAIR                                                 :{ORANGE}Train needs repair - max speed reduced to {VELOCITY}
STR_CURRENT_STATUS                                              :{BLACK}Current status: {STRING3}

# The next two need to stay in this order
STR_VEHICLE_INFO_AGE                                            :{COMMA} year{P "" s} ({COMMA})
STR_VEHICLE_INFO_AGE_RED                                        :{RED}{COMMA} year{P "" s} ({COMMA})

STR_VEHICLE_INFO_MAX_SPEED                                      :{BLACK}Max. speed: {LTBLUE}{VELOCITY}
STR_VEHICLE_INFO_MAX_SPEED_RANGE                                :{BLACK}Max. speed: {LTBLUE}{VELOCITY} {BLACK}Range: {LTBLUE}{COMMA} tiles
STR_VEHICLE_INFO_WEIGHT_POWER_MAX_SPEED                         :{BLACK}Weight: {LTBLUE}{WEIGHT_SHORT} {BLACK}Power: {LTBLUE}{POWER}{BLACK} Max. speed: {LTBLUE}{VELOCITY}
STR_VEHICLE_INFO_WEIGHT_POWER_MAX_SPEED_MAX_TE                  :{BLACK}Weight: {LTBLUE}{WEIGHT_SHORT} {BLACK}Power: {LTBLUE}{POWER}{BLACK} Max. speed: {LTBLUE}{VELOCITY} {BLACK}Max. T.E.: {LTBLUE}{FORCE}

<<<<<<< HEAD
STR_VEHICLE_INFO_TRAIN_LENGTH                                   :{BLACK}Train length {LTBLUE}{DECIMAL} tile{P "" s} {STRING4}
=======
STR_VEHICLE_INFO_WEIGHT_RATIOS                                  :{BLACK}Power / weight: {LTBLUE}{POWER_WEIGHT_RATIO} {BLACK} Max. T.E / weight: {LTBLUE}{FORCE_WEIGHT_RATIO}
>>>>>>> ed33a62b

STR_VEHICLE_INFO_PROFIT_THIS_YEAR_LAST_YEAR                     :{BLACK}Profit this year: {LTBLUE}{CURRENCY_LONG} (last year: {CURRENCY_LONG})
STR_VEHICLE_INFO_PROFIT_THIS_YEAR_LAST_YEAR_LIFETIME            :{STRING2} (lifetime: {CURRENCY_LONG})
STR_VEHICLE_INFO_RELIABILITY_BREAKDOWNS                         :{BLACK}Reliability: {LTBLUE}{COMMA}%  {BLACK}Breakdowns since last service: {LTBLUE}{COMMA}

STR_VEHICLE_INFO_GROUP                                          :{BLACK}Group: {LTBLUE}{GROUP}

STR_VEHICLE_INFO_BUILT_VALUE                                    :{LTBLUE}{ENGINE} {BLACK}Built: {LTBLUE}{NUM}{BLACK} Value: {LTBLUE}{CURRENCY_LONG}
STR_VEHICLE_INFO_NO_CAPACITY                                    :{BLACK}Capacity: {LTBLUE}None{STRING}
STR_VEHICLE_INFO_CAPACITY                                       :{BLACK}Capacity: {LTBLUE}{CARGO_LONG}{3:STRING}
STR_VEHICLE_INFO_CAPACITY_MULT                                  :{BLACK}Capacity: {LTBLUE}{CARGO_LONG}{3:STRING} (x{4:NUM})
STR_VEHICLE_INFO_CAPACITY_CAPACITY                              :{BLACK}Capacity: {LTBLUE}{CARGO_LONG}, {CARGO_LONG}{STRING}

STR_VEHICLE_INFO_FEEDER_CARGO_VALUE                             :{BLACK}Transfer Credits: {LTBLUE}{CURRENCY_LONG}

STR_VEHICLE_DETAILS_SERVICING_INTERVAL_DAYS                     :{BLACK}Servicing interval: {LTBLUE}{COMMA}{NBSP}days{BLACK}   Last service: {LTBLUE}{DATE_LONG}
STR_VEHICLE_DETAILS_SERVICING_INTERVAL_PERCENT                  :{BLACK}Servicing interval: {LTBLUE}{COMMA}%{BLACK}   Last service: {LTBLUE}{DATE_LONG}
STR_VEHICLE_DETAILS_INCREASE_SERVICING_INTERVAL_TOOLTIP         :{BLACK}Increase servicing interval by 10. Ctrl+Click increases servicing interval by 5
STR_VEHICLE_DETAILS_DECREASE_SERVICING_INTERVAL_TOOLTIP         :{BLACK}Decrease servicing interval by 10. Ctrl+Click decreases servicing interval by 5

STR_SERVICE_INTERVAL_DROPDOWN_TOOLTIP                           :{BLACK}Change servicing interval type
STR_VEHICLE_DETAILS_DEFAULT                                     :Default
STR_VEHICLE_DETAILS_DAYS                                        :Days
STR_VEHICLE_DETAILS_PERCENT                                     :Percentage

STR_QUERY_RENAME_TRAIN_CAPTION                                  :{WHITE}Name train
STR_QUERY_RENAME_ROAD_VEHICLE_CAPTION                           :{WHITE}Name road vehicle
STR_QUERY_RENAME_SHIP_CAPTION                                   :{WHITE}Name ship
STR_QUERY_RENAME_AIRCRAFT_CAPTION                               :{WHITE}Name aircraft

# Extra buttons for train details windows
STR_VEHICLE_DETAILS_TRAIN_ENGINE_BUILT_AND_VALUE                :{LTBLUE}{ENGINE}{BLACK}   Built: {LTBLUE}{NUM}{BLACK} Value: {LTBLUE}{CURRENCY_LONG}
STR_VEHICLE_DETAILS_TRAIN_ENGINE_BUILT_AND_VALUE_AND_SPEED      :{LTBLUE}{ENGINE}{BLACK}   Built: {LTBLUE}{NUM}{BLACK} Value: {LTBLUE}{CURRENCY_LONG} {BLACK}Max. speed: {LTBLUE}{VELOCITY}
STR_VEHICLE_DETAILS_TRAIN_WAGON_VALUE                           :{LTBLUE}{ENGINE}{BLACK}   Value: {LTBLUE}{CURRENCY_LONG}
STR_VEHICLE_DETAILS_TRAIN_WAGON_VALUE_AND_SPEED                 :{LTBLUE}{ENGINE}{BLACK}   Value: {LTBLUE}{CURRENCY_LONG} {BLACK}Max. speed: {LTBLUE}{VELOCITY}

STR_VEHICLE_DETAILS_TRAIN_TOTAL_CAPACITY_TEXT                   :{BLACK}Total cargo capacity of this train:
STR_VEHICLE_DETAILS_TRAIN_TOTAL_CAPACITY                        :{LTBLUE}- {CARGO_LONG} ({CARGO_SHORT})
STR_VEHICLE_DETAILS_TRAIN_TOTAL_CAPACITY_MULT                   :{LTBLUE}- {CARGO_LONG} ({CARGO_SHORT}) (x{NUM})

STR_VEHICLE_DETAILS_CARGO_EMPTY                                 :{LTBLUE}Empty
STR_VEHICLE_DETAILS_CARGO_FROM                                  :{LTBLUE}{CARGO_LONG} from {STATION}
STR_VEHICLE_DETAILS_CARGO_FROM_MULT                             :{LTBLUE}{CARGO_LONG} from {STATION} (x{NUM})

STR_VEHICLE_DETAIL_TAB_CARGO                                    :{BLACK}Cargo
STR_VEHICLE_DETAILS_TRAIN_CARGO_TOOLTIP                         :{BLACK}Show details of cargo carried
STR_VEHICLE_DETAIL_TAB_INFORMATION                              :{BLACK}Information
STR_VEHICLE_DETAILS_TRAIN_INFORMATION_TOOLTIP                   :{BLACK}Show details of train vehicles
STR_VEHICLE_DETAIL_TAB_CAPACITIES                               :{BLACK}Capacities
STR_VEHICLE_DETAILS_TRAIN_CAPACITIES_TOOLTIP                    :{BLACK}Show capacities of each vehicle
STR_VEHICLE_DETAIL_TAB_TOTAL_CARGO                              :{BLACK}Total Cargo
STR_VEHICLE_DETAILS_TRAIN_TOTAL_CARGO_TOOLTIP                   :{BLACK}Show total capacity of train, split by cargo type

STR_VEHICLE_DETAILS_TRAIN_ARTICULATED_RV_CAPACITY               :{BLACK}Capacity: {LTBLUE}

# Vehicle refit
STR_REFIT_CAPTION                                               :{WHITE}{VEHICLE} (Refit)
STR_REFIT_TITLE                                                 :{GOLD}Select cargo type to carry:
STR_REFIT_NEW_CAPACITY_COST_OF_REFIT                            :{BLACK}New capacity: {GOLD}{CARGO_LONG}{}{BLACK}Cost of refit: {RED}{CURRENCY_LONG}
STR_REFIT_NEW_CAPACITY_INCOME_FROM_REFIT                        :{BLACK}New capacity: {GOLD}{CARGO_LONG}{}{BLACK}Income from refit: {GREEN}{CURRENCY_LONG}
STR_REFIT_NEW_CAPACITY_COST_OF_AIRCRAFT_REFIT                   :{BLACK}New capacity: {GOLD}{CARGO_LONG}, {GOLD}{CARGO_LONG}{}{BLACK}Cost of refit: {RED}{CURRENCY_LONG}
STR_REFIT_NEW_CAPACITY_INCOME_FROM_AIRCRAFT_REFIT               :{BLACK}New capacity: {GOLD}{CARGO_LONG}, {GOLD}{CARGO_LONG}{}{BLACK}Income from refit: {GREEN}{CURRENCY_LONG}
STR_REFIT_SELECT_VEHICLES_TOOLTIP                               :{BLACK}Select the vehicles to refit. Dragging with the mouse allows to select multiple vehicles. Clicking on an empty space will select the whole vehicle. Ctrl+Click will select a vehicle and the following chain

STR_REFIT_TRAIN_LIST_TOOLTIP                                    :{BLACK}Select type of cargo for train to carry
STR_REFIT_ROAD_VEHICLE_LIST_TOOLTIP                             :{BLACK}Select type of cargo for road vehicle to carry
STR_REFIT_SHIP_LIST_TOOLTIP                                     :{BLACK}Select type of cargo for ship to carry
STR_REFIT_AIRCRAFT_LIST_TOOLTIP                                 :{BLACK}Select type of cargo for aircraft to carry

STR_REFIT_TRAIN_REFIT_BUTTON                                    :{BLACK}Refit train
STR_REFIT_ROAD_VEHICLE_REFIT_BUTTON                             :{BLACK}Refit road vehicle
STR_REFIT_SHIP_REFIT_BUTTON                                     :{BLACK}Refit ship
STR_REFIT_AIRCRAFT_REFIT_BUTTON                                 :{BLACK}Refit aircraft

STR_REFIT_TRAIN_REFIT_TOOLTIP                                   :{BLACK}Refit train to carry highlighted cargo type
STR_REFIT_ROAD_VEHICLE_REFIT_TOOLTIP                            :{BLACK}Refit road vehicle to carry highlighted cargo type
STR_REFIT_SHIP_REFIT_TOOLTIP                                    :{BLACK}Refit ship to carry highlighted cargo type
STR_REFIT_AIRCRAFT_REFIT_TOOLTIP                                :{BLACK}Refit aircraft to carry highlighted cargo type

# Order view
STR_ORDERS_CAPTION                                              :{WHITE}{VEHICLE} (Orders)
STR_ORDERS_TIMETABLE_VIEW                                       :{BLACK}Timetable
STR_ORDERS_TIMETABLE_VIEW_TOOLTIP                               :{BLACK}Switch to the timetable view

STR_ORDERS_LIST_TOOLTIP                                         :{BLACK}Order list - click on an order to highlight it. Ctrl+Click scrolls to the order's destination
STR_ORDER_INDEX                                                 :{COMMA}:{NBSP}
STR_ORDER_TEXT                                                  :{STRING4} {STRING4} {STRING}

STR_ORDERS_END_OF_ORDERS                                        :- - End of Orders - -
STR_ORDERS_END_OF_SHARED_ORDERS                                 :- - End of Shared Orders - -

# Order bottom buttons
STR_ORDER_NON_STOP                                              :{BLACK}Non-stop
STR_ORDER_GO_TO                                                 :Go to
STR_ORDER_GO_NON_STOP_TO                                        :Go non-stop to
STR_ORDER_GO_VIA                                                :Go via
STR_ORDER_GO_NON_STOP_VIA                                       :Go non-stop via
STR_ORDER_TOOLTIP_NON_STOP                                      :{BLACK}Change the stopping behaviour of the highlighted order

STR_ORDER_TOGGLE_FULL_LOAD                                      :{BLACK}Full load any cargo
STR_ORDER_DROP_LOAD_IF_POSSIBLE                                 :Load if available
STR_ORDER_DROP_FULL_LOAD_ALL                                    :Full load all cargo
STR_ORDER_DROP_FULL_LOAD_ANY                                    :Full load any cargo
STR_ORDER_DROP_NO_LOADING                                       :No loading
STR_ORDER_TOOLTIP_FULL_LOAD                                     :{BLACK}Change the loading behaviour of the highlighted order

STR_ORDER_TOGGLE_UNLOAD                                         :{BLACK}Unload all
STR_ORDER_DROP_UNLOAD_IF_ACCEPTED                               :Unload if accepted
STR_ORDER_DROP_UNLOAD                                           :Unload all
STR_ORDER_DROP_TRANSFER                                         :Transfer
STR_ORDER_DROP_NO_UNLOADING                                     :No unloading
STR_ORDER_TOOLTIP_UNLOAD                                        :{BLACK}Change the unloading behaviour of the highlighted order

STR_ORDER_REFIT                                                 :{BLACK}Refit
STR_ORDER_REFIT_TOOLTIP                                         :{BLACK}Select what cargo type to refit to in this order. Ctrl+Click to remove refit instruction
STR_ORDER_REFIT_AUTO                                            :{BLACK}Refit at station
STR_ORDER_REFIT_AUTO_TOOLTIP                                    :{BLACK}Select what cargo type to refit to in this order. Ctrl+Click to remove refit instruction. Refitting at stations will only be done if the vehicle allows it
STR_ORDER_DROP_REFIT_AUTO                                       :Fixed cargo
STR_ORDER_DROP_REFIT_AUTO_ANY                                   :Available cargo

STR_ORDER_REVERSE                                               :{BLACK}Reverse
STR_ORDER_REVERSE_TOOLTIP                                       :{BLACK}Change the reversing behaviour of the highlighted order.

STR_ORDER_SERVICE                                               :{BLACK}Service
STR_ORDER_DROP_GO_ALWAYS_DEPOT                                  :Always go
STR_ORDER_DROP_SERVICE_DEPOT                                    :Service if needed
STR_ORDER_DROP_HALT_DEPOT                                       :Stop
STR_ORDER_SERVICE_TOOLTIP                                       :{BLACK}Skip this order unless a service is needed

STR_ORDER_CONDITIONAL_VARIABLE_TOOLTIP                          :{BLACK}Vehicle data to base jumping on

# Conditional order variables, must follow order of OrderConditionVariable enum
STR_ORDER_CONDITIONAL_LOAD_PERCENTAGE                           :Load percentage
STR_ORDER_CONDITIONAL_RELIABILITY                               :Reliability
STR_ORDER_CONDITIONAL_MAX_SPEED                                 :Maximum speed
STR_ORDER_CONDITIONAL_AGE                                       :Age (years)
STR_ORDER_CONDITIONAL_REQUIRES_SERVICE                          :Requires service
STR_ORDER_CONDITIONAL_UNCONDITIONALLY                           :Always
STR_ORDER_CONDITIONAL_REMAINING_LIFETIME                        :Remaining lifetime (years)
STR_ORDER_CONDITIONAL_CARGO_WAITING                             :Waiting cargo
STR_ORDER_CONDITIONAL_ACCEPTANCE_DROPDOWN                       :Accepted cargo
STR_ORDER_CONDITIONAL_FREE_PLATFORMS                            :Free platforms
STR_ORDER_CONDITIONAL_PERCENT                                   :Percent of times

STR_ORDER_CONDITIONAL_REQUIRES_SERVICE_ORDER                    :Requires service {STRING}
STR_ORDER_CONDITIONAL_CARGO_WAITING_ORDER                       :Next station {STRING} {STRING} waiting
STR_ORDER_CONDITIONAL_ACCEPTANCE                                :Next station {STRING} {STRING}
STR_CONDITIONAL_FREE_PLATFORMS                                  :Jump to order {COMMA} when Next station {STRING} {COMMA} free platform{P "" s}
STR_CONDITIONAL_PERCENT                                         :Jump to order {COMMA} {COMMA} percent of times

STR_ORDER_CONDITIONAL_NEXT_STATION                              :Next station

STR_ORDER_CONDITIONAL_COMPARATOR_TOOLTIP                        :{BLACK}How to compare the vehicle data to the given value
STR_ORDER_CONDITIONAL_COMPARATOR_EQUALS                         :is equal to
STR_ORDER_CONDITIONAL_COMPARATOR_NOT_EQUALS                     :is not equal to
STR_ORDER_CONDITIONAL_COMPARATOR_LESS_THAN                      :is less than
STR_ORDER_CONDITIONAL_COMPARATOR_LESS_EQUALS                    :is less or equal to
STR_ORDER_CONDITIONAL_COMPARATOR_MORE_THAN                      :is more than
STR_ORDER_CONDITIONAL_COMPARATOR_MORE_EQUALS                    :is more or equal to
STR_ORDER_CONDITIONAL_COMPARATOR_IS_TRUE                        :is true
STR_ORDER_CONDITIONAL_COMPARATOR_IS_FALSE                       :is false

STR_ORDER_CONDITIONAL_VALUE_TOOLTIP                             :{BLACK}The value to compare the vehicle data against
STR_ORDER_CONDITIONAL_CARGO_TOOLTIP                             :{BLACK}The cargo to compare the station data against
STR_ORDER_CONDITIONAL_VALUE_CAPT                                :{WHITE}Enter value to compare against

STR_ORDER_CONDITIONAL_COMPARATOR_ACCEPTS                        :accepts
STR_ORDER_CONDITIONAL_COMPARATOR_DOES_NOT_ACCEPT                :does not accept
STR_ORDER_CONDITIONAL_COMPARATOR_HAS                            :has
STR_ORDER_CONDITIONAL_COMPARATOR_HAS_NO                         :does not have
STR_ORDER_CONDITIONAL_COMPARATOR_HAS_LESS_THAN                  :has less than
STR_ORDER_CONDITIONAL_COMPARATOR_HAS_LESS_EQUALS                :has less than or exactly
STR_ORDER_CONDITIONAL_COMPARATOR_HAS_MORE_THAN                  :has more than
STR_ORDER_CONDITIONAL_COMPARATOR_HAS_MORE_EQUALS                :has more than or exactly

STR_ORDERS_SKIP_BUTTON                                          :{BLACK}Skip
STR_ORDERS_SKIP_TOOLTIP                                         :{BLACK}Skip the current order, and start the next. Ctrl+Click skips to the selected order

STR_ORDERS_DELETE_BUTTON                                        :{BLACK}Delete
STR_ORDERS_DELETE_TOOLTIP                                       :{BLACK}Delete the highlighted order
STR_ORDERS_DELETE_ALL_TOOLTIP                                   :{BLACK}Delete all orders
STR_ORDERS_STOP_SHARING_BUTTON                                  :{BLACK}Stop sharing
STR_ORDERS_STOP_SHARING_TOOLTIP                                 :{BLACK}Stop sharing the order list. Ctrl+Click additionally deletes all orders for this vehicle

STR_ORDERS_GO_TO_BUTTON                                         :{BLACK}Go To
STR_ORDER_GO_TO_NEAREST_DEPOT                                   :Go to nearest depot
STR_ORDER_GO_TO_NEAREST_HANGAR                                  :Go to nearest hangar
STR_ORDER_CONDITIONAL                                           :Conditional order jump
STR_ORDER_SHARE                                                 :Share orders
STR_ORDERS_GO_TO_TOOLTIP                                        :{BLACK}Insert a new order before the highlighted order, or add to end of list. Ctrl makes station orders 'full load any cargo', waypoint orders 'non-stop' and depot orders 'service'. 'Share orders' or Ctrl lets this vehicle share orders with the selected vehicle. Clicking a vehicle copies the orders from that vehicle. A depot order disables automatic servicing of the vehicle

STR_ORDERS_VEH_WITH_SHARED_ORDERS_LIST_TOOLTIP                  :{BLACK}Show all vehicles that share this schedule

STR_ORDERS_OCCUPANCY_BUTTON                                     :{BLACK}{STRING2}%
STR_ORDERS_OCCUPANCY_BUTTON_TOOLTIP                             :{BLACK}Show occupancy running averages{}The percentage shown is the overall average of the order occupancies
STR_ORDERS_OCCUPANCY_LIST_TOOLTIP                               :{BLACK}Order occupancy - this shows running averages of recent occupancy levels when leaving a station, for all vehicles sharing these orders
STR_ORDERS_OCCUPANCY_PERCENT                                    :{NUM}%

# String parts to build the order string
STR_ORDER_GO_TO_WAYPOINT                                        :Go via {WAYPOINT}
STR_ORDER_GO_NON_STOP_TO_WAYPOINT                               :Go non-stop via {WAYPOINT}
STR_ORDER_GO_TO_WAYPOINT_REVERSE                                :Go via and reverse at {WAYPOINT}
STR_ORDER_GO_NON_STOP_TO_WAYPOINT_REVERSE                       :Go non-stop via and reverse at {WAYPOINT}

STR_ORDER_SERVICE_AT                                            :Service at
STR_ORDER_SERVICE_NON_STOP_AT                                   :Service non-stop at

STR_ORDER_NEAREST_DEPOT                                         :the nearest
STR_ORDER_NEAREST_HANGAR                                        :the nearest Hangar
STR_ORDER_TRAIN_DEPOT                                           :Train Depot
STR_ORDER_ROAD_VEHICLE_DEPOT                                    :Road Vehicle Depot
STR_ORDER_SHIP_DEPOT                                            :Ship Depot
STR_ORDER_GO_TO_NEAREST_DEPOT_FORMAT                            :{STRING} {STRING} {STRING}
STR_ORDER_GO_TO_DEPOT_FORMAT                                    :{STRING} {DEPOT}

STR_ORDER_REFIT_ORDER                                           :(Refit to {STRING})
STR_ORDER_REFIT_STOP_ORDER                                      :(Refit to {STRING} and stop)
STR_ORDER_STOP_ORDER                                            :(Stop)

STR_ORDER_GO_TO_STATION                                         :{STRING} {STATION} {STRING1}

STR_ORDER_IMPLICIT                                              :(Implicit)

STR_ORDER_FULL_LOAD                                             :(Full load)
STR_ORDER_FULL_LOAD_ANY                                         :(Full load any cargo)
STR_ORDER_NO_LOAD                                               :(No loading)
STR_ORDER_UNLOAD                                                :(Unload and take cargo)
STR_ORDER_UNLOAD_FULL_LOAD                                      :(Unload and wait for full load)
STR_ORDER_UNLOAD_FULL_LOAD_ANY                                  :(Unload and wait for any full load)
STR_ORDER_UNLOAD_NO_LOAD                                        :(Unload and leave empty)
STR_ORDER_TRANSFER                                              :(Transfer and take cargo)
STR_ORDER_TRANSFER_FULL_LOAD                                    :(Transfer and wait for full load)
STR_ORDER_TRANSFER_FULL_LOAD_ANY                                :(Transfer and wait for any full load)
STR_ORDER_TRANSFER_NO_LOAD                                      :(Transfer and leave empty)
STR_ORDER_NO_UNLOAD                                             :(No unloading and take cargo)
STR_ORDER_NO_UNLOAD_FULL_LOAD                                   :(No unloading and wait for full load)
STR_ORDER_NO_UNLOAD_FULL_LOAD_ANY                               :(No unloading and wait for any full load)
STR_ORDER_NO_UNLOAD_NO_LOAD                                     :(No unloading and no loading)

STR_ORDER_AUTO_REFIT                                            :(Refit to {STRING})
STR_ORDER_FULL_LOAD_REFIT                                       :(Full load with refit to {STRING})
STR_ORDER_FULL_LOAD_ANY_REFIT                                   :(Full load any cargo with refit to {STRING})
STR_ORDER_UNLOAD_REFIT                                          :(Unload and take cargo with refit to {STRING})
STR_ORDER_UNLOAD_FULL_LOAD_REFIT                                :(Unload and wait for full load with refit to {STRING})
STR_ORDER_UNLOAD_FULL_LOAD_ANY_REFIT                            :(Unload and wait for any full load with refit to {STRING})
STR_ORDER_TRANSFER_REFIT                                        :(Transfer and take cargo with refit to {STRING})
STR_ORDER_TRANSFER_FULL_LOAD_REFIT                              :(Transfer and wait for full load with refit to {STRING})
STR_ORDER_TRANSFER_FULL_LOAD_ANY_REFIT                          :(Transfer and wait for any full load with refit to {STRING})
STR_ORDER_NO_UNLOAD_REFIT                                       :(No unloading and take cargo with refit to {STRING})
STR_ORDER_NO_UNLOAD_FULL_LOAD_REFIT                             :(No unloading and wait for full load with refit to {STRING})
STR_ORDER_NO_UNLOAD_FULL_LOAD_ANY_REFIT                         :(No unloading and wait for any full load with refit to {STRING})

STR_ORDER_AUTO_REFIT_ANY                                        :available cargo

STR_ORDER_STOP_LOCATION_NEAR_END                                :[near end]
STR_ORDER_STOP_LOCATION_MIDDLE                                  :[middle]
STR_ORDER_STOP_LOCATION_FAR_END                                 :[far end]

STR_ORDER_OUT_OF_RANGE                                          :{RED} (Next destination is out of range)

STR_ORDER_CONDITIONAL_UNCONDITIONAL                             :Jump to order {COMMA}
STR_ORDER_CONDITIONAL_NUM                                       :Jump to order {COMMA} when {STRING} {STRING} {COMMA}
STR_ORDER_CONDITIONAL_CARGO                                     :Jump to order {COMMA} when {STRING} {STRING} {STRING}
STR_ORDER_CONDITIONAL_TRUE_FALSE                                :Jump to order {COMMA} when {STRING} {STRING}

STR_INVALID_ORDER                                               :{RED} (Invalid Order)

# Time table window
STR_TIMETABLE_TITLE                                             :{WHITE}{VEHICLE} (Timetable)
STR_TIMETABLE_ORDER_VIEW                                        :{BLACK}Orders
STR_TIMETABLE_ORDER_VIEW_TOOLTIP                                :{BLACK}Switch to the order view

STR_TIMETABLE_TOOLTIP                                           :{BLACK}Timetable - click on an order to highlight it

STR_TIMETABLE_NO_TRAVEL                                         :No travel
STR_TIMETABLE_NOT_TIMETABLEABLE                                 :Travel (automatic; timetabled by next manual order)
STR_TIMETABLE_TRAVEL_NOT_TIMETABLED                             :Travel (not timetabled)
STR_TIMETABLE_TRAVEL_NOT_TIMETABLED_SPEED                       :Travel (not timetabled) with at most {2:VELOCITY}
STR_TIMETABLE_TRAVEL_FOR                                        :Travel for {STRING3}
STR_TIMETABLE_TRAVEL_FOR_SPEED                                  :Travel for {STRING3} with at most {VELOCITY}
STR_TIMETABLE_TRAVEL_FOR_ESTIMATED                              :Travel (for {STRING3}, not timetabled)
STR_TIMETABLE_TRAVEL_FOR_SPEED_ESTIMATED                        :Travel (for {STRING3}, not timetabled) with at most {VELOCITY}
STR_TIMETABLE_STAY_FOR_ESTIMATED                                :(stay for {STRING3}, not timetabled)
STR_TIMETABLE_AND_TRAVEL_FOR_ESTIMATED                          :(travel for {STRING3}, not timetabled)
STR_TIMETABLE_STAY_FOR                                          :and stay for {STRING3}
STR_TIMETABLE_AND_TRAVEL_FOR                                    :and travel for {STRING3}
STR_TIMETABLE_DAYS                                              :{COMMA}{NBSP}day{P "" s}
STR_TIMETABLE_TICKS                                             :{COMMA}{NBSP}tick{P "" s}
STR_TIMETABLE_MINUTES                                           :{COMMA}{NBSP}minute{P "" s}

STR_TIMETABLE_LEFTOVER_TICKS                                    :{STRING1} + {COMMA} tick{P "" s}

STR_TIMETABLE_TOTAL_TIME                                        :{BLACK}This timetable will take {STRING3} to complete
STR_TIMETABLE_TOTAL_TIME_INCOMPLETE                             :{BLACK}This timetable will take at least {STRING3} to complete (not all timetabled)

STR_TIMETABLE_STATUS_ON_TIME                                    :{BLACK}This vehicle is currently running on time
STR_TIMETABLE_STATUS_LATE                                       :{BLACK}This vehicle is currently running {STRING3} late
STR_TIMETABLE_STATUS_EARLY                                      :{BLACK}This vehicle is currently running {STRING3} early
STR_TIMETABLE_STATUS_NOT_STARTED                                :{BLACK}This timetable has not yet started
STR_TIMETABLE_STATUS_START_AT                                   :{BLACK}This timetable will start at {STRING1}

STR_TIMETABLE_STARTING_DATE                                     :{BLACK}Start date
STR_TIMETABLE_STARTING_DATE_TOOLTIP                             :{BLACK}Select a date as starting point of this timetable. Ctrl+Click sets the starting point of this timetable and distributes all vehicles sharing this order evenly based on their relative order, if the order is completely timetabled

STR_TIMETABLE_CHANGE_TIME                                       :{BLACK}Change Time
STR_TIMETABLE_WAIT_TIME_TOOLTIP                                 :{BLACK}Change the amount of time that the highlighted order should take (Ctrl+Click sets waiting time for all orders)

STR_TIMETABLE_CLEAR_TIME                                        :{BLACK}Clear Time
STR_TIMETABLE_CLEAR_TIME_TOOLTIP                                :{BLACK}Clear the amount of time for the highlighted order (Ctrl+Click clears the amount of time for all orders)

STR_TIMETABLE_CHANGE_SPEED                                      :{BLACK}Change Speed Limit
STR_TIMETABLE_CHANGE_SPEED_TOOLTIP                              :{BLACK}Change the maximum travel speed of the highlighted order (Ctrl+Click set the speed for all orders)

STR_TIMETABLE_CLEAR_SPEED                                       :{BLACK}Clear Speed Limit
STR_TIMETABLE_CLEAR_SPEED_TOOLTIP                               :{BLACK}Clear the maximum travel speed of the highlighted order (Ctrl+Click clears the speed for all orders)

STR_TIMETABLE_RESET_LATENESS                                    :{BLACK}Reset Late Counter
STR_TIMETABLE_RESET_LATENESS_TOOLTIP                            :{BLACK}Reset the lateness counter, so the vehicle will be on time

STR_TIMETABLE_AUTOFILL                                          :{BLACK}Autofill
STR_TIMETABLE_AUTOFILL_TOOLTIP                                  :{BLACK}Fill the timetable automatically with the values from the next journey (Ctrl+Click to try to keep waiting times)

STR_TIMETABLE_AUTOMATE                                          :{BLACK}Automate
STR_TIMETABLE_AUTOMATE_TOOLTIP                                  :{BLACK}Manage the timetables automatically by updating the values for each journey (Ctrl+Click when disabling to keep the current timetable)

STR_TIMETABLE_AUTO_SEPARATION                                   :{BLACK}Auto Separation
STR_TIMETABLE_AUTO_SEPARATION_TOOLTIP                           :{BLACK}Automatically adjust timetable start times to ensure vehicle separation

STR_TIMETABLE_EXPECTED                                          :{BLACK}Expected
STR_TIMETABLE_SCHEDULED                                         :{BLACK}Scheduled
STR_TIMETABLE_EXPECTED_TOOLTIP                                  :{BLACK}Switch between expected and scheduled

STR_TIMETABLE_ARRIVAL_ABBREVIATION                              :A:
STR_TIMETABLE_DEPARTURE_ABBREVIATION                            :D:


# Date window (for timetable)
STR_DATE_CAPTION                                                :{WHITE}Set date
STR_DATE_SET_DATE                                               :{BLACK}Set date
STR_DATE_SET_DATE_TOOLTIP                                       :{BLACK}Use the selected date as starting date for the timetable
STR_DATE_DAY_TOOLTIP                                            :{BLACK}Select day
STR_DATE_MONTH_TOOLTIP                                          :{BLACK}Select month
STR_DATE_YEAR_TOOLTIP                                           :{BLACK}Select year
STR_DATE_MINUTES_DAY_TOOLTIP                                    :{BLACK}Select minute
STR_DATE_MINUTES_MONTH_TOOLTIP                                  :{BLACK}Select hour


# AI debug window
STR_AI_DEBUG                                                    :{WHITE}AI/Game Script Debug
STR_AI_DEBUG_NAME_AND_VERSION                                   :{BLACK}{RAW_STRING} (v{NUM})
STR_AI_DEBUG_NAME_TOOLTIP                                       :{BLACK}Name of the script
STR_AI_DEBUG_SETTINGS                                           :{BLACK}Settings
STR_AI_DEBUG_SETTINGS_TOOLTIP                                   :{BLACK}Change the settings of the script
STR_AI_DEBUG_RELOAD                                             :{BLACK}Reload AI
STR_AI_DEBUG_RELOAD_TOOLTIP                                     :{BLACK}Kill the AI, reload the script, and restart the AI
STR_AI_DEBUG_BREAK_STR_ON_OFF_TOOLTIP                           :{BLACK}Enable/disable breaking when an AI log message matches the break string
STR_AI_DEBUG_BREAK_ON_LABEL                                     :{BLACK}Break on:
STR_AI_DEBUG_BREAK_STR_OSKTITLE                                 :{BLACK}Break on
STR_AI_DEBUG_BREAK_STR_TOOLTIP                                  :{BLACK}When an AI log message matches this string, the game is paused
STR_AI_DEBUG_MATCH_CASE                                         :{BLACK}Match case
STR_AI_DEBUG_MATCH_CASE_TOOLTIP                                 :{BLACK}Toggle matching case when comparing AI log messages against the break string
STR_AI_DEBUG_CONTINUE                                           :{BLACK}Continue
STR_AI_DEBUG_CONTINUE_TOOLTIP                                   :{BLACK}Unpause and continue the AI
STR_AI_DEBUG_SELECT_AI_TOOLTIP                                  :{BLACK}View debug output of this AI
STR_AI_GAME_SCRIPT                                              :{BLACK}Game Script
STR_AI_GAME_SCRIPT_TOOLTIP                                      :{BLACK}Check the Game Script log

STR_ERROR_AI_NO_AI_FOUND                                        :No suitable AI found to load.{}This AI is a dummy AI and won't do anything.{}You can download several AIs via the 'Online Content' system
STR_ERROR_AI_PLEASE_REPORT_CRASH                                :{WHITE}One of the running scripts crashed. Please report this to the script author with a screenshot of the AI/Game Script Debug Window
STR_ERROR_AI_DEBUG_SERVER_ONLY                                  :{YELLOW}AI/Game Script Debug window is only available for the server

# AI configuration window
STR_AI_CONFIG_CAPTION                                           :{WHITE}AI/Game Script Configuration
STR_AI_CONFIG_GAMELIST_TOOLTIP                                  :{BLACK}The Game Script that will be loaded in the next game
STR_AI_CONFIG_AILIST_TOOLTIP                                    :{BLACK}The AIs that will be loaded in the next game
STR_AI_CONFIG_HUMAN_PLAYER                                      :Human player
STR_AI_CONFIG_RANDOM_AI                                         :Random AI
STR_AI_CONFIG_NONE                                              :(none)

STR_AI_CONFIG_MOVE_UP                                           :{BLACK}Move Up
STR_AI_CONFIG_MOVE_UP_TOOLTIP                                   :{BLACK}Move selected AI up in the list
STR_AI_CONFIG_MOVE_DOWN                                         :{BLACK}Move Down
STR_AI_CONFIG_MOVE_DOWN_TOOLTIP                                 :{BLACK}Move selected AI down in the list

STR_AI_CONFIG_GAMESCRIPT                                        :{SILVER}Game Script
STR_AI_CONFIG_AI                                                :{SILVER}AIs

STR_AI_CONFIG_CHANGE                                            :{BLACK}Select {STRING}
STR_AI_CONFIG_CHANGE_NONE                                       :
STR_AI_CONFIG_CHANGE_AI                                         :AI
STR_AI_CONFIG_CHANGE_GAMESCRIPT                                 :Game Script
STR_AI_CONFIG_CHANGE_TOOLTIP                                    :{BLACK}Load another script
STR_AI_CONFIG_CONFIGURE                                         :{BLACK}Configure
STR_AI_CONFIG_CONFIGURE_TOOLTIP                                 :{BLACK}Configure the parameters of the Script

# Available AIs window
STR_AI_LIST_CAPTION                                             :{WHITE}Available {STRING}
STR_AI_LIST_CAPTION_AI                                          :AIs
STR_AI_LIST_CAPTION_GAMESCRIPT                                  :Game Scripts
STR_AI_LIST_TOOLTIP                                             :{BLACK}Click to select a script

STR_AI_LIST_AUTHOR                                              :{LTBLUE}Author: {ORANGE}{RAW_STRING}
STR_AI_LIST_VERSION                                             :{LTBLUE}Version: {ORANGE}{NUM}
STR_AI_LIST_URL                                                 :{LTBLUE}URL: {ORANGE}{RAW_STRING}

STR_AI_LIST_ACCEPT                                              :{BLACK}Accept
STR_AI_LIST_ACCEPT_TOOLTIP                                      :{BLACK}Select highlighted script
STR_AI_LIST_CANCEL                                              :{BLACK}Cancel
STR_AI_LIST_CANCEL_TOOLTIP                                      :{BLACK}Don't change the script

# AI Parameters
STR_AI_SETTINGS_CAPTION                                         :{WHITE}{STRING} Parameters
STR_AI_SETTINGS_CAPTION_AI                                      :AI
STR_AI_SETTINGS_CAPTION_GAMESCRIPT                              :Game Script
STR_AI_SETTINGS_CLOSE                                           :{BLACK}Close
STR_AI_SETTINGS_RESET                                           :{BLACK}Reset
STR_AI_SETTINGS_SETTING                                         :{RAW_STRING}: {ORANGE}{STRING1}
STR_AI_SETTINGS_START_DELAY                                     :Number of days to start this AI after the previous one (give or take): {ORANGE}{STRING1}


# Textfile window
STR_TEXTFILE_README_CAPTION                                     :{WHITE}{STRING} readme of {RAW_STRING}
STR_TEXTFILE_CHANGELOG_CAPTION                                  :{WHITE}{STRING} changelog of {RAW_STRING}
STR_TEXTFILE_LICENCE_CAPTION                                    :{WHITE}{STRING} licence of {RAW_STRING}
STR_TEXTFILE_WRAP_TEXT                                          :{WHITE}Wrap text
STR_TEXTFILE_WRAP_TEXT_TOOLTIP                                  :{BLACK}Wrap the text of the window so it all fits without having to scroll
STR_TEXTFILE_VIEW_README                                        :{BLACK}View readme
STR_TEXTFILE_VIEW_CHANGELOG                                     :{BLACK}Changelog
STR_TEXTFILE_VIEW_LICENCE                                       :{BLACK}Licence

# Plans window
STR_PLANS_CAPTION                                               :{WHITE}Plans
STR_PLANS_NEW_PLAN                                              :{BLACK}New
STR_PLANS_NEW_PLAN_TOOLTIP                                      :{BLACK}Create a new plan
STR_PLANS_ADD_LINES                                             :{BLACK}Add lines
STR_PLANS_ADDING_LINES                                          :{BLACK}Adding...
STR_PLANS_HIDE_ALL                                              :{BLACK}Hide all
STR_PLANS_HIDE_ALL_TOOLTIP                                      :{BLACK}Set the visibility of all the plans and all their lines to false
STR_PLANS_VISIBILITY_PRIVATE                                    :{BLACK}Make private
STR_PLANS_VISIBILITY_PUBLIC                                     :{BLACK}Make public
STR_PLANS_VISIBILITY_TOOLTIP                                    :{BLACK}Toggle the visibility of a plan (private is yellow, public is blue). A public plan will be displayed in the plan window of the other companies but only its owner can add lines to it.
STR_PLANS_DELETE                                                :{BLACK}Delete
STR_PLANS_DELETE_TOOLTIP                                        :{BLACK}Delete the selected item in the list
STR_PLANS_LIST_ITEM_PLAN                                        :Plan #{NUM}: {NUM} line{P "" s} ({DATE_SHORT})
STR_PLANS_LIST_ITEM_LINE                                        : -- Line #{NUM}: {NUM} segment{P "" s}
STR_PLANS_LIST_TOOLTIP                                          :{BLACK}Double click any item in the list to (un)fold the related plan

# Vehicle loading indicators
STR_PERCENT_UP_SMALL                                            :{TINY_FONT}{WHITE}{NUM}%{UP_ARROW}
STR_PERCENT_UP                                                  :{WHITE}{NUM}%{UP_ARROW}
STR_PERCENT_DOWN_SMALL                                          :{TINY_FONT}{WHITE}{NUM}%{DOWN_ARROW}
STR_PERCENT_DOWN                                                :{WHITE}{NUM}%{DOWN_ARROW}
STR_PERCENT_UP_DOWN_SMALL                                       :{TINY_FONT}{WHITE}{NUM}%{UP_ARROW}{DOWN_ARROW}
STR_PERCENT_UP_DOWN                                             :{WHITE}{NUM}%{UP_ARROW}{DOWN_ARROW}
STR_PERCENT_NONE_SMALL                                          :{TINY_FONT}{WHITE}{NUM}%
STR_PERCENT_NONE                                                :{WHITE}{NUM}%

# Income 'floats'
STR_INCOME_FLOAT_COST_SMALL                                     :{TINY_FONT}{RED}Cost: {CURRENCY_LONG}
STR_INCOME_FLOAT_COST                                           :{RED}Cost: {CURRENCY_LONG}
STR_INCOME_FLOAT_INCOME_SMALL                                   :{TINY_FONT}{GREEN}Income: {CURRENCY_LONG}
STR_INCOME_FLOAT_INCOME                                         :{GREEN}Income: {CURRENCY_LONG}
STR_FEEDER_TINY                                                 :{TINY_FONT}{YELLOW}Transfer: {CURRENCY_LONG}
STR_FEEDER                                                      :{YELLOW}Transfer: {CURRENCY_LONG}
STR_FEEDER_INCOME_TINY                                          :{TINY_FONT}{YELLOW}Transfer: {CURRENCY_LONG}{WHITE} / {GREEN}Income: {CURRENCY_LONG}
STR_FEEDER_INCOME                                               :{YELLOW}Transfer: {CURRENCY_LONG}{WHITE} / {GREEN}Income: {CURRENCY_LONG}
STR_FEEDER_COST_TINY                                            :{TINY_FONT}{YELLOW}Transfer: {CURRENCY_LONG}{WHITE} / {RED}Cost: {CURRENCY_LONG}
STR_FEEDER_COST                                                 :{YELLOW}Transfer: {CURRENCY_LONG}{WHITE} / {RED}Cost: {CURRENCY_LONG}
STR_MESSAGE_ESTIMATED_COST                                      :{WHITE}Estimated Cost: {CURRENCY_LONG}
STR_MESSAGE_ESTIMATED_INCOME                                    :{WHITE}Estimated Income: {CURRENCY_LONG}

# Saveload messages
STR_ERROR_SAVE_STILL_IN_PROGRESS                                :{WHITE}Saving still in progress,{}please wait until it is finished!
STR_ERROR_AUTOSAVE_FAILED                                       :{WHITE}Autosave failed
STR_ERROR_UNABLE_TO_READ_DRIVE                                  :{BLACK}Unable to read drive
STR_ERROR_GAME_SAVE_FAILED                                      :{WHITE}Game Save Failed{}{STRING1}
STR_ERROR_UNABLE_TO_DELETE_FILE                                 :{WHITE}Unable to delete file
STR_ERROR_GAME_LOAD_FAILED                                      :{WHITE}Game Load Failed{}{STRING1}
STR_GAME_SAVELOAD_ERROR_BROKEN_INTERNAL_ERROR                   :Internal error: {RAW_STRING}
STR_GAME_SAVELOAD_ERROR_BROKEN_SAVEGAME                         :Broken savegame - {RAW_STRING}
STR_GAME_SAVELOAD_ERROR_TOO_NEW_SAVEGAME                        :Savegame is made with newer version
STR_GAME_SAVELOAD_ERROR_FILE_NOT_READABLE                       :File not readable
STR_GAME_SAVELOAD_ERROR_FILE_NOT_WRITEABLE                      :File not writeable
STR_GAME_SAVELOAD_ERROR_DATA_INTEGRITY_CHECK_FAILED             :Data integrity check failed
STR_GAME_SAVELOAD_NOT_AVAILABLE                                 :<not available>
STR_WARNING_LOADGAME_REMOVED_TRAMS                              :{WHITE}Game was saved in version without tram support. All trams have been removed

STR_GAME_SAVELOAD_ERROR_HUGE_AIRPORTS_PRESENT                   :Savegame uses huge airports
STR_GAME_SAVELOAD_ERROR_HELI_OILRIG_BUG                         :Savegame has a helicopter on approach to a buggy oil rig

# Map generation messages
STR_ERROR_COULD_NOT_CREATE_TOWN                                 :{WHITE}Map generation aborted...{}... no suitable town locations
STR_ERROR_NO_TOWN_IN_SCENARIO                                   :{WHITE}... there is no town in this scenario

STR_ERROR_PNGMAP                                                :{WHITE}Can't load landscape from PNG...
STR_ERROR_PNGMAP_FILE_NOT_FOUND                                 :{WHITE}... file not found
STR_ERROR_PNGMAP_IMAGE_TYPE                                     :{WHITE}... could not convert image type. 8 or 24-bit PNG image needed
STR_ERROR_PNGMAP_MISC                                           :{WHITE}... something just went wrong (probably corrupted file)

STR_ERROR_BMPMAP                                                :{WHITE}Can't load landscape from BMP...
STR_ERROR_BMPMAP_IMAGE_TYPE                                     :{WHITE}... could not convert image type

STR_ERROR_HEIGHTMAP_TOO_LARGE                                   :{WHITE}... image is too large

STR_WARNING_HEIGHTMAP_SCALE_CAPTION                             :{WHITE}Scale warning
STR_WARNING_HEIGHTMAP_SCALE_MESSAGE                             :{YELLOW}Resizing source map too much is not recommended. Continue with the generation?

# Soundset messages
STR_WARNING_FALLBACK_SOUNDSET                                   :{WHITE}Only a fallback sound set was found. If you want sounds, install a sound set via the content download system

# Screenshot related messages
STR_WARNING_SCREENSHOT_SIZE_CAPTION                             :{WHITE}Huge screenshot
STR_WARNING_SCREENSHOT_SIZE_MESSAGE                             :{YELLOW}The screenshot will have a resolution of {COMMA} x {COMMA} pixels. Taking the screenshot may take a while. Do you want to continue?

STR_MESSAGE_SCREENSHOT_SUCCESSFULLY                             :{WHITE}Screenshot successfully saved as '{RAW_STRING}'
STR_ERROR_SCREENSHOT_FAILED                                     :{WHITE}Screenshot failed!

# Error message titles
STR_ERROR_MESSAGE_CAPTION                                       :{YELLOW}Message
STR_ERROR_MESSAGE_CAPTION_OTHER_COMPANY                         :{YELLOW}Message from {STRING1}

# Generic construction errors
STR_ERROR_OFF_EDGE_OF_MAP                                       :{WHITE}Off edge of map
STR_ERROR_TOO_CLOSE_TO_EDGE_OF_MAP                              :{WHITE}Too close to edge of map
STR_ERROR_NOT_ENOUGH_CASH_REQUIRES_CURRENCY                     :{WHITE}Not enough cash - requires {CURRENCY_LONG}
STR_ERROR_FLAT_LAND_REQUIRED                                    :{WHITE}Flat land required
STR_ERROR_LAND_SLOPED_IN_WRONG_DIRECTION                        :{WHITE}Land sloped in wrong direction
STR_ERROR_CAN_T_DO_THIS                                         :{WHITE}Can't do this...
STR_ERROR_BUILDING_MUST_BE_DEMOLISHED                           :{WHITE}Building must be demolished first
STR_ERROR_CAN_T_CLEAR_THIS_AREA                                 :{WHITE}Can't clear this area...
STR_ERROR_SITE_UNSUITABLE                                       :{WHITE}... site unsuitable
STR_ERROR_ALREADY_BUILT                                         :{WHITE}... already built
STR_ERROR_OWNED_BY                                              :{WHITE}... owned by {STRING2}
STR_ERROR_AREA_IS_OWNED_BY_ANOTHER                              :{WHITE}... area is owned by another company
STR_ERROR_TERRAFORM_LIMIT_REACHED                               :{WHITE}... landscaping limit reached
STR_ERROR_CLEARING_LIMIT_REACHED                                :{WHITE}... tile clearing limit reached
STR_ERROR_TREE_PLANT_LIMIT_REACHED                              :{WHITE}... tree planting limit reached
STR_ERROR_NAME_MUST_BE_UNIQUE                                   :{WHITE}Name must be unique
STR_ERROR_GENERIC_OBJECT_IN_THE_WAY                             :{WHITE}{1:STRING} in the way
STR_ERROR_NOT_ALLOWED_WHILE_PAUSED                              :{WHITE}Not allowed while paused

# Local authority errors
STR_ERROR_LOCAL_AUTHORITY_REFUSES_TO_ALLOW_THIS                 :{WHITE}{TOWN} local authority refuses to allow this
STR_ERROR_LOCAL_AUTHORITY_REFUSES_AIRPORT                       :{WHITE}{TOWN} local authority refuses to allow another airport to be built in this town
STR_ERROR_LOCAL_AUTHORITY_REFUSES_NOISE                         :{WHITE}{TOWN} local authority refuses permission for airport due to noise concerns
STR_ERROR_BRIBE_FAILED                                          :{WHITE}Your attempted bribe has been discovered by a regional investigator

# Levelling errors
STR_ERROR_CAN_T_RAISE_LAND_HERE                                 :{WHITE}Can't raise land here...
STR_ERROR_CAN_T_LOWER_LAND_HERE                                 :{WHITE}Can't lower land here...
STR_ERROR_CAN_T_LEVEL_LAND_HERE                                 :{WHITE}Can't level land here...
STR_ERROR_EXCAVATION_WOULD_DAMAGE                               :{WHITE}Excavation would damage tunnel
STR_ERROR_ALREADY_AT_SEA_LEVEL                                  :{WHITE}... already at sea level
STR_ERROR_TOO_HIGH                                              :{WHITE}... too high
STR_ERROR_ALREADY_LEVELLED                                      :{WHITE}... already flat
STR_ERROR_BRIDGE_TOO_HIGH_AFTER_LOWER_LAND                      :{WHITE}Afterwards the bridge above it would be too high.

# Company related errors
STR_ERROR_CAN_T_CHANGE_COMPANY_NAME                             :{WHITE}Can't change company name...
STR_ERROR_CAN_T_CHANGE_PRESIDENT                                :{WHITE}Can't change manager's name...

STR_ERROR_MAXIMUM_PERMITTED_LOAN                                :{WHITE}... maximum permitted loan size is {CURRENCY_LONG}
STR_ERROR_CAN_T_BORROW_ANY_MORE_MONEY                           :{WHITE}Can't borrow any more money...
STR_ERROR_LOAN_ALREADY_REPAYED                                  :{WHITE}... no loan to repay
STR_ERROR_CURRENCY_REQUIRED                                     :{WHITE}... {CURRENCY_LONG} required
STR_ERROR_CAN_T_REPAY_LOAN                                      :{WHITE}Can't repay loan...
STR_ERROR_INSUFFICIENT_FUNDS                                    :{WHITE}Can't give away money that is loaned from the bank...
STR_ERROR_CAN_T_BUY_COMPANY                                     :{WHITE}Can't buy company...
STR_ERROR_CAN_T_BUILD_COMPANY_HEADQUARTERS                      :{WHITE}Can't build company headquarters...
STR_ERROR_CAN_T_BUY_25_SHARE_IN_THIS                            :{WHITE}Can't buy 25% share in this company...
STR_ERROR_CAN_T_SELL_25_SHARE_IN                                :{WHITE}Can't sell 25% share in this company...
STR_ERROR_PROTECTED                                             :{WHITE}This company is not old enough to trade shares yet...

# Town related errors
STR_ERROR_CAN_T_GENERATE_TOWN                                   :{WHITE}Can't build any towns
STR_ERROR_CAN_T_RENAME_TOWN                                     :{WHITE}Can't rename town...
STR_ERROR_CAN_T_FOUND_TOWN_HERE                                 :{WHITE}Can't found town here...
STR_ERROR_CAN_T_EXPAND_TOWN                                     :{WHITE}Can't expand town...
STR_ERROR_CAN_T_BUILD_HOUSE_HERE                                :{WHITE}Can't build house here...
STR_ERROR_TOO_CLOSE_TO_EDGE_OF_MAP_SUB                          :{WHITE}... too close to edge of map
STR_ERROR_TOO_CLOSE_TO_ANOTHER_TOWN                             :{WHITE}... too close to another town
STR_ERROR_TOO_MANY_TOWNS                                        :{WHITE}... too many towns
STR_ERROR_NO_SPACE_FOR_TOWN                                     :{WHITE}... there is no more space on the map
STR_ERROR_TOWN_EXPAND_WARN_NO_ROADS                             :{WHITE}The town will not build roads. You can enable building of roads via Settings->Environment->Towns
STR_ERROR_ROAD_WORKS_IN_PROGRESS                                :{WHITE}Road works in progress
STR_ERROR_TOWN_CAN_T_DELETE                                     :{WHITE}Can't delete this town...{}A station or depot is referring to the town or a town owned tile can't be removed
STR_ERROR_STATUE_NO_SUITABLE_PLACE                              :{WHITE}... there is no suitable place for a statue in the centre of this town
STR_ERROR_BUILDING_NOT_ALLOWED_IN_THIS_TOWN_ZONE                :{WHITE}... not allowed in this town zone.
STR_ERROR_BUILDING_NOT_ALLOWED_ABOVE_SNOW_LINE                  :{WHITE}... not allowed above the snow line.
STR_ERROR_BUILDING_NOT_ALLOWED_BELOW_SNOW_LINE                  :{WHITE}... not allowed below the snow line.
STR_ERROR_TOO_MANY_HOUSE_SETS                                   :{WHITE}... too many house sets in the town
STR_ERROR_TOO_MANY_HOUSE_TYPES                                  :{WHITE}... too many house types in the town
STR_ERROR_BUILDING_IS_TOO_OLD                                   :{WHITE}... building is too old.
STR_ERROR_BUILDING_IS_TOO_MODERN                                :{WHITE}... building is too modern.
STR_ERROR_ONLY_ONE_BUILDING_ALLOWED_PER_TOWN                    :{WHITE}... only one building of this type is allowed in a town.
STR_ERROR_BUILDING_NOT_ALLOWED                                  :{WHITE}... the building is not allowed.

# Industry related errors
STR_ERROR_TOO_MANY_INDUSTRIES                                   :{WHITE}... too many industries
STR_ERROR_CAN_T_GENERATE_INDUSTRIES                             :{WHITE}Can't generate industries...
STR_ERROR_CAN_T_BUILD_HERE                                      :{WHITE}Can't build {STRING} here...
STR_ERROR_CAN_T_CONSTRUCT_THIS_INDUSTRY                         :{WHITE}Can't construct this industry type here...
STR_ERROR_INDUSTRY_TOO_CLOSE                                    :{WHITE}... too close to another industry
STR_ERROR_MUST_FOUND_TOWN_FIRST                                 :{WHITE}... must found town first
STR_ERROR_ONLY_ONE_ALLOWED_PER_TOWN                             :{WHITE}... only one allowed per town
STR_ERROR_CAN_ONLY_BE_BUILT_IN_TOWNS_WITH_POPULATION_OF_1200    :{WHITE}... can only be built in towns with a population of at least 1200
STR_ERROR_CAN_ONLY_BE_BUILT_IN_RAINFOREST                       :{WHITE}... can only be built in rainforest areas
STR_ERROR_CAN_ONLY_BE_BUILT_IN_DESERT                           :{WHITE}... can only be built in desert areas
STR_ERROR_CAN_ONLY_BE_BUILT_IN_TOWNS                            :{WHITE}... can only be built in towns (replacing houses)
STR_ERROR_CAN_ONLY_BE_BUILT_NEAR_TOWN_CENTER                    :{WHITE}... can only be built near the center of towns
STR_ERROR_CAN_ONLY_BE_BUILT_IN_LOW_AREAS                        :{WHITE}... can only be built in low areas
STR_ERROR_CAN_ONLY_BE_POSITIONED                                :{WHITE}... can only be positioned near edges of map
STR_ERROR_FOREST_CAN_ONLY_BE_PLANTED                            :{WHITE}... forest can only be planted above snow-line
STR_ERROR_CAN_ONLY_BE_BUILT_ABOVE_SNOW_LINE                     :{WHITE}... can only be built above the snow-line
STR_ERROR_CAN_ONLY_BE_BUILT_BELOW_SNOW_LINE                     :{WHITE}... can only be built below the snow-line

STR_ERROR_NO_SUITABLE_PLACES_FOR_INDUSTRIES                     :{WHITE}There were no suitable places for '{STRING}' industries
STR_ERROR_NO_SUITABLE_PLACES_FOR_INDUSTRIES_EXPLANATION         :{WHITE}Change the map generation parameters to get a better map

# Station construction related errors
STR_ERROR_CAN_T_BUILD_RAILROAD_STATION                          :{WHITE}Can't build railway station here...
STR_ERROR_CAN_T_BUILD_BUS_STATION                               :{WHITE}Can't build bus station...
STR_ERROR_CAN_T_BUILD_TRUCK_STATION                             :{WHITE}Can't build lorry station...
STR_ERROR_CAN_T_BUILD_PASSENGER_TRAM_STATION                    :{WHITE}Can't build passenger tram station...
STR_ERROR_CAN_T_BUILD_CARGO_TRAM_STATION                        :{WHITE}Can't build freight tram station...
STR_ERROR_CAN_T_BUILD_DOCK_HERE                                 :{WHITE}Can't build dock here...
STR_ERROR_CAN_T_BUILD_AIRPORT_HERE                              :{WHITE}Can't build airport here...

STR_ERROR_ADJOINS_MORE_THAN_ONE_EXISTING                        :{WHITE}Adjoins more than one existing station/loading area
STR_ERROR_STATION_TOO_SPREAD_OUT                                :{WHITE}... station too spread out
STR_ERROR_TOO_MANY_STATIONS_LOADING                             :{WHITE}Too many stations/loading areas
STR_ERROR_TOO_MANY_STATION_SPECS                                :{WHITE}Too many railway station parts
STR_ERROR_TOO_MANY_BUS_STOPS                                    :{WHITE}Too many bus stops
STR_ERROR_TOO_MANY_TRUCK_STOPS                                  :{WHITE}Too many lorry stations
STR_ERROR_TOO_CLOSE_TO_ANOTHER_STATION                          :{WHITE}Too close to another station/loading area
STR_ERROR_TOO_CLOSE_TO_ANOTHER_DOCK                             :{WHITE}Too close to another dock
STR_ERROR_TOO_CLOSE_TO_ANOTHER_AIRPORT                          :{WHITE}Too close to another airport
STR_ERROR_CAN_T_RENAME_STATION                                  :{WHITE}Can't rename station...
STR_ERROR_DRIVE_THROUGH_ON_TOWN_ROAD                            :{WHITE}... this is a town owned road
STR_ERROR_DRIVE_THROUGH_DIRECTION                               :{WHITE}... road facing in the wrong direction
STR_ERROR_DRIVE_THROUGH_CORNER                                  :{WHITE}... drive through stops can't have corners
STR_ERROR_DRIVE_THROUGH_JUNCTION                                :{WHITE}... drive through stops can't have junctions

# Station destruction related errors
STR_ERROR_CAN_T_REMOVE_PART_OF_STATION                          :{WHITE}Can't remove part of station...
STR_ERROR_MUST_REMOVE_RAILWAY_STATION_FIRST                     :{WHITE}Must remove railway station first
STR_ERROR_CAN_T_REMOVE_BUS_STATION                              :{WHITE}Can't remove bus station...
STR_ERROR_CAN_T_REMOVE_TRUCK_STATION                            :{WHITE}Can't remove lorry station...
STR_ERROR_CAN_T_REMOVE_PASSENGER_TRAM_STATION                   :{WHITE}Can't remove passenger tram station...
STR_ERROR_CAN_T_REMOVE_CARGO_TRAM_STATION                       :{WHITE}Can't remove freight tram station...
STR_ERROR_MUST_REMOVE_ROAD_STOP_FIRST                           :{WHITE}Must remove road stop first
STR_ERROR_THERE_IS_NO_STATION                                   :{WHITE}... there is no station here

STR_ERROR_MUST_DEMOLISH_RAILROAD                                :{WHITE}Must demolish railway station first
STR_ERROR_MUST_DEMOLISH_BUS_STATION_FIRST                       :{WHITE}Must demolish bus station first
STR_ERROR_MUST_DEMOLISH_TRUCK_STATION_FIRST                     :{WHITE}Must demolish lorry station first
STR_ERROR_MUST_DEMOLISH_PASSENGER_TRAM_STATION_FIRST            :{WHITE}Must demolish passenger tram station first
STR_ERROR_MUST_DEMOLISH_CARGO_TRAM_STATION_FIRST                :{WHITE}Must demolish freight tram station first
STR_ERROR_MUST_DEMOLISH_DOCK_FIRST                              :{WHITE}Must demolish dock first
STR_ERROR_MUST_DEMOLISH_AIRPORT_FIRST                           :{WHITE}Must demolish airport first

# Waypoint related errors
STR_ERROR_WAYPOINT_ADJOINS_MORE_THAN_ONE_EXISTING               :{WHITE}Adjoins more than one existing waypoint
STR_ERROR_TOO_CLOSE_TO_ANOTHER_WAYPOINT                         :{WHITE}Too close to another waypoint

STR_ERROR_CAN_T_BUILD_TRAIN_WAYPOINT                            :{WHITE}Can't build train waypoint here...
STR_ERROR_CAN_T_POSITION_BUOY_HERE                              :{WHITE}Can't place buoy here...
STR_ERROR_CAN_T_CHANGE_WAYPOINT_NAME                            :{WHITE}Can't change waypoint name...

STR_ERROR_CAN_T_REMOVE_TRAIN_WAYPOINT                           :{WHITE}Can't remove train waypoint here...
STR_ERROR_MUST_REMOVE_RAILWAYPOINT_FIRST                        :{WHITE}Must remove rail waypoint first
STR_ERROR_BUOY_IN_THE_WAY                                       :{WHITE}... buoy in the way
STR_ERROR_BUOY_IS_IN_USE                                        :{WHITE}... buoy is in use by another company!

# Depot related errors
STR_ERROR_CAN_T_BUILD_TRAIN_DEPOT                               :{WHITE}Can't build train depot here...
STR_ERROR_CAN_T_BUILD_ROAD_DEPOT                                :{WHITE}Can't build road vehicle depot here...
STR_ERROR_CAN_T_BUILD_TRAM_DEPOT                                :{WHITE}Can't build tram vehicle depot here...
STR_ERROR_CAN_T_BUILD_SHIP_DEPOT                                :{WHITE}Can't build ship depot here...

STR_ERROR_CAN_T_RENAME_DEPOT                                    :{WHITE}Can't rename depot...

STR_ERROR_TRAIN_MUST_BE_STOPPED_INSIDE_DEPOT                    :{WHITE}... must be stopped inside a depot
STR_ERROR_ROAD_VEHICLE_MUST_BE_STOPPED_INSIDE_DEPOT             :{WHITE}... must be stopped inside a depot
STR_ERROR_SHIP_MUST_BE_STOPPED_INSIDE_DEPOT                     :{WHITE}... must be stopped inside a depot
STR_ERROR_AIRCRAFT_MUST_BE_STOPPED_INSIDE_HANGAR                :{WHITE}... must be stopped inside a hangar

STR_ERROR_TRAINS_CAN_ONLY_BE_ALTERED_INSIDE_A_DEPOT             :{WHITE}Trains can only be altered when stopped inside a depot
STR_ERROR_TRAIN_TOO_LONG                                        :{WHITE}Train too long
STR_ERROR_CAN_T_REVERSE_DIRECTION_RAIL_VEHICLE                  :{WHITE}Can't reverse direction of vehicle...
STR_ERROR_CAN_T_REVERSE_DIRECTION_RAIL_VEHICLE_MULTIPLE_UNITS   :{WHITE}... consists of multiple units
STR_ERROR_INCOMPATIBLE_RAIL_TYPES                               :Incompatible rail types

STR_ERROR_CAN_T_MOVE_VEHICLE                                    :{WHITE}Can't move vehicle...
STR_ERROR_REAR_ENGINE_FOLLOW_FRONT                              :{WHITE}The rear engine will always follow its front counterpart
STR_ERROR_UNABLE_TO_FIND_ROUTE_TO                               :{WHITE}Unable to find route to local depot
STR_ERROR_UNABLE_TO_FIND_LOCAL_DEPOT                            :{WHITE}Unable to find local depot

STR_ERROR_DEPOT_WRONG_DEPOT_TYPE                                :Wrong depot type

# Autoreplace related errors
STR_ERROR_TRAIN_TOO_LONG_AFTER_REPLACEMENT                      :{WHITE}{VEHICLE} is too long after replacement
STR_ERROR_AUTOREPLACE_NOTHING_TO_DO                             :{WHITE}No autoreplace/renew rules applied
STR_ERROR_AUTOREPLACE_MONEY_LIMIT                               :(money limit)

# Rail construction errors
STR_ERROR_IMPOSSIBLE_TRACK_COMBINATION                          :{WHITE}Impossible track combination
STR_ERROR_MUST_REMOVE_SIGNALS_FIRST                             :{WHITE}Must remove signals first
STR_ERROR_NO_SUITABLE_RAILROAD_TRACK                            :{WHITE}No suitable railway track
STR_ERROR_MUST_REMOVE_RAILROAD_TRACK                            :{WHITE}Must remove railway track first
STR_ERROR_CROSSING_ON_ONEWAY_ROAD                               :{WHITE}Road is one way or blocked
STR_ERROR_CROSSING_DISALLOWED                                   :{WHITE}Level crossings not allowed for this rail type
STR_ERROR_CAN_T_BUILD_SIGNALS_HERE                              :{WHITE}Can't build signals here...
STR_ERROR_CAN_T_BUILD_RAILROAD_TRACK                            :{WHITE}Can't build railway track here...
STR_ERROR_CAN_T_REMOVE_RAILROAD_TRACK                           :{WHITE}Can't remove railway track from here...
STR_ERROR_CAN_T_REMOVE_SIGNALS_FROM                             :{WHITE}Can't remove signals from here...
STR_ERROR_SIGNAL_CAN_T_CONVERT_SIGNALS_HERE                     :{WHITE}Can't convert signals here...
STR_ERROR_THERE_IS_NO_RAILROAD_TRACK                            :{WHITE}... there is no railway track
STR_ERROR_THERE_ARE_NO_SIGNALS                                  :{WHITE}... there are no signals

STR_ERROR_CAN_T_CONVERT_RAIL                                    :{WHITE}Can't convert rail type here...

STR_ERROR_SIGNAL_CHANGES                                        :{WHITE}Number of programmable signal evaluations exceeded limit

# Road construction errors
STR_ERROR_MUST_REMOVE_ROAD_FIRST                                :{WHITE}Must remove road first
STR_ERROR_ONEWAY_ROADS_CAN_T_HAVE_JUNCTION                      :{WHITE}... one way roads can't have junctions
STR_ERROR_CAN_T_BUILD_ROAD_HERE                                 :{WHITE}Can't build road here...
STR_ERROR_CAN_T_BUILD_TRAMWAY_HERE                              :{WHITE}Can't build tramway here...
STR_ERROR_CAN_T_REMOVE_ROAD_FROM                                :{WHITE}Can't remove road from here...
STR_ERROR_CAN_T_REMOVE_TRAMWAY_FROM                             :{WHITE}Can't remove tramway from here...
STR_ERROR_THERE_IS_NO_ROAD                                      :{WHITE}... there is no road
STR_ERROR_THERE_IS_NO_TRAMWAY                                   :{WHITE}... there is no tramway

# Waterway construction errors
STR_ERROR_CAN_T_BUILD_CANALS                                    :{WHITE}Can't build canals here...
STR_ERROR_CAN_T_BUILD_LOCKS                                     :{WHITE}Can't build locks here...
STR_ERROR_CAN_T_PLACE_RIVERS                                    :{WHITE}Can't place rivers here...
STR_ERROR_MUST_BE_BUILT_ON_WATER                                :{WHITE}... must be built on water
STR_ERROR_CAN_T_BUILD_ON_WATER                                  :{WHITE}... can't build on water
STR_ERROR_CAN_T_BUILD_ON_SEA                                    :{WHITE}... can't build on open sea
STR_ERROR_CAN_T_BUILD_ON_CANAL                                  :{WHITE}... can't build on canal
STR_ERROR_CAN_T_BUILD_ON_RIVER                                  :{WHITE}... can't build on river
STR_ERROR_MUST_DEMOLISH_CANAL_FIRST                             :{WHITE}Must demolish canal first
STR_ERROR_CAN_T_BUILD_AQUEDUCT_HERE                             :{WHITE}Can't build aqueduct here...

# Tree related errors
STR_ERROR_TREE_ALREADY_HERE                                     :{WHITE}... tree already here
STR_ERROR_TREE_WRONG_TERRAIN_FOR_TREE_TYPE                      :{WHITE}... wrong terrain for tree type
STR_ERROR_CAN_T_PLANT_TREE_HERE                                 :{WHITE}Can't plant tree here...

# Bridge related errors
STR_ERROR_CAN_T_BUILD_BRIDGE_HERE                               :{WHITE}Can't build bridge here...
STR_ERROR_MUST_DEMOLISH_BRIDGE_FIRST                            :{WHITE}Must demolish bridge first
STR_ERROR_CAN_T_START_AND_END_ON                                :{WHITE}Can't start and end in the same spot
STR_ERROR_BRIDGEHEADS_NOT_SAME_HEIGHT                           :{WHITE}Bridge heads not at the same level
STR_ERROR_BRIDGE_TOO_LOW_FOR_TERRAIN                            :{WHITE}Bridge is too low for the terrain
STR_ERROR_BRIDGE_TOO_HIGH_FOR_TERRAIN                           :{WHITE}Bridge is too high for this terrain.
STR_ERROR_START_AND_END_MUST_BE_IN                              :{WHITE}Start and end must be in line
STR_ERROR_ENDS_OF_BRIDGE_MUST_BOTH                              :{WHITE}... ends of bridge must both be on land
STR_ERROR_BRIDGE_TOO_LONG                                       :{WHITE}... bridge too long
STR_ERROR_BRIDGE_THROUGH_MAP_BORDER                             :{WHITE}Bridge would end out of the map

# Tunnel related errors
STR_ERROR_CAN_T_BUILD_TUNNEL_HERE                               :{WHITE}Can't build tunnel here...
STR_ERROR_SITE_UNSUITABLE_FOR_TUNNEL                            :{WHITE}Site unsuitable for tunnel entrance
STR_ERROR_MUST_DEMOLISH_TUNNEL_FIRST                            :{WHITE}Must demolish tunnel first
STR_ERROR_ANOTHER_TUNNEL_IN_THE_WAY                             :{WHITE}Another tunnel in the way
STR_ERROR_TUNNEL_THROUGH_MAP_BORDER                             :{WHITE}Tunnel would end out of the map
STR_ERROR_UNABLE_TO_EXCAVATE_LAND                               :{WHITE}Unable to excavate land for other end of tunnel
STR_ERROR_TUNNEL_TOO_LONG                                       :{WHITE}... tunnel too long

# Object related errors
STR_ERROR_TOO_MANY_OBJECTS                                      :{WHITE}... too many objects
STR_ERROR_CAN_T_BUILD_OBJECT                                    :{WHITE}Can't build object...
STR_ERROR_OBJECT_IN_THE_WAY                                     :{WHITE}Object in the way
STR_ERROR_COMPANY_HEADQUARTERS_IN                               :{WHITE}... company headquarters in the way
STR_ERROR_CAN_T_PURCHASE_THIS_LAND                              :{WHITE}Can't purchase this land area...
STR_ERROR_YOU_ALREADY_OWN_IT                                    :{WHITE}... you already own it!

# Group related errors
STR_ERROR_GROUP_CAN_T_CREATE                                    :{WHITE}Can't create group...
STR_ERROR_GROUP_CAN_T_DELETE                                    :{WHITE}Can't delete this group...
STR_ERROR_GROUP_CAN_T_RENAME                                    :{WHITE}Can't rename group...
STR_ERROR_GROUP_CAN_T_SET_PARENT                                :{WHITE}Can't set parent group...
STR_ERROR_GROUP_CAN_T_REMOVE_ALL_VEHICLES                       :{WHITE}Can't remove all vehicles from this group...
STR_ERROR_GROUP_CAN_T_ADD_VEHICLE                               :{WHITE}Can't add the vehicle to this group...
STR_ERROR_GROUP_CAN_T_ADD_SHARED_VEHICLE                        :{WHITE}Can't add shared vehicles to group...

# Generic vehicle errors
STR_ERROR_TRAIN_IN_THE_WAY                                      :{WHITE}Train in the way
STR_ERROR_ROAD_VEHICLE_IN_THE_WAY                               :{WHITE}Road vehicle in the way
STR_ERROR_SHIP_IN_THE_WAY                                       :{WHITE}Ship in the way
STR_ERROR_AIRCRAFT_IN_THE_WAY                                   :{WHITE}Aircraft in the way

STR_ERROR_CAN_T_REFIT_TRAIN                                     :{WHITE}Can't refit train...
STR_ERROR_CAN_T_REFIT_ROAD_VEHICLE                              :{WHITE}Can't refit road vehicle...
STR_ERROR_CAN_T_REFIT_SHIP                                      :{WHITE}Can't refit ship...
STR_ERROR_CAN_T_REFIT_AIRCRAFT                                  :{WHITE}Can't refit aircraft...

STR_ERROR_CAN_T_RENAME_TRAIN                                    :{WHITE}Can't name train...
STR_ERROR_CAN_T_RENAME_ROAD_VEHICLE                             :{WHITE}Can't name road vehicle...
STR_ERROR_CAN_T_RENAME_SHIP                                     :{WHITE}Can't name ship...
STR_ERROR_CAN_T_RENAME_AIRCRAFT                                 :{WHITE}Can't name aircraft...

STR_ERROR_CAN_T_STOP_START_TRAIN                                :{WHITE}Can't stop/start train...
STR_ERROR_CAN_T_STOP_START_ROAD_VEHICLE                         :{WHITE}Can't stop/start road vehicle...
STR_ERROR_CAN_T_STOP_START_SHIP                                 :{WHITE}Can't stop/start ship...
STR_ERROR_CAN_T_STOP_START_AIRCRAFT                             :{WHITE}Can't stop/start aircraft...

STR_ERROR_CAN_T_SEND_TRAIN_TO_DEPOT                             :{WHITE}Can't send train to depot...
STR_ERROR_CAN_T_SEND_ROAD_VEHICLE_TO_DEPOT                      :{WHITE}Can't send road vehicle to depot...
STR_ERROR_CAN_T_SEND_SHIP_TO_DEPOT                              :{WHITE}Can't send ship to depot...
STR_ERROR_CAN_T_SEND_AIRCRAFT_TO_HANGAR                         :{WHITE}Can't send aircraft to hangar...

STR_ERROR_CAN_T_BUY_TRAIN                                       :{WHITE}Can't buy railway vehicle...
STR_ERROR_CAN_T_BUY_ROAD_VEHICLE                                :{WHITE}Can't buy road vehicle...
STR_ERROR_CAN_T_BUY_SHIP                                        :{WHITE}Can't buy ship...
STR_ERROR_CAN_T_BUY_AIRCRAFT                                    :{WHITE}Can't buy aircraft...

STR_ERROR_CAN_T_RENAME_TRAIN_TYPE                               :{WHITE}Can't rename train vehicle type...
STR_ERROR_CAN_T_RENAME_ROAD_VEHICLE_TYPE                        :{WHITE}Can't rename road vehicle type...
STR_ERROR_CAN_T_RENAME_SHIP_TYPE                                :{WHITE}Can't rename ship type...
STR_ERROR_CAN_T_RENAME_AIRCRAFT_TYPE                            :{WHITE}Can't rename aircraft type...

STR_ERROR_CAN_T_SELL_TRAIN                                      :{WHITE}Can't sell railway vehicle...
STR_ERROR_CAN_T_SELL_ROAD_VEHICLE                               :{WHITE}Can't sell road vehicle...
STR_ERROR_CAN_T_SELL_SHIP                                       :{WHITE}Can't sell ship...
STR_ERROR_CAN_T_SELL_AIRCRAFT                                   :{WHITE}Can't sell aircraft...

STR_ERROR_RAIL_VEHICLE_NOT_AVAILABLE                            :{WHITE}Vehicle is not available
STR_ERROR_ROAD_VEHICLE_NOT_AVAILABLE                            :{WHITE}Vehicle is not available
STR_ERROR_SHIP_NOT_AVAILABLE                                    :{WHITE}Ship is not available
STR_ERROR_AIRCRAFT_NOT_AVAILABLE                                :{WHITE}Aircraft is not available

STR_ERROR_TOO_MANY_VEHICLES_IN_GAME                             :{WHITE}Too many vehicles in game
STR_ERROR_CAN_T_CHANGE_SERVICING                                :{WHITE}Can't change servicing interval...

STR_ERROR_VEHICLE_IS_DESTROYED                                  :{WHITE}... vehicle is destroyed

STR_ERROR_NO_VEHICLES_AVAILABLE_AT_ALL                          :{WHITE}No vehicles will be available at all
STR_ERROR_NO_VEHICLES_AVAILABLE_AT_ALL_EXPLANATION              :{WHITE}Change your NewGRF configuration
STR_ERROR_NO_VEHICLES_AVAILABLE_YET                             :{WHITE}No vehicles are available yet
STR_ERROR_NO_VEHICLES_AVAILABLE_YET_EXPLANATION                 :{WHITE}Start a new game after {DATE_SHORT} or use a NewGRF that provides early vehicles

# Specific vehicle errors
STR_ERROR_CAN_T_MAKE_TRAIN_PASS_SIGNAL                          :{WHITE}Can't make train pass signal at danger...
STR_ERROR_CAN_T_REVERSE_DIRECTION_TRAIN                         :{WHITE}Can't reverse direction of train...
STR_ERROR_TRAIN_START_NO_POWER                                  :Train has no power

STR_ERROR_CAN_T_MAKE_ROAD_VEHICLE_TURN                          :{WHITE}Can't make road vehicle turn around...

STR_ERROR_AIRCRAFT_IS_IN_FLIGHT                                 :{WHITE}Aircraft is in flight

# Order related errors
STR_ERROR_NO_MORE_SPACE_FOR_ORDERS                              :{WHITE}No more space for orders
STR_ERROR_TOO_MANY_ORDERS                                       :{WHITE}Too many orders
STR_ERROR_CAN_T_INSERT_NEW_ORDER                                :{WHITE}Can't insert new order...
STR_ERROR_CAN_T_DELETE_THIS_ORDER                               :{WHITE}Can't delete this order...
STR_ERROR_CAN_T_MODIFY_THIS_ORDER                               :{WHITE}Can't modify this order...
STR_ERROR_CAN_T_MOVE_THIS_ORDER                                 :{WHITE}Can't move this order...
STR_ERROR_CAN_T_SKIP_ORDER                                      :{WHITE}Can't skip current order...
STR_ERROR_CAN_T_SKIP_TO_ORDER                                   :{WHITE}Can't skip to selected order...
STR_ERROR_CAN_T_COPY_SHARE_ORDER                                :{WHITE}... vehicle can't go to all stations
STR_ERROR_CAN_T_ADD_ORDER                                       :{WHITE}... vehicle can't go to that station
STR_ERROR_CAN_T_ADD_ORDER_SHARED                                :{WHITE}... a vehicle sharing this order can't go to that station

STR_ERROR_CAN_T_SHARE_ORDER_LIST                                :{WHITE}Can't share order list...
STR_ERROR_CAN_T_STOP_SHARING_ORDER_LIST                         :{WHITE}Can't stop sharing order list...
STR_ERROR_CAN_T_COPY_ORDER_LIST                                 :{WHITE}Can't copy order list...
STR_ERROR_TOO_FAR_FROM_PREVIOUS_DESTINATION                     :{WHITE}... too far from previous destination
STR_ERROR_AIRCRAFT_NOT_ENOUGH_RANGE                             :{WHITE}... aircraft has not enough range

# Timetable related errors
STR_ERROR_CAN_T_TIMETABLE_VEHICLE                               :{WHITE}Can't timetable vehicle...
STR_ERROR_TIMETABLE_ONLY_WAIT_AT_STATIONS                       :{WHITE}Vehicles can only wait at stations
STR_ERROR_TIMETABLE_NOT_STOPPING_HERE                           :{WHITE}This vehicle is not stopping at this station

# Sign related errors
STR_ERROR_TOO_MANY_SIGNS                                        :{WHITE}... too many signs
STR_ERROR_CAN_T_PLACE_SIGN_HERE                                 :{WHITE}Can't place sign here...
STR_ERROR_CAN_T_CHANGE_SIGN_NAME                                :{WHITE}Can't change sign name...
STR_ERROR_CAN_T_DELETE_SIGN                                     :{WHITE}Can't delete sign...

# Plan related errors
STR_ERROR_TOO_MANY_PLANS                                        :{WHITE}... too many plans
STR_ERROR_TOO_MANY_NODES                                        :{WHITE}... too many nodes in plan line
STR_ERROR_NO_MORE_SPACE_FOR_LINES                               :{WHITE}No more space for lines

# Translatable comment for OpenTTD's desktop shortcut
STR_DESKTOP_SHORTCUT_COMMENT                                    :A simulation game based on Transport Tycoon Deluxe

# Translatable descriptions in media/baseset/*.ob* files
STR_BASEGRAPHICS_DOS_DESCRIPTION                                :Original Transport Tycoon Deluxe DOS edition graphics.
STR_BASEGRAPHICS_DOS_DE_DESCRIPTION                             :Original Transport Tycoon Deluxe DOS (German) edition graphics.
STR_BASEGRAPHICS_WIN_DESCRIPTION                                :Original Transport Tycoon Deluxe Windows edition graphics.
STR_BASESOUNDS_DOS_DESCRIPTION                                  :Original Transport Tycoon Deluxe DOS edition sounds.
STR_BASESOUNDS_WIN_DESCRIPTION                                  :Original Transport Tycoon Deluxe Windows edition sounds.
STR_BASESOUNDS_NONE_DESCRIPTION                                 :A sound pack without any sounds.
STR_BASEMUSIC_WIN_DESCRIPTION                                   :Original Transport Tycoon Deluxe Windows edition music.
STR_BASEMUSIC_NONE_DESCRIPTION                                  :A music pack without actual music.

##id 0x2000
# Town building names
STR_TOWN_BUILDING_NAME_TALL_OFFICE_BLOCK_1                      :Tall office block
STR_TOWN_BUILDING_NAME_OFFICE_BLOCK_1                           :Office block
STR_TOWN_BUILDING_NAME_SMALL_BLOCK_OF_FLATS_1                   :Small block of flats
STR_TOWN_BUILDING_NAME_CHURCH_1                                 :Church
STR_TOWN_BUILDING_NAME_LARGE_OFFICE_BLOCK_1                     :Large office block
STR_TOWN_BUILDING_NAME_TOWN_HOUSES_1                            :Town houses
STR_TOWN_BUILDING_NAME_HOTEL_1                                  :Hotel
STR_TOWN_BUILDING_NAME_STATUE_1                                 :Statue
STR_TOWN_BUILDING_NAME_FOUNTAIN_1                               :Fountain
STR_TOWN_BUILDING_NAME_PARK_1                                   :Park
STR_TOWN_BUILDING_NAME_OFFICE_BLOCK_2                           :Office block
STR_TOWN_BUILDING_NAME_SHOPS_AND_OFFICES_1                      :Shops and offices
STR_TOWN_BUILDING_NAME_MODERN_OFFICE_BUILDING_1                 :Modern office building
STR_TOWN_BUILDING_NAME_WAREHOUSE_1                              :Warehouse
STR_TOWN_BUILDING_NAME_OFFICE_BLOCK_3                           :Office block
STR_TOWN_BUILDING_NAME_STADIUM_1                                :Stadium
STR_TOWN_BUILDING_NAME_OLD_HOUSES_1                             :Old houses
STR_TOWN_BUILDING_NAME_COTTAGES_1                               :Cottages
STR_TOWN_BUILDING_NAME_HOUSES_1                                 :Houses
STR_TOWN_BUILDING_NAME_FLATS_1                                  :Flats
STR_TOWN_BUILDING_NAME_TALL_OFFICE_BLOCK_2                      :Tall office block
STR_TOWN_BUILDING_NAME_SHOPS_AND_OFFICES_2                      :Shops and offices
STR_TOWN_BUILDING_NAME_SHOPS_AND_OFFICES_3                      :Shops and offices
STR_TOWN_BUILDING_NAME_THEATER_1                                :Theatre
STR_TOWN_BUILDING_NAME_STADIUM_2                                :Stadium
STR_TOWN_BUILDING_NAME_OFFICES_1                                :Offices
STR_TOWN_BUILDING_NAME_HOUSES_2                                 :Houses
STR_TOWN_BUILDING_NAME_CINEMA_1                                 :Cinema
STR_TOWN_BUILDING_NAME_SHOPPING_MALL_1                          :Shopping centre
STR_TOWN_BUILDING_NAME_IGLOO_1                                  :Igloo
STR_TOWN_BUILDING_NAME_TEPEES_1                                 :Tepees
STR_TOWN_BUILDING_NAME_TEAPOT_HOUSE_1                           :Teapot-House
STR_TOWN_BUILDING_NAME_PIGGY_BANK_1                             :Piggy-Bank

##id 0x4800
# industry names
STR_INDUSTRY_NAME_COAL_MINE                                     :Coal Mine
STR_INDUSTRY_NAME_POWER_STATION                                 :Power Station
STR_INDUSTRY_NAME_SAWMILL                                       :Sawmill
STR_INDUSTRY_NAME_FOREST                                        :Forest
STR_INDUSTRY_NAME_OIL_REFINERY                                  :Oil Refinery
STR_INDUSTRY_NAME_OIL_RIG                                       :Oil Rig
STR_INDUSTRY_NAME_FACTORY                                       :Factory
STR_INDUSTRY_NAME_PRINTING_WORKS                                :Printing Works
STR_INDUSTRY_NAME_STEEL_MILL                                    :Steel Mill
STR_INDUSTRY_NAME_FARM                                          :Farm
STR_INDUSTRY_NAME_COPPER_ORE_MINE                               :Copper Ore Mine
STR_INDUSTRY_NAME_OIL_WELLS                                     :Oil Wells
STR_INDUSTRY_NAME_BANK                                          :Bank
STR_INDUSTRY_NAME_FOOD_PROCESSING_PLANT                         :Food Processing Plant
STR_INDUSTRY_NAME_PAPER_MILL                                    :Paper Mill
STR_INDUSTRY_NAME_GOLD_MINE                                     :Gold Mine
STR_INDUSTRY_NAME_BANK_TROPIC_ARCTIC                            :Bank
STR_INDUSTRY_NAME_DIAMOND_MINE                                  :Diamond Mine
STR_INDUSTRY_NAME_IRON_ORE_MINE                                 :Iron Ore Mine
STR_INDUSTRY_NAME_FRUIT_PLANTATION                              :Fruit Plantation
STR_INDUSTRY_NAME_RUBBER_PLANTATION                             :Rubber Plantation
STR_INDUSTRY_NAME_WATER_SUPPLY                                  :Water Supply
STR_INDUSTRY_NAME_WATER_TOWER                                   :Water Tower
STR_INDUSTRY_NAME_FACTORY_2                                     :Factory
STR_INDUSTRY_NAME_FARM_2                                        :Farm
STR_INDUSTRY_NAME_LUMBER_MILL                                   :Lumber Mill
STR_INDUSTRY_NAME_COTTON_CANDY_FOREST                           :Candyfloss Forest
STR_INDUSTRY_NAME_CANDY_FACTORY                                 :Sweet Factory
STR_INDUSTRY_NAME_BATTERY_FARM                                  :Battery Farm
STR_INDUSTRY_NAME_COLA_WELLS                                    :Cola Wells
STR_INDUSTRY_NAME_TOY_SHOP                                      :Toy Shop
STR_INDUSTRY_NAME_TOY_FACTORY                                   :Toy Factory
STR_INDUSTRY_NAME_PLASTIC_FOUNTAINS                             :Plastic Fountains
STR_INDUSTRY_NAME_FIZZY_DRINK_FACTORY                           :Fizzy Drink Factory
STR_INDUSTRY_NAME_BUBBLE_GENERATOR                              :Bubble Generator
STR_INDUSTRY_NAME_TOFFEE_QUARRY                                 :Toffee Quarry
STR_INDUSTRY_NAME_SUGAR_MINE                                    :Sugar Mine

############ WARNING, using range 0x6000 for strings that are stored in the savegame
############ These strings may never get a new id, or savegames will break!
##id 0x6000
STR_SV_EMPTY                                                    :
STR_SV_UNNAMED                                                  :Unnamed
STR_SV_TRAIN_NAME                                               :Train {COMMA}
STR_SV_ROAD_VEHICLE_NAME                                        :Road Vehicle {COMMA}
STR_SV_SHIP_NAME                                                :Ship {COMMA}
STR_SV_AIRCRAFT_NAME                                            :Aircraft {COMMA}

STR_SV_STNAME                                                   :{STRING1}
STR_SV_STNAME_NORTH                                             :{STRING1} North
STR_SV_STNAME_SOUTH                                             :{STRING1} South
STR_SV_STNAME_EAST                                              :{STRING1} East
STR_SV_STNAME_WEST                                              :{STRING1} West
STR_SV_STNAME_CENTRAL                                           :{STRING1} Central
STR_SV_STNAME_TRANSFER                                          :{STRING1} Transfer
STR_SV_STNAME_HALT                                              :{STRING1} Halt
STR_SV_STNAME_VALLEY                                            :{STRING1} Valley
STR_SV_STNAME_HEIGHTS                                           :{STRING1} Heights
STR_SV_STNAME_WOODS                                             :{STRING1} Woods
STR_SV_STNAME_LAKESIDE                                          :{STRING1} Lakeside
STR_SV_STNAME_EXCHANGE                                          :{STRING1} Exchange
STR_SV_STNAME_AIRPORT                                           :{STRING1} Airport
STR_SV_STNAME_OILFIELD                                          :{STRING1} Oilfield
STR_SV_STNAME_MINES                                             :{STRING1} Mines
STR_SV_STNAME_DOCKS                                             :{STRING1} Docks
STR_SV_STNAME_BUOY                                              :{STRING2}
STR_SV_STNAME_WAYPOINT                                          :{STRING2}
##id 0x6020
STR_SV_STNAME_ANNEXE                                            :{STRING1} Annexe
STR_SV_STNAME_SIDINGS                                           :{STRING1} Sidings
STR_SV_STNAME_BRANCH                                            :{STRING1} Branch
STR_SV_STNAME_UPPER                                             :Upper {STRING1}
STR_SV_STNAME_LOWER                                             :Lower {STRING1}
STR_SV_STNAME_HELIPORT                                          :{STRING1} Heliport
STR_SV_STNAME_FOREST                                            :{STRING1} Forest
STR_SV_STNAME_FALLBACK                                          :{STRING1} Station #{NUM}
############ end of savegame specific region!

##id 0x8000
# Vehicle names
STR_VEHICLE_NAME_TRAIN_ENGINE_RAIL_KIRBY_PAUL_TANK_STEAM        :Kirby Paul Tank (Steam)
STR_VEHICLE_NAME_TRAIN_ENGINE_RAIL_MJS_250_DIESEL               :MJS 250 (Diesel)
STR_VEHICLE_NAME_TRAIN_ENGINE_RAIL_PLODDYPHUT_CHOO_CHOO         :Ploddyphut Choo-Choo
STR_VEHICLE_NAME_TRAIN_ENGINE_RAIL_POWERNAUT_CHOO_CHOO          :Powernaut Choo-Choo
STR_VEHICLE_NAME_TRAIN_ENGINE_RAIL_MIGHTYMOVER_CHOO_CHOO        :MightyMover Choo-Choo
STR_VEHICLE_NAME_TRAIN_ENGINE_RAIL_PLODDYPHUT_DIESEL            :Ploddyphut Diesel
STR_VEHICLE_NAME_TRAIN_ENGINE_RAIL_POWERNAUT_DIESEL             :Powernaut Diesel
STR_VEHICLE_NAME_TRAIN_ENGINE_RAIL_WILLS_2_8_0_STEAM            :Wills 2-8-0 (Steam)
STR_VEHICLE_NAME_TRAIN_ENGINE_RAIL_CHANEY_JUBILEE_STEAM         :Chaney 'Jubilee' (Steam)
STR_VEHICLE_NAME_TRAIN_ENGINE_RAIL_GINZU_A4_STEAM               :Ginzu 'A4' (Steam)
STR_VEHICLE_NAME_TRAIN_ENGINE_RAIL_SH_8P_STEAM                  :SH '8P' (Steam)
STR_VEHICLE_NAME_TRAIN_ENGINE_RAIL_MANLEY_MOREL_DMU_DIESEL      :Manley-Morel DMU (Diesel)
STR_VEHICLE_NAME_TRAIN_ENGINE_RAIL_DASH_DIESEL                  :'Dash' (Diesel)
STR_VEHICLE_NAME_TRAIN_ENGINE_RAIL_SH_HENDRY_25_DIESEL          :SH/Hendry '25' (Diesel)
STR_VEHICLE_NAME_TRAIN_ENGINE_RAIL_UU_37_DIESEL                 :UU '37' (Diesel)
STR_VEHICLE_NAME_TRAIN_ENGINE_RAIL_FLOSS_47_DIESEL              :Floss '47' (Diesel)
STR_VEHICLE_NAME_TRAIN_ENGINE_RAIL_CS_4000_DIESEL               :CS 4000 (Diesel)
STR_VEHICLE_NAME_TRAIN_ENGINE_RAIL_CS_2400_DIESEL               :CS 2400 (Diesel)
STR_VEHICLE_NAME_TRAIN_ENGINE_RAIL_CENTENNIAL_DIESEL            :Centennial (Diesel)
STR_VEHICLE_NAME_TRAIN_ENGINE_RAIL_KELLING_3100_DIESEL          :Kelling 3100 (Diesel)
STR_VEHICLE_NAME_TRAIN_ENGINE_RAIL_TURNER_TURBO_DIESEL          :Turner Turbo (Diesel)
STR_VEHICLE_NAME_TRAIN_ENGINE_RAIL_MJS_1000_DIESEL              :MJS 1000 (Diesel)
STR_VEHICLE_NAME_TRAIN_ENGINE_RAIL_SH_125_DIESEL                :SH '125' (Diesel)
STR_VEHICLE_NAME_TRAIN_ENGINE_RAIL_SH_30_ELECTRIC               :SH '30' (Electric)
STR_VEHICLE_NAME_TRAIN_ENGINE_RAIL_SH_40_ELECTRIC               :SH '40' (Electric)
STR_VEHICLE_NAME_TRAIN_ENGINE_RAIL_T_I_M_ELECTRIC               :'T.I.M.' (Electric)
STR_VEHICLE_NAME_TRAIN_ENGINE_RAIL_ASIASTAR_ELECTRIC            :'AsiaStar' (Electric)
STR_VEHICLE_NAME_TRAIN_WAGON_RAIL_PASSENGER_CAR                 :Passenger Carriage
STR_VEHICLE_NAME_TRAIN_WAGON_RAIL_MAIL_VAN                      :Mail Van
STR_VEHICLE_NAME_TRAIN_WAGON_RAIL_COAL_CAR                      :Coal Truck
STR_VEHICLE_NAME_TRAIN_WAGON_RAIL_OIL_TANKER                    :Oil Tanker
STR_VEHICLE_NAME_TRAIN_WAGON_RAIL_LIVESTOCK_VAN                 :Livestock Van
STR_VEHICLE_NAME_TRAIN_WAGON_RAIL_GOODS_VAN                     :Goods Van
STR_VEHICLE_NAME_TRAIN_WAGON_RAIL_GRAIN_HOPPER                  :Grain Hopper
STR_VEHICLE_NAME_TRAIN_WAGON_RAIL_WOOD_TRUCK                    :Wood Truck
STR_VEHICLE_NAME_TRAIN_WAGON_RAIL_IRON_ORE_HOPPER               :Iron Ore Hopper
STR_VEHICLE_NAME_TRAIN_WAGON_RAIL_STEEL_TRUCK                   :Steel Truck
STR_VEHICLE_NAME_TRAIN_WAGON_RAIL_ARMORED_VAN                   :Armoured Van
STR_VEHICLE_NAME_TRAIN_WAGON_RAIL_FOOD_VAN                      :Food Van
STR_VEHICLE_NAME_TRAIN_WAGON_RAIL_PAPER_TRUCK                   :Paper Truck
STR_VEHICLE_NAME_TRAIN_WAGON_RAIL_COPPER_ORE_HOPPER             :Copper Ore Hopper
STR_VEHICLE_NAME_TRAIN_WAGON_RAIL_WATER_TANKER                  :Water Tanker
STR_VEHICLE_NAME_TRAIN_WAGON_RAIL_FRUIT_TRUCK                   :Fruit Truck
STR_VEHICLE_NAME_TRAIN_WAGON_RAIL_RUBBER_TRUCK                  :Rubber Truck
STR_VEHICLE_NAME_TRAIN_WAGON_RAIL_SUGAR_TRUCK                   :Sugar Truck
STR_VEHICLE_NAME_TRAIN_WAGON_RAIL_COTTON_CANDY_HOPPER           :Candyfloss Hopper
STR_VEHICLE_NAME_TRAIN_WAGON_RAIL_TOFFEE_HOPPER                 :Toffee Hopper
STR_VEHICLE_NAME_TRAIN_WAGON_RAIL_BUBBLE_VAN                    :Bubble Van
STR_VEHICLE_NAME_TRAIN_WAGON_RAIL_COLA_TANKER                   :Cola Tanker
STR_VEHICLE_NAME_TRAIN_WAGON_RAIL_CANDY_VAN                     :Sweet Van
STR_VEHICLE_NAME_TRAIN_WAGON_RAIL_TOY_VAN                       :Toy Van
STR_VEHICLE_NAME_TRAIN_WAGON_RAIL_BATTERY_TRUCK                 :Battery Truck
STR_VEHICLE_NAME_TRAIN_WAGON_RAIL_FIZZY_DRINK_TRUCK             :Fizzy Drink Truck
STR_VEHICLE_NAME_TRAIN_WAGON_RAIL_PLASTIC_TRUCK                 :Plastic Truck
STR_VEHICLE_NAME_TRAIN_ENGINE_MONORAIL_X2001_ELECTRIC           :'X2001' (Electric)
STR_VEHICLE_NAME_TRAIN_ENGINE_MONORAIL_MILLENNIUM_Z1_ELECTRIC   :'Millennium Z1' (Electric)
STR_VEHICLE_NAME_TRAIN_ENGINE_MONORAIL_WIZZOWOW_Z99             :Wizzowow Z99
STR_VEHICLE_NAME_TRAIN_WAGON_MONORAIL_PASSENGER_CAR             :Passenger Carriage
STR_VEHICLE_NAME_TRAIN_WAGON_MONORAIL_MAIL_VAN                  :Mail Van
STR_VEHICLE_NAME_TRAIN_WAGON_MONORAIL_COAL_CAR                  :Coal Truck
STR_VEHICLE_NAME_TRAIN_WAGON_MONORAIL_OIL_TANKER                :Oil Tanker
STR_VEHICLE_NAME_TRAIN_WAGON_MONORAIL_LIVESTOCK_VAN             :Livestock Van
STR_VEHICLE_NAME_TRAIN_WAGON_MONORAIL_GOODS_VAN                 :Goods Van
STR_VEHICLE_NAME_TRAIN_WAGON_MONORAIL_GRAIN_HOPPER              :Grain Hopper
STR_VEHICLE_NAME_TRAIN_WAGON_MONORAIL_WOOD_TRUCK                :Wood Truck
STR_VEHICLE_NAME_TRAIN_WAGON_MONORAIL_IRON_ORE_HOPPER           :Iron Ore Hopper
STR_VEHICLE_NAME_TRAIN_WAGON_MONORAIL_STEEL_TRUCK               :Steel Truck
STR_VEHICLE_NAME_TRAIN_WAGON_MONORAIL_ARMORED_VAN               :Armoured Van
STR_VEHICLE_NAME_TRAIN_WAGON_MONORAIL_FOOD_VAN                  :Food Van
STR_VEHICLE_NAME_TRAIN_WAGON_MONORAIL_PAPER_TRUCK               :Paper Truck
STR_VEHICLE_NAME_TRAIN_WAGON_MONORAIL_COPPER_ORE_HOPPER         :Copper Ore Hopper
STR_VEHICLE_NAME_TRAIN_WAGON_MONORAIL_WATER_TANKER              :Water Tanker
STR_VEHICLE_NAME_TRAIN_WAGON_MONORAIL_FRUIT_TRUCK               :Fruit Truck
STR_VEHICLE_NAME_TRAIN_WAGON_MONORAIL_RUBBER_TRUCK              :Rubber Truck
STR_VEHICLE_NAME_TRAIN_WAGON_MONORAIL_SUGAR_TRUCK               :Sugar Truck
STR_VEHICLE_NAME_TRAIN_WAGON_MONORAIL_COTTON_CANDY_HOPPER       :Candyfloss Hopper
STR_VEHICLE_NAME_TRAIN_WAGON_MONORAIL_TOFFEE_HOPPER             :Toffee Hopper
STR_VEHICLE_NAME_TRAIN_WAGON_MONORAIL_BUBBLE_VAN                :Bubble Van
STR_VEHICLE_NAME_TRAIN_WAGON_MONORAIL_COLA_TANKER               :Cola Tanker
STR_VEHICLE_NAME_TRAIN_WAGON_MONORAIL_CANDY_VAN                 :Sweet Van
STR_VEHICLE_NAME_TRAIN_WAGON_MONORAIL_TOY_VAN                   :Toy Van
STR_VEHICLE_NAME_TRAIN_WAGON_MONORAIL_BATTERY_TRUCK             :Battery Truck
STR_VEHICLE_NAME_TRAIN_WAGON_MONORAIL_FIZZY_DRINK_TRUCK         :Fizzy Drink Truck
STR_VEHICLE_NAME_TRAIN_WAGON_MONORAIL_PLASTIC_TRUCK             :Plastic Truck
STR_VEHICLE_NAME_TRAIN_ENGINE_MAGLEV_LEV1_LEVIATHAN_ELECTRIC    :Lev1 'Leviathan' (Electric)
STR_VEHICLE_NAME_TRAIN_ENGINE_MAGLEV_LEV2_CYCLOPS_ELECTRIC      :Lev2 'Cyclops' (Electric)
STR_VEHICLE_NAME_TRAIN_ENGINE_MAGLEV_LEV3_PEGASUS_ELECTRIC      :Lev3 'Pegasus' (Electric)
STR_VEHICLE_NAME_TRAIN_ENGINE_MAGLEV_LEV4_CHIMAERA_ELECTRIC     :Lev4 'Chimaera' (Electric)
STR_VEHICLE_NAME_TRAIN_ENGINE_MAGLEV_WIZZOWOW_ROCKETEER         :Wizzowow Rocketeer
STR_VEHICLE_NAME_TRAIN_WAGON_MAGLEV_PASSENGER_CAR               :Passenger Carriage
STR_VEHICLE_NAME_TRAIN_WAGON_MAGLEV_MAIL_VAN                    :Mail Van
STR_VEHICLE_NAME_TRAIN_WAGON_MAGLEV_COAL_CAR                    :Coal Truck
STR_VEHICLE_NAME_TRAIN_WAGON_MAGLEV_OIL_TANKER                  :Oil Tanker
STR_VEHICLE_NAME_TRAIN_WAGON_MAGLEV_LIVESTOCK_VAN               :Livestock Van
STR_VEHICLE_NAME_TRAIN_WAGON_MAGLEV_GOODS_VAN                   :Goods Van
STR_VEHICLE_NAME_TRAIN_WAGON_MAGLEV_GRAIN_HOPPER                :Grain Hopper
STR_VEHICLE_NAME_TRAIN_WAGON_MAGLEV_WOOD_TRUCK                  :Wood Truck
STR_VEHICLE_NAME_TRAIN_WAGON_MAGLEV_IRON_ORE_HOPPER             :Iron Ore Hopper
STR_VEHICLE_NAME_TRAIN_WAGON_MAGLEV_STEEL_TRUCK                 :Steel Truck
STR_VEHICLE_NAME_TRAIN_WAGON_MAGLEV_ARMORED_VAN                 :Armoured Van
STR_VEHICLE_NAME_TRAIN_WAGON_MAGLEV_FOOD_VAN                    :Food Van
STR_VEHICLE_NAME_TRAIN_WAGON_MAGLEV_PAPER_TRUCK                 :Paper Truck
STR_VEHICLE_NAME_TRAIN_WAGON_MAGLEV_COPPER_ORE_HOPPER           :Copper Ore Hopper
STR_VEHICLE_NAME_TRAIN_WAGON_MAGLEV_WATER_TANKER                :Water Tanker
STR_VEHICLE_NAME_TRAIN_WAGON_MAGLEV_FRUIT_TRUCK                 :Fruit Truck
STR_VEHICLE_NAME_TRAIN_WAGON_MAGLEV_RUBBER_TRUCK                :Rubber Truck
STR_VEHICLE_NAME_TRAIN_WAGON_MAGLEV_SUGAR_TRUCK                 :Sugar Truck
STR_VEHICLE_NAME_TRAIN_WAGON_MAGLEV_COTTON_CANDY_HOPPER         :Candyfloss Hopper
STR_VEHICLE_NAME_TRAIN_WAGON_MAGLEV_TOFFEE_HOPPER               :Toffee Hopper
STR_VEHICLE_NAME_TRAIN_WAGON_MAGLEV_BUBBLE_VAN                  :Bubble Van
STR_VEHICLE_NAME_TRAIN_WAGON_MAGLEV_COLA_TANKER                 :Cola Tanker
STR_VEHICLE_NAME_TRAIN_WAGON_MAGLEV_CANDY_VAN                   :Sweet Van
STR_VEHICLE_NAME_TRAIN_WAGON_MAGLEV_TOY_VAN                     :Toy Van
STR_VEHICLE_NAME_TRAIN_WAGON_MAGLEV_BATTERY_TRUCK               :Battery Truck
STR_VEHICLE_NAME_TRAIN_WAGON_MAGLEV_FIZZY_DRINK_TRUCK           :Fizzy Drink Truck
STR_VEHICLE_NAME_TRAIN_WAGON_MAGLEV_PLASTIC_TRUCK               :Plastic Truck
STR_VEHICLE_NAME_ROAD_VEHICLE_MPS_REGAL_BUS                     :MPS Regal Bus
STR_VEHICLE_NAME_ROAD_VEHICLE_HEREFORD_LEOPARD_BUS              :Hereford Leopard Bus
STR_VEHICLE_NAME_ROAD_VEHICLE_FOSTER_BUS                        :Foster Bus
STR_VEHICLE_NAME_ROAD_VEHICLE_FOSTER_MKII_SUPERBUS              :Foster MkII Superbus
STR_VEHICLE_NAME_ROAD_VEHICLE_PLODDYPHUT_MKI_BUS                :Ploddyphut MkI Bus
STR_VEHICLE_NAME_ROAD_VEHICLE_PLODDYPHUT_MKII_BUS               :Ploddyphut MkII Bus
STR_VEHICLE_NAME_ROAD_VEHICLE_PLODDYPHUT_MKIII_BUS              :Ploddyphut MkIII Bus
STR_VEHICLE_NAME_ROAD_VEHICLE_BALOGH_COAL_TRUCK                 :Balogh Coal Truck
STR_VEHICLE_NAME_ROAD_VEHICLE_UHL_COAL_TRUCK                    :Uhl Coal Truck
STR_VEHICLE_NAME_ROAD_VEHICLE_DW_COAL_TRUCK                     :DW Coal Truck
STR_VEHICLE_NAME_ROAD_VEHICLE_MPS_MAIL_TRUCK                    :MPS Mail Truck
STR_VEHICLE_NAME_ROAD_VEHICLE_REYNARD_MAIL_TRUCK                :Reynard Mail Truck
STR_VEHICLE_NAME_ROAD_VEHICLE_PERRY_MAIL_TRUCK                  :Perry Mail Truck
STR_VEHICLE_NAME_ROAD_VEHICLE_MIGHTYMOVER_MAIL_TRUCK            :MightyMover Mail Truck
STR_VEHICLE_NAME_ROAD_VEHICLE_POWERNAUGHT_MAIL_TRUCK            :Powernaught Mail Truck
STR_VEHICLE_NAME_ROAD_VEHICLE_WIZZOWOW_MAIL_TRUCK               :Wizzowow Mail Truck
STR_VEHICLE_NAME_ROAD_VEHICLE_WITCOMBE_OIL_TANKER               :Witcombe Oil Tanker
STR_VEHICLE_NAME_ROAD_VEHICLE_FOSTER_OIL_TANKER                 :Foster Oil Tanker
STR_VEHICLE_NAME_ROAD_VEHICLE_PERRY_OIL_TANKER                  :Perry Oil Tanker
STR_VEHICLE_NAME_ROAD_VEHICLE_TALBOTT_LIVESTOCK_VAN             :Talbott Livestock Van
STR_VEHICLE_NAME_ROAD_VEHICLE_UHL_LIVESTOCK_VAN                 :Uhl Livestock Van
STR_VEHICLE_NAME_ROAD_VEHICLE_FOSTER_LIVESTOCK_VAN              :Foster Livestock Van
STR_VEHICLE_NAME_ROAD_VEHICLE_BALOGH_GOODS_TRUCK                :Balogh Goods Truck
STR_VEHICLE_NAME_ROAD_VEHICLE_CRAIGHEAD_GOODS_TRUCK             :Craighead Goods Truck
STR_VEHICLE_NAME_ROAD_VEHICLE_GOSS_GOODS_TRUCK                  :Goss Goods Truck
STR_VEHICLE_NAME_ROAD_VEHICLE_HEREFORD_GRAIN_TRUCK              :Hereford Grain Truck
STR_VEHICLE_NAME_ROAD_VEHICLE_THOMAS_GRAIN_TRUCK                :Thomas Grain Truck
STR_VEHICLE_NAME_ROAD_VEHICLE_GOSS_GRAIN_TRUCK                  :Goss Grain Truck
STR_VEHICLE_NAME_ROAD_VEHICLE_WITCOMBE_WOOD_TRUCK               :Witcombe Wood Truck
STR_VEHICLE_NAME_ROAD_VEHICLE_FOSTER_WOOD_TRUCK                 :Foster Wood Truck
STR_VEHICLE_NAME_ROAD_VEHICLE_MORELAND_WOOD_TRUCK               :Moreland Wood Truck
STR_VEHICLE_NAME_ROAD_VEHICLE_MPS_IRON_ORE_TRUCK                :MPS Iron Ore Truck
STR_VEHICLE_NAME_ROAD_VEHICLE_UHL_IRON_ORE_TRUCK                :Uhl Iron Ore Truck
STR_VEHICLE_NAME_ROAD_VEHICLE_CHIPPY_IRON_ORE_TRUCK             :Chippy Iron Ore Truck
STR_VEHICLE_NAME_ROAD_VEHICLE_BALOGH_STEEL_TRUCK                :Balogh Steel Truck
STR_VEHICLE_NAME_ROAD_VEHICLE_UHL_STEEL_TRUCK                   :Uhl Steel Truck
STR_VEHICLE_NAME_ROAD_VEHICLE_KELLING_STEEL_TRUCK               :Kelling Steel Truck
STR_VEHICLE_NAME_ROAD_VEHICLE_BALOGH_ARMORED_TRUCK              :Balogh Armoured Truck
STR_VEHICLE_NAME_ROAD_VEHICLE_UHL_ARMORED_TRUCK                 :Uhl Armoured Truck
STR_VEHICLE_NAME_ROAD_VEHICLE_FOSTER_ARMORED_TRUCK              :Foster Armoured Truck
STR_VEHICLE_NAME_ROAD_VEHICLE_FOSTER_FOOD_VAN                   :Foster Food Van
STR_VEHICLE_NAME_ROAD_VEHICLE_PERRY_FOOD_VAN                    :Perry Food Van
STR_VEHICLE_NAME_ROAD_VEHICLE_CHIPPY_FOOD_VAN                   :Chippy Food Van
STR_VEHICLE_NAME_ROAD_VEHICLE_UHL_PAPER_TRUCK                   :Uhl Paper Truck
STR_VEHICLE_NAME_ROAD_VEHICLE_BALOGH_PAPER_TRUCK                :Balogh Paper Truck
STR_VEHICLE_NAME_ROAD_VEHICLE_MPS_PAPER_TRUCK                   :MPS Paper Truck
STR_VEHICLE_NAME_ROAD_VEHICLE_MPS_COPPER_ORE_TRUCK              :MPS Copper Ore Truck
STR_VEHICLE_NAME_ROAD_VEHICLE_UHL_COPPER_ORE_TRUCK              :Uhl Copper Ore Truck
STR_VEHICLE_NAME_ROAD_VEHICLE_GOSS_COPPER_ORE_TRUCK             :Goss Copper Ore Truck
STR_VEHICLE_NAME_ROAD_VEHICLE_UHL_WATER_TANKER                  :Uhl Water Tanker
STR_VEHICLE_NAME_ROAD_VEHICLE_BALOGH_WATER_TANKER               :Balogh Water Tanker
STR_VEHICLE_NAME_ROAD_VEHICLE_MPS_WATER_TANKER                  :MPS Water Tanker
STR_VEHICLE_NAME_ROAD_VEHICLE_BALOGH_FRUIT_TRUCK                :Balogh Fruit Truck
STR_VEHICLE_NAME_ROAD_VEHICLE_UHL_FRUIT_TRUCK                   :Uhl Fruit Truck
STR_VEHICLE_NAME_ROAD_VEHICLE_KELLING_FRUIT_TRUCK               :Kelling Fruit Truck
STR_VEHICLE_NAME_ROAD_VEHICLE_BALOGH_RUBBER_TRUCK               :Balogh Rubber Truck
STR_VEHICLE_NAME_ROAD_VEHICLE_UHL_RUBBER_TRUCK                  :Uhl Rubber Truck
STR_VEHICLE_NAME_ROAD_VEHICLE_RMT_RUBBER_TRUCK                  :RMT Rubber Truck
STR_VEHICLE_NAME_ROAD_VEHICLE_MIGHTYMOVER_SUGAR_TRUCK           :MightyMover Sugar Truck
STR_VEHICLE_NAME_ROAD_VEHICLE_POWERNAUGHT_SUGAR_TRUCK           :Powernaught Sugar Truck
STR_VEHICLE_NAME_ROAD_VEHICLE_WIZZOWOW_SUGAR_TRUCK              :Wizzowow Sugar Truck
STR_VEHICLE_NAME_ROAD_VEHICLE_MIGHTYMOVER_COLA_TRUCK            :MightyMover Cola Truck
STR_VEHICLE_NAME_ROAD_VEHICLE_POWERNAUGHT_COLA_TRUCK            :Powernaught Cola Truck
STR_VEHICLE_NAME_ROAD_VEHICLE_WIZZOWOW_COLA_TRUCK               :Wizzowow Cola Truck
STR_VEHICLE_NAME_ROAD_VEHICLE_MIGHTYMOVER_COTTON_CANDY          :MightyMover Candyfloss Truck
STR_VEHICLE_NAME_ROAD_VEHICLE_POWERNAUGHT_COTTON_CANDY          :Powernaught Candyfloss Truck
STR_VEHICLE_NAME_ROAD_VEHICLE_WIZZOWOW_COTTON_CANDY_TRUCK       :Wizzowow Candyfloss Truck
STR_VEHICLE_NAME_ROAD_VEHICLE_MIGHTYMOVER_TOFFEE_TRUCK          :MightyMover Toffee Truck
STR_VEHICLE_NAME_ROAD_VEHICLE_POWERNAUGHT_TOFFEE_TRUCK          :Powernaught Toffee Truck
STR_VEHICLE_NAME_ROAD_VEHICLE_WIZZOWOW_TOFFEE_TRUCK             :Wizzowow Toffee Truck
STR_VEHICLE_NAME_ROAD_VEHICLE_MIGHTYMOVER_TOY_VAN               :MightyMover Toy Van
STR_VEHICLE_NAME_ROAD_VEHICLE_POWERNAUGHT_TOY_VAN               :Powernaught Toy Van
STR_VEHICLE_NAME_ROAD_VEHICLE_WIZZOWOW_TOY_VAN                  :Wizzowow Toy Van
STR_VEHICLE_NAME_ROAD_VEHICLE_MIGHTYMOVER_CANDY_TRUCK           :MightyMover Sweet Truck
STR_VEHICLE_NAME_ROAD_VEHICLE_POWERNAUGHT_CANDY_TRUCK           :Powernaught Sweet Truck
STR_VEHICLE_NAME_ROAD_VEHICLE_WIZZOWOW_CANDY_TRUCK              :Wizzowow Sweet Truck
STR_VEHICLE_NAME_ROAD_VEHICLE_MIGHTYMOVER_BATTERY_TRUCK         :MightyMover Battery Truck
STR_VEHICLE_NAME_ROAD_VEHICLE_POWERNAUGHT_BATTERY_TRUCK         :Powernaught Battery Truck
STR_VEHICLE_NAME_ROAD_VEHICLE_WIZZOWOW_BATTERY_TRUCK            :Wizzowow Battery Truck
STR_VEHICLE_NAME_ROAD_VEHICLE_MIGHTYMOVER_FIZZY_DRINK           :MightyMover Fizzy Drink Truck
STR_VEHICLE_NAME_ROAD_VEHICLE_POWERNAUGHT_FIZZY_DRINK           :Powernaught Fizzy Drink Truck
STR_VEHICLE_NAME_ROAD_VEHICLE_WIZZOWOW_FIZZY_DRINK_TRUCK        :Wizzowow Fizzy Drink Truck
STR_VEHICLE_NAME_ROAD_VEHICLE_MIGHTYMOVER_PLASTIC_TRUCK         :MightyMover Plastic Truck
STR_VEHICLE_NAME_ROAD_VEHICLE_POWERNAUGHT_PLASTIC_TRUCK         :Powernaught Plastic Truck
STR_VEHICLE_NAME_ROAD_VEHICLE_WIZZOWOW_PLASTIC_TRUCK            :Wizzowow Plastic Truck
STR_VEHICLE_NAME_ROAD_VEHICLE_MIGHTYMOVER_BUBBLE_TRUCK          :MightyMover Bubble Truck
STR_VEHICLE_NAME_ROAD_VEHICLE_POWERNAUGHT_BUBBLE_TRUCK          :Powernaught Bubble Truck
STR_VEHICLE_NAME_ROAD_VEHICLE_WIZZOWOW_BUBBLE_TRUCK             :Wizzowow Bubble Truck
STR_VEHICLE_NAME_SHIP_MPS_OIL_TANKER                            :MPS Oil Tanker
STR_VEHICLE_NAME_SHIP_CS_INC_OIL_TANKER                         :CS-Inc. Oil Tanker
STR_VEHICLE_NAME_SHIP_MPS_PASSENGER_FERRY                       :MPS Passenger Ferry
STR_VEHICLE_NAME_SHIP_FFP_PASSENGER_FERRY                       :FFP Passenger Ferry
STR_VEHICLE_NAME_SHIP_BAKEWELL_300_HOVERCRAFT                   :Bakewell 300 Hovercraft
STR_VEHICLE_NAME_SHIP_CHUGGER_CHUG_PASSENGER                    :Chugger-Chug Passenger Ferry
STR_VEHICLE_NAME_SHIP_SHIVERSHAKE_PASSENGER_FERRY               :Shivershake Passenger Ferry
STR_VEHICLE_NAME_SHIP_YATE_CARGO_SHIP                           :Yate Cargo Ship
STR_VEHICLE_NAME_SHIP_BAKEWELL_CARGO_SHIP                       :Bakewell Cargo Ship
STR_VEHICLE_NAME_SHIP_MIGHTYMOVER_CARGO_SHIP                    :MightyMover Cargo Ship
STR_VEHICLE_NAME_SHIP_POWERNAUT_CARGO_SHIP                      :Powernaut Cargo Ship
STR_VEHICLE_NAME_AIRCRAFT_SAMPSON_U52                           :Sampson U52
STR_VEHICLE_NAME_AIRCRAFT_COLEMAN_COUNT                         :Coleman Count
STR_VEHICLE_NAME_AIRCRAFT_FFP_DART                              :FFP Dart
STR_VEHICLE_NAME_AIRCRAFT_YATE_HAUGAN                           :Yate Haugan
STR_VEHICLE_NAME_AIRCRAFT_BAKEWELL_COTSWALD_LB_3                :Bakewell Cotswald LB-3
STR_VEHICLE_NAME_AIRCRAFT_BAKEWELL_LUCKETT_LB_8                 :Bakewell Luckett LB-8
STR_VEHICLE_NAME_AIRCRAFT_BAKEWELL_LUCKETT_LB_9                 :Bakewell Luckett LB-9
STR_VEHICLE_NAME_AIRCRAFT_BAKEWELL_LUCKETT_LB80                 :Bakewell Luckett LB80
STR_VEHICLE_NAME_AIRCRAFT_BAKEWELL_LUCKETT_LB_10                :Bakewell Luckett LB-10
STR_VEHICLE_NAME_AIRCRAFT_BAKEWELL_LUCKETT_LB_11                :Bakewell Luckett LB-11
STR_VEHICLE_NAME_AIRCRAFT_YATE_AEROSPACE_YAC_1_11               :Yate Aerospace YAC 1-11
STR_VEHICLE_NAME_AIRCRAFT_DARWIN_100                            :Darwin 100
STR_VEHICLE_NAME_AIRCRAFT_DARWIN_200                            :Darwin 200
STR_VEHICLE_NAME_AIRCRAFT_DARWIN_300                            :Darwin 300
STR_VEHICLE_NAME_AIRCRAFT_DARWIN_400                            :Darwin 400
STR_VEHICLE_NAME_AIRCRAFT_DARWIN_500                            :Darwin 500
STR_VEHICLE_NAME_AIRCRAFT_DARWIN_600                            :Darwin 600
STR_VEHICLE_NAME_AIRCRAFT_GURU_GALAXY                           :Guru Galaxy
STR_VEHICLE_NAME_AIRCRAFT_AIRTAXI_A21                           :Airtaxi A21
STR_VEHICLE_NAME_AIRCRAFT_AIRTAXI_A31                           :Airtaxi A31
STR_VEHICLE_NAME_AIRCRAFT_AIRTAXI_A32                           :Airtaxi A32
STR_VEHICLE_NAME_AIRCRAFT_AIRTAXI_A33                           :Airtaxi A33
STR_VEHICLE_NAME_AIRCRAFT_YATE_AEROSPACE_YAE46                  :Yate Aerospace YAe46
STR_VEHICLE_NAME_AIRCRAFT_DINGER_100                            :Dinger 100
STR_VEHICLE_NAME_AIRCRAFT_AIRTAXI_A34_1000                      :AirTaxi A34-1000
STR_VEHICLE_NAME_AIRCRAFT_YATE_Z_SHUTTLE                        :Yate Z-Shuttle
STR_VEHICLE_NAME_AIRCRAFT_KELLING_K1                            :Kelling K1
STR_VEHICLE_NAME_AIRCRAFT_KELLING_K6                            :Kelling K6
STR_VEHICLE_NAME_AIRCRAFT_KELLING_K7                            :Kelling K7
STR_VEHICLE_NAME_AIRCRAFT_DARWIN_700                            :Darwin 700
STR_VEHICLE_NAME_AIRCRAFT_FFP_HYPERDART_2                       :FFP Hyperdart 2
STR_VEHICLE_NAME_AIRCRAFT_DINGER_200                            :Dinger 200
STR_VEHICLE_NAME_AIRCRAFT_DINGER_1000                           :Dinger 1000
STR_VEHICLE_NAME_AIRCRAFT_PLODDYPHUT_100                        :Ploddyphut 100
STR_VEHICLE_NAME_AIRCRAFT_PLODDYPHUT_500                        :Ploddyphut 500
STR_VEHICLE_NAME_AIRCRAFT_FLASHBANG_X1                          :Flashbang X1
STR_VEHICLE_NAME_AIRCRAFT_JUGGERPLANE_M1                        :Juggerplane M1
STR_VEHICLE_NAME_AIRCRAFT_FLASHBANG_WIZZER                      :Flashbang Wizzer
STR_VEHICLE_NAME_AIRCRAFT_TRICARIO_HELICOPTER                   :Tricario Helicopter
STR_VEHICLE_NAME_AIRCRAFT_GURU_X2_HELICOPTER                    :Guru X2 Helicopter
STR_VEHICLE_NAME_AIRCRAFT_POWERNAUT_HELICOPTER                  :Powernaut Helicopter

##id 0x8800
# Formatting of some strings
STR_FORMAT_DATE_TINY                                            :{RAW_STRING}-{RAW_STRING}-{NUM}
STR_FORMAT_DATE_SHORT                                           :{STRING} {NUM}
STR_FORMAT_DATE_LONG                                            :{STRING} {STRING} {NUM}
STR_FORMAT_DATE_ISO                                             :{2:NUM}-{1:RAW_STRING}-{0:RAW_STRING}

STR_FORMAT_DATE_MINUTES                                         :{0:RAW_STRING}:{1:RAW_STRING}
STR_FORMAT_DATE_MINUTES_WITH_Y                                  :{0:RAW_STRING}:{1:RAW_STRING} / {2:NUM}
STR_FORMAT_DATE_MINUTES_WITH_YM                                 :{0:RAW_STRING}:{1:RAW_STRING} / {2:DATE_SHORT}
STR_FORMAT_DATE_MINUTES_WITH_YMD                                :{0:RAW_STRING}:{1:RAW_STRING} / {2:DATE_LONG}

STR_FORMAT_BUOY_NAME                                            :{TOWN} Buoy
STR_FORMAT_BUOY_NAME_SERIAL                                     :{TOWN} Buoy #{COMMA}
STR_FORMAT_COMPANY_NUM                                          :(Company {COMMA})
STR_FORMAT_GROUP_NAME                                           :Group {COMMA}
STR_FORMAT_INDUSTRY_NAME                                        :{TOWN} {STRING}
STR_FORMAT_WAYPOINT_NAME                                        :{TOWN} Waypoint
STR_FORMAT_WAYPOINT_NAME_SERIAL                                 :{TOWN} Waypoint #{COMMA}

STR_FORMAT_DEPOT_NAME_TRAIN                                     :{TOWN} Train Depot
STR_FORMAT_DEPOT_NAME_TRAIN_SERIAL                              :{TOWN} Train Depot #{COMMA}
STR_FORMAT_DEPOT_NAME_ROAD_VEHICLE                              :{TOWN} Road Vehicle Depot
STR_FORMAT_DEPOT_NAME_ROAD_VEHICLE_SERIAL                       :{TOWN} Road Vehicle Depot #{COMMA}
STR_FORMAT_DEPOT_NAME_SHIP                                      :{TOWN} Ship Depot
STR_FORMAT_DEPOT_NAME_SHIP_SERIAL                               :{TOWN} Ship Depot #{COMMA}
STR_FORMAT_DEPOT_NAME_AIRCRAFT                                  :{STATION} Hangar

STR_UNKNOWN_STATION                                             :unknown station
STR_DEFAULT_SIGN_NAME                                           :Sign
STR_COMPANY_SOMEONE                                             :someone

STR_SAVEGAME_NAME_DEFAULT                                       :{COMPANY}, {STRING1}
STR_SAVEGAME_NAME_SPECTATOR                                     :Spectator, {1:STRING1}

# Viewport strings
STR_VIEWPORT_SHOW_VEHICLE_ROUTE_STEP                            :{BROWN}{NUM} {STRING}
STR_VIEWPORT_SHOW_VEHICLE_ROUTE_STEP_STATION                    :{BLACK}ST
STR_VIEWPORT_SHOW_VEHICLE_ROUTE_STEP_WAYPOINT                   :{GRAY}WP
STR_VIEWPORT_SHOW_VEHICLE_ROUTE_STEP_IMPLICIT                   :{GRAY}IM
STR_VIEWPORT_SHOW_VEHICLE_ROUTE_STEP_DEPOT                      :{RED}DE

STR_VIEWPORT_TOWN_POP_VERY_POOR_RATING                          :{WHITE}{TOWN} {RED}({COMMA})
STR_VIEWPORT_TOWN_POP_MEDIOCRE_RATING                           :{WHITE}{TOWN} {ORANGE}({COMMA})
STR_VIEWPORT_TOWN_POP_GOOD_RATING                               :{WHITE}{TOWN} {YELLOW}({COMMA})
STR_VIEWPORT_TOWN_POP                                           :{WHITE}{TOWN} ({COMMA})
STR_VIEWPORT_TOWN_POP_EXCELLENT_RATING                          :{WHITE}{TOWN} {GREEN}({COMMA})
STR_VIEWPORT_TOWN                                               :{WHITE}{TOWN}
STR_VIEWPORT_TOWN_TINY_BLACK                                    :{TINY_FONT}{BLACK}{TOWN}
STR_VIEWPORT_TOWN_TINY_VERY_POOR_RATING                         :{TINY_FONT}{RED}{TOWN}
STR_VIEWPORT_TOWN_TINY_MEDIOCRE_RATING                          :{TINY_FONT}{ORANGE}{TOWN}
STR_VIEWPORT_TOWN_TINY_GOOD_RATING                              :{TINY_FONT}{YELLOW}{TOWN}
STR_VIEWPORT_TOWN_TINY_WHITE                                    :{TINY_FONT}{WHITE}{TOWN}
STR_VIEWPORT_TOWN_TINY_EXCELLENT_RATING                         :{TINY_FONT}{GREEN}{TOWN}

STR_VIEWPORT_SIGN_SMALL_BLACK                                   :{TINY_FONT}{BLACK}{SIGN}
STR_VIEWPORT_SIGN_SMALL_WHITE                                   :{TINY_FONT}{WHITE}{SIGN}

STR_VIEWPORT_STATION                                            :{STATION} {STATION_FEATURES}
STR_VIEWPORT_STATION_TINY                                       :{TINY_FONT}{STATION}

STR_VIEWPORT_WAYPOINT                                           :{WAYPOINT}
STR_VIEWPORT_WAYPOINT_TINY                                      :{TINY_FONT}{WAYPOINT}

# Simple strings to get specific types of data
STR_COMPANY_NAME                                                :{COMPANY}
STR_COMPANY_NAME_COMPANY_NUM                                    :{COMPANY} {COMPANY_NUM}
STR_DEPOT_NAME                                                  :{DEPOT}
STR_ENGINE_NAME                                                 :{ENGINE}
STR_HIDDEN_ENGINE_NAME                                          :{ENGINE} (hidden)
STR_GROUP_NAME                                                  :{GROUP}
STR_INDUSTRY_NAME                                               :{INDUSTRY}
STR_PRESIDENT_NAME                                              :{PRESIDENT_NAME}
STR_SIGN_NAME                                                   :{SIGN}
STR_STATION_NAME                                                :{STATION}
STR_TOWN_NAME                                                   :{TOWN}
STR_VEHICLE_NAME                                                :{VEHICLE}
STR_WAYPOINT_NAME                                               :{WAYPOINT}

STR_JUST_CARGO                                                  :{CARGO_LONG}
STR_JUST_CHECKMARK                                              :{CHECKMARK}
STR_JUST_COMMA                                                  :{COMMA}
STR_JUST_CURRENCY_SHORT                                         :{CURRENCY_SHORT}
STR_JUST_CURRENCY_LONG                                          :{CURRENCY_LONG}
STR_JUST_CARGO_LIST                                             :{CARGO_LIST}
STR_JUST_INT                                                    :{NUM}
STR_JUST_DECIMAL                                                :{DECIMAL}
STR_JUST_DATE_TINY                                              :{DATE_TINY}
STR_JUST_DATE_SHORT                                             :{DATE_SHORT}
STR_JUST_DATE_LONG                                              :{DATE_LONG}
STR_JUST_DATE_ISO                                               :{DATE_ISO}
STR_JUST_DATE_WALLCLOCK_TINY                                    :{DATE_WALLCLOCK_TINY}
STR_JUST_DATE_WALLCLOCK_SHORT                                   :{DATE_WALLCLOCK_SHORT}
STR_JUST_DATE_WALLCLOCK_LONG                                    :{DATE_WALLCLOCK_LONG}
STR_JUST_DATE_WALLCLOCK_ISO                                     :{DATE_WALLCLOCK_ISO}
STR_JUST_STRING                                                 :{STRING}
STR_JUST_STRING_STRING                                          :{STRING}{STRING}
STR_JUST_RAW_STRING                                             :{RAW_STRING}
STR_JUST_BIG_RAW_STRING                                         :{BIG_FONT}{RAW_STRING}

# Slightly 'raw' stringcodes with colour or size
STR_BLACK_COMMA                                                 :{BLACK}{COMMA}
STR_TINY_BLACK_COMA                                             :{TINY_FONT}{BLACK}{COMMA}
STR_TINY_COMMA                                                  :{TINY_FONT}{COMMA}
STR_BLUE_COMMA                                                  :{BLUE}{COMMA}
STR_RED_COMMA                                                   :{RED}{COMMA}
STR_WHITE_COMMA                                                 :{WHITE}{COMMA}
STR_BLACK_DECIMAL                                               :{BLACK}{DECIMAL}
STR_TINY_BLACK_DECIMAL                                          :{TINY_FONT}{BLACK}{DECIMAL}
STR_COMPANY_MONEY                                               :{WHITE}{CURRENCY_LONG}
STR_BLACK_DATE_LONG                                             :{BLACK}{DATE_LONG}
STR_WHITE_DATE_LONG                                             :{WHITE}{DATE_LONG}
STR_WHITE_DATE_WALLCLOCK_LONG                                   :{WHITE}{DATE_WALLCLOCK_LONG}
STR_WHITE_DATE_WALLCLOCK_SHORT                                  :{WHITE}{DATE_WALLCLOCK_SHORT}
STR_SHORT_DATE                                                  :{WHITE}{DATE_TINY}
STR_DATE_LONG_SMALL                                             :{TINY_FONT}{BLACK}{DATE_LONG}
STR_TINY_GROUP                                                  :{TINY_FONT}{GROUP}
STR_BLACK_INT                                                   :{BLACK}{NUM}
STR_ORANGE_INT                                                  :{ORANGE}{NUM}
STR_RED_INT                                                     :{RED}{NUM}
STR_WHITE_SIGN                                                  :{WHITE}{SIGN}
STR_TINY_BLACK_STATION                                          :{TINY_FONT}{BLACK}{STATION}
STR_BLACK_STRING                                                :{BLACK}{STRING}
STR_BLACK_RAW_STRING                                            :{BLACK}{RAW_STRING}
STR_ORANGE_STRING                                               :{ORANGE}{STRING}
STR_LTBLUE_STRING                                               :{LTBLUE}{STRING}
STR_WHITE_STRING                                                :{WHITE}{STRING}
STR_ORANGE_STRING1_WHITE                                        :{ORANGE}{STRING1}{WHITE}
STR_ORANGE_STRING1_LTBLUE                                       :{ORANGE}{STRING1}{LTBLUE}
STR_TINY_BLACK_HEIGHT                                           :{TINY_FONT}{BLACK}{HEIGHT}
STR_TINY_BLACK_VEHICLE                                          :{TINY_FONT}{BLACK}{VEHICLE}
STR_TINY_RIGHT_ARROW                                            :{TINY_FONT}{RIGHT_ARROW}

STR_WHITE                                                       :{WHITE}
STR_BLACK                                                       :{BLACK}
STR_BLACK_1                                                     :{BLACK}1
STR_BLACK_2                                                     :{BLACK}2
STR_BLACK_3                                                     :{BLACK}3
STR_BLACK_4                                                     :{BLACK}4
STR_BLACK_5                                                     :{BLACK}5
STR_BLACK_6                                                     :{BLACK}6
STR_BLACK_7                                                     :{BLACK}7

STR_TRAIN                                                       :{BLACK}{TRAIN}
STR_BUS                                                         :{BLACK}{BUS}
STR_LORRY                                                       :{BLACK}{LORRY}
STR_PLANE                                                       :{BLACK}{PLANE}
STR_SHIP                                                        :{BLACK}{SHIP}

STR_TOOLBAR_RAILTYPE_VELOCITY                                   :{STRING} ({VELOCITY})

######## Zoning toolbar

STR_ZONING_TOOLBAR                                              :{WHITE}Zoning toolbar
STR_ZONING_OUTER                                                :{BLACK}Outer tile borders:
STR_ZONING_INNER                                                :{BLACK}Inner tile borders:
STR_ZONING_OUTER_INFO                                           :{BLACK}Select which type of zoning you want on the outer border of a tile.
STR_ZONING_INNER_INFO                                           :{BLACK}Select which type of zoning you want on the inner border of a tile.

STR_ZONING_NO_ZONING                                            :Nothing
STR_ZONING_AUTHORITY                                            :Authority
STR_ZONING_CAN_BUILD                                            :Where I can't build
STR_ZONING_STA_CATCH                                            :Station catchment
STR_ZONING_STA_CATCH_OPEN                                       :Station catchment (window open)
STR_ZONING_BUL_UNSER                                            :Unserved buildings
STR_ZONING_IND_UNSER                                            :Unserved industries
STR_ZONING_TRACERESTRICT                                        :Restricted signals

STR_TMPL_RPL_TITLE                                              :{WHITE}Template Replacement
STR_TMPL_TEMPLATE_REPLACEMENT                                   :Template Replacement
STR_TMPL_TRAINS_IN_GROUP                                        :{BLACK}Trains in group
STR_TMPL_AVAILABLE_TEMPLATES                                    :{BLACK}Available Templates
STR_TMPL_DEFINE_TEMPLATE                                        :{BLACK}New
STR_TMPL_EDIT_TEMPLATE                                          :{BLACK}Edit
STR_TMPL_CREATE_CLONE_VEH                                       :{BLACK}Clone
STR_TMPL_DELETE_TEMPLATE                                        :{BLACK}Delete
STR_TMPL_RPL_ALL_TMPL                                           :{BLACK}Replace All Templates
STR_TMPL_NEW_VEHICLE                                            :{BLACK}New Vehicle
STR_TMPL_CONFIRM                                                :{BLACK}Ok
STR_TMPL_CANCEL                                                 :{BLACK}Cancel
STR_TMPL_NEW                                                    :{BLACK}New Template Vehicle
STR_TMPL_REFIT                                                  :{BLACK}Refit
STR_TMPL_GROUP_INFO                                             :{BLACK}Group Info: {ORANGE}
STR_TMPL_TEMPLATE_INFO                                          :{BLACK}Template Info: {ORANGE}
STR_TMPL_RPL_START                                              :{BLACK}Start replacing
STR_TMPL_RPL_STOP                                               :{BLACK}Stop replacing
STR_TMPL_TRAIN_OVR_VALUE                                        :{TINY_FONT}{BLACK}Train Value: {CURRENCY_SHORT}
STR_TMPL_TEMPLATE_OVR_VALUE                                     :{TINY_FONT}{BLACK}Buying Cost: {GOLD}{CURRENCY_LONG}
STR_TMPL_TEMPLATE_OVR_VALUE_nogold                              :{TINY_FONT}{BLACK}Buying Cost: {CURRENCY_LONG}
STR_TMPL_TEMPLATE_OVR_VALUE_nogoldandcurrency                   :{TINY_FONT}{BLACK}Buying Cost:
STR_TMPL_TEMPLATE_OVR_VALUE_notinyfont                          :{BLACK}Buying Cost: {GOLD}{CURRENCY_LONG}
STR_TMPL_TEMPLATE_OVR_VALUE_notinyfontandblack                  :Buying Cost: {GOLD}{CURRENCY_LONG}
STR_TMPL_WARNING_FREE_WAGON                                     :{RED}Free Chain: not runnable!
STR_TMPL_TEST                                                   :{ORANGE}Test String: {RAW_STRING} {RAW_STRING}
STR_TMPL_GROUP_USES_TEMPLATE                                    :{BLACK}Template in use: {NUM}
STR_TMP_TEMPLATE_IN_USE                                         :Template is in use
STR_TMPL_GROUP_NUM_TRAINS                                       :{BLACK}{NUM}
STR_TMPL_CREATEGUI_TITLE                                        :{WHITE}Create/Edit Template Vehicle
STR_TMPL_MAINGUI_DEFINEDGROUPS                                  :{BLACK}Defined Groups for Company
STR_TMPL_TMPLRPL_EX_DIFF_RAILTYPE                               :Uses Template of different rail type

STR_TMPL_SET_USEDEPOT                                           :{BLACK}Use vehicles in depot
STR_TMPL_SET_USEDEPOT_TIP                                       :{BLACK}Use vehicles inside the depot that are in a neutral and idle state to compose trains on template replacement in order to reduce buying costs
STR_TMPL_SET_KEEPREMAINDERS                                     :{BLACK}Keep remainders
STR_TMPL_SET_KEEPREMAINDERS_TIP                                 :{BLACK}After finishing template replacement keep all remaining vehicles from the old train in a neutral and idle state for later use
STR_TMPL_SET_REFIT                                              :{BLACK}Use Refit
STR_TMPL_SET_REFIT_TIP                                          :{BLACK}If set, the train will use exactly the cargo refit specified by the template. If not every wagon that is to be newly bought or retrieved from the depot, will *attempt* to be refitted as the old one was. Standard refit if this is impossible.

STR_TMPL_CONFIG_USEDEPOT                                        :use depot
STR_TMPL_CONFIG_KEEPREMAINDERS                                  :keep rem
STR_TMPL_CONFIG_REFIT                                           :refit

STR_TMPL_NUM_TRAINS_NEED_RPL                                    :# trains to replace:

STR_TMPL_CARGO_SUMMARY                                          :{CARGO_LONG}
STR_TMPL_CARGO_SUMMARY_MULTI                                    :{CARGO_LONG} (x{NUM})

STR_TMPL_RPLALLGUI_TITLE                                        :{WHITE}Replace all Templace Vehicles
STR_TMPL_RPLALLGUI_INSET_TOP                                    :{BLACK}Choose Vehicle Type and Replacement
STR_TMPL_RPLALLGUI_INSET_TOP_1                                  :{BLACK}Template Engines
STR_TMPL_RPLALLGUI_INSET_TOP_2                                  :{BLACK}Buyable Engines
STR_TMPL_RPLALLGUI_INSET_BOTTOM                                 :{BLACK}Current Template List (updated only after replacement)
STR_TMPL_RPLALLGUI_BUTTON_RPLALL                                :{BLACK}Replace All
STR_TMPL_RPLALLGUI_BUTTON_APPLY                                 :{BLACK}Apply
STR_TMPL_RPLALLGUI_BUTTON_CANCEL                                :{BLACK}Cancel
STR_TMPL_RPLALLGUI_USE_TIP                                      :{BLACK}Select a vehicle type from each list and press 'Replace All'. If you are happy with the result displayed in the template list, press 'Apply' to actually apply these changes.

STR_TMPL_CANT_CREATE                                            :{WHITE}Can't create template or virtual vehicle...<|MERGE_RESOLUTION|>--- conflicted
+++ resolved
@@ -1303,13 +1303,10 @@
 STR_CONFIG_SETTING_GRAPH_LINE_THICKNESS_HELPTEXT                :Width of the line in the graphs. A thin line is more precisely readable, a thicker line is easier to see and colours are easier to distinguish
 STR_CONFIG_SETTING_SHOW_TRAIN_LENGTH_IN_DETAILS                 :Show train length in details: {STRING2}
 STR_CONFIG_SETTING_SHOW_TRAIN_LENGTH_IN_DETAILS_HELPTEXT        :Show train length in the vehicle details window
-<<<<<<< HEAD
 STR_CONFIG_SETTING_SHOW_VEHICLE_GROUP_IN_DETAILS                :Show vehicle group in details: {STRING2}
 STR_CONFIG_SETTING_SHOW_VEHICLE_GROUP_IN_DETAILS_HELPTEXT       :Show vehicle group name in the vehicle details window
-=======
 STR_CONFIG_SETTING_SHOW_TRAIN_WEIGHT_RATIOS_IN_DETAILS          :Show train weight ratios in details: {STRING2}
 STR_CONFIG_SETTING_SHOW_TRAIN_WEIGHT_RATIOS_IN_DETAILS_HELPTEXT :Show train weight ratios in the vehicle details window
->>>>>>> ed33a62b
 STR_CONFIG_SETTING_SHOW_RESTRICTED_SIG_DEF                      :Show restricted electric signals using default graphics: {STRING2}
 STR_CONFIG_SETTING_SHOW_RESTRICTED_SIG_DEF_HELPTEXT             :Show electric signals with routing restriction programs using the default signal graphics with a blue signal post, instead of using any NewGRF signal graphics. This is to make it easier to visually distinguish restricted signals.
 
@@ -4173,11 +4170,8 @@
 STR_VEHICLE_INFO_WEIGHT_POWER_MAX_SPEED                         :{BLACK}Weight: {LTBLUE}{WEIGHT_SHORT} {BLACK}Power: {LTBLUE}{POWER}{BLACK} Max. speed: {LTBLUE}{VELOCITY}
 STR_VEHICLE_INFO_WEIGHT_POWER_MAX_SPEED_MAX_TE                  :{BLACK}Weight: {LTBLUE}{WEIGHT_SHORT} {BLACK}Power: {LTBLUE}{POWER}{BLACK} Max. speed: {LTBLUE}{VELOCITY} {BLACK}Max. T.E.: {LTBLUE}{FORCE}
 
-<<<<<<< HEAD
 STR_VEHICLE_INFO_TRAIN_LENGTH                                   :{BLACK}Train length {LTBLUE}{DECIMAL} tile{P "" s} {STRING4}
-=======
 STR_VEHICLE_INFO_WEIGHT_RATIOS                                  :{BLACK}Power / weight: {LTBLUE}{POWER_WEIGHT_RATIO} {BLACK} Max. T.E / weight: {LTBLUE}{FORCE_WEIGHT_RATIO}
->>>>>>> ed33a62b
 
 STR_VEHICLE_INFO_PROFIT_THIS_YEAR_LAST_YEAR                     :{BLACK}Profit this year: {LTBLUE}{CURRENCY_LONG} (last year: {CURRENCY_LONG})
 STR_VEHICLE_INFO_PROFIT_THIS_YEAR_LAST_YEAR_LIFETIME            :{STRING2} (lifetime: {CURRENCY_LONG})
