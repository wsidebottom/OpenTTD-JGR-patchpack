##name English (UK)
##ownname English (UK)
##isocode en_GB
##plural 0
##textdir ltr
##digitsep ,
##digitsepcur ,
##decimalsep .
##winlangid 0x0809
##grflangid 0x01


# $Id$

# This file is part of OpenTTD.
# OpenTTD is free software; you can redistribute it and/or modify it under the terms of the GNU General Public License as published by the Free Software Foundation, version 2.
# OpenTTD is distributed in the hope that it will be useful, but WITHOUT ANY WARRANTY; without even the implied warranty of MERCHANTABILITY or FITNESS FOR A PARTICULAR PURPOSE.
# See the GNU General Public License for more details. You should have received a copy of the GNU General Public License along with OpenTTD. If not, see <http://www.gnu.org/licenses/>.


##id 0x0000
STR_NULL                                                        :
STR_EMPTY                                                       :
STR_UNDEFINED                                                   :(undefined string)
STR_JUST_NOTHING                                                :Nothing

# Cargo related strings
# Plural cargo name
STR_CARGO_PLURAL_NOTHING                                        :
STR_CARGO_PLURAL_PASSENGERS                                     :Passengers
STR_CARGO_PLURAL_COAL                                           :Coal
STR_CARGO_PLURAL_MAIL                                           :Mail
STR_CARGO_PLURAL_OIL                                            :Oil
STR_CARGO_PLURAL_LIVESTOCK                                      :Livestock
STR_CARGO_PLURAL_GOODS                                          :Goods
STR_CARGO_PLURAL_GRAIN                                          :Grain
STR_CARGO_PLURAL_WOOD                                           :Wood
STR_CARGO_PLURAL_IRON_ORE                                       :Iron Ore
STR_CARGO_PLURAL_STEEL                                          :Steel
STR_CARGO_PLURAL_VALUABLES                                      :Valuables
STR_CARGO_PLURAL_COPPER_ORE                                     :Copper Ore
STR_CARGO_PLURAL_MAIZE                                          :Maize
STR_CARGO_PLURAL_FRUIT                                          :Fruit
STR_CARGO_PLURAL_DIAMONDS                                       :Diamonds
STR_CARGO_PLURAL_FOOD                                           :Food
STR_CARGO_PLURAL_PAPER                                          :Paper
STR_CARGO_PLURAL_GOLD                                           :Gold
STR_CARGO_PLURAL_WATER                                          :Water
STR_CARGO_PLURAL_WHEAT                                          :Wheat
STR_CARGO_PLURAL_RUBBER                                         :Rubber
STR_CARGO_PLURAL_SUGAR                                          :Sugar
STR_CARGO_PLURAL_TOYS                                           :Toys
STR_CARGO_PLURAL_CANDY                                          :Sweets
STR_CARGO_PLURAL_COLA                                           :Cola
STR_CARGO_PLURAL_COTTON_CANDY                                   :Candyfloss
STR_CARGO_PLURAL_BUBBLES                                        :Bubbles
STR_CARGO_PLURAL_TOFFEE                                         :Toffee
STR_CARGO_PLURAL_BATTERIES                                      :Batteries
STR_CARGO_PLURAL_PLASTIC                                        :Plastic
STR_CARGO_PLURAL_FIZZY_DRINKS                                   :Fizzy Drinks

# Singular cargo name
STR_CARGO_SINGULAR_NOTHING                                      :
STR_CARGO_SINGULAR_PASSENGER                                    :Passenger
STR_CARGO_SINGULAR_COAL                                         :Coal
STR_CARGO_SINGULAR_MAIL                                         :Mail
STR_CARGO_SINGULAR_OIL                                          :Oil
STR_CARGO_SINGULAR_LIVESTOCK                                    :Livestock
STR_CARGO_SINGULAR_GOODS                                        :Goods
STR_CARGO_SINGULAR_GRAIN                                        :Grain
STR_CARGO_SINGULAR_WOOD                                         :Wood
STR_CARGO_SINGULAR_IRON_ORE                                     :Iron Ore
STR_CARGO_SINGULAR_STEEL                                        :Steel
STR_CARGO_SINGULAR_VALUABLES                                    :Valuables
STR_CARGO_SINGULAR_COPPER_ORE                                   :Copper Ore
STR_CARGO_SINGULAR_MAIZE                                        :Maize
STR_CARGO_SINGULAR_FRUIT                                        :Fruit
STR_CARGO_SINGULAR_DIAMOND                                      :Diamond
STR_CARGO_SINGULAR_FOOD                                         :Food
STR_CARGO_SINGULAR_PAPER                                        :Paper
STR_CARGO_SINGULAR_GOLD                                         :Gold
STR_CARGO_SINGULAR_WATER                                        :Water
STR_CARGO_SINGULAR_WHEAT                                        :Wheat
STR_CARGO_SINGULAR_RUBBER                                       :Rubber
STR_CARGO_SINGULAR_SUGAR                                        :Sugar
STR_CARGO_SINGULAR_TOY                                          :Toy
STR_CARGO_SINGULAR_CANDY                                        :Sweet
STR_CARGO_SINGULAR_COLA                                         :Cola
STR_CARGO_SINGULAR_COTTON_CANDY                                 :Candyfloss
STR_CARGO_SINGULAR_BUBBLE                                       :Bubble
STR_CARGO_SINGULAR_TOFFEE                                       :Toffee
STR_CARGO_SINGULAR_BATTERY                                      :Battery
STR_CARGO_SINGULAR_PLASTIC                                      :Plastic
STR_CARGO_SINGULAR_FIZZY_DRINK                                  :Fizzy Drink

# Quantity of cargo
STR_QUANTITY_NOTHING                                            :
STR_QUANTITY_PASSENGERS                                         :{COMMA}{NBSP}passenger{P "" s}
STR_QUANTITY_COAL                                               :{WEIGHT_LONG} of coal
STR_QUANTITY_MAIL                                               :{COMMA}{NBSP}bag{P "" s} of mail
STR_QUANTITY_OIL                                                :{VOLUME_LONG} of oil
STR_QUANTITY_LIVESTOCK                                          :{COMMA}{NBSP}item{P "" s} of livestock
STR_QUANTITY_GOODS                                              :{COMMA}{NBSP}crate{P "" s} of goods
STR_QUANTITY_GRAIN                                              :{WEIGHT_LONG} of grain
STR_QUANTITY_WOOD                                               :{WEIGHT_LONG} of wood
STR_QUANTITY_IRON_ORE                                           :{WEIGHT_LONG} of iron ore
STR_QUANTITY_STEEL                                              :{WEIGHT_LONG} of steel
STR_QUANTITY_VALUABLES                                          :{COMMA}{NBSP}bag{P "" s} of valuables
STR_QUANTITY_COPPER_ORE                                         :{WEIGHT_LONG} of copper ore
STR_QUANTITY_MAIZE                                              :{WEIGHT_LONG} of maize
STR_QUANTITY_FRUIT                                              :{WEIGHT_LONG} of fruit
STR_QUANTITY_DIAMONDS                                           :{COMMA}{NBSP}bag{P "" s} of diamonds
STR_QUANTITY_FOOD                                               :{WEIGHT_LONG} of food
STR_QUANTITY_PAPER                                              :{WEIGHT_LONG} of paper
STR_QUANTITY_GOLD                                               :{COMMA}{NBSP}bag{P "" s} of gold
STR_QUANTITY_WATER                                              :{VOLUME_LONG} of water
STR_QUANTITY_WHEAT                                              :{WEIGHT_LONG} of wheat
STR_QUANTITY_RUBBER                                             :{VOLUME_LONG} of rubber
STR_QUANTITY_SUGAR                                              :{WEIGHT_LONG} of sugar
STR_QUANTITY_TOYS                                               :{COMMA}{NBSP}toy{P "" s}
STR_QUANTITY_SWEETS                                             :{COMMA}{NBSP}bag{P "" s} of sweets
STR_QUANTITY_COLA                                               :{VOLUME_LONG} of cola
STR_QUANTITY_CANDYFLOSS                                         :{WEIGHT_LONG} of candyfloss
STR_QUANTITY_BUBBLES                                            :{COMMA} bubble{P "" s}
STR_QUANTITY_TOFFEE                                             :{WEIGHT_LONG} of toffee
STR_QUANTITY_BATTERIES                                          :{COMMA} batter{P y ies}
STR_QUANTITY_PLASTIC                                            :{VOLUME_LONG} of plastic
STR_QUANTITY_FIZZY_DRINKS                                       :{COMMA} fizzy drink{P "" s}
STR_QUANTITY_N_A                                                :N/A

# Two letter abbreviation of cargo name
STR_ABBREV_NOTHING                                              :
STR_ABBREV_PASSENGERS                                           :{TINY_FONT}PS
STR_ABBREV_COAL                                                 :{TINY_FONT}CL
STR_ABBREV_MAIL                                                 :{TINY_FONT}ML
STR_ABBREV_OIL                                                  :{TINY_FONT}OL
STR_ABBREV_LIVESTOCK                                            :{TINY_FONT}LV
STR_ABBREV_GOODS                                                :{TINY_FONT}GD
STR_ABBREV_GRAIN                                                :{TINY_FONT}GR
STR_ABBREV_WOOD                                                 :{TINY_FONT}WD
STR_ABBREV_IRON_ORE                                             :{TINY_FONT}OR
STR_ABBREV_STEEL                                                :{TINY_FONT}ST
STR_ABBREV_VALUABLES                                            :{TINY_FONT}VL
STR_ABBREV_COPPER_ORE                                           :{TINY_FONT}CO
STR_ABBREV_MAIZE                                                :{TINY_FONT}MZ
STR_ABBREV_FRUIT                                                :{TINY_FONT}FT
STR_ABBREV_DIAMONDS                                             :{TINY_FONT}DM
STR_ABBREV_FOOD                                                 :{TINY_FONT}FD
STR_ABBREV_PAPER                                                :{TINY_FONT}PR
STR_ABBREV_GOLD                                                 :{TINY_FONT}GD
STR_ABBREV_WATER                                                :{TINY_FONT}WR
STR_ABBREV_WHEAT                                                :{TINY_FONT}WH
STR_ABBREV_RUBBER                                               :{TINY_FONT}RB
STR_ABBREV_SUGAR                                                :{TINY_FONT}SG
STR_ABBREV_TOYS                                                 :{TINY_FONT}TY
STR_ABBREV_SWEETS                                               :{TINY_FONT}SW
STR_ABBREV_COLA                                                 :{TINY_FONT}CL
STR_ABBREV_CANDYFLOSS                                           :{TINY_FONT}CF
STR_ABBREV_BUBBLES                                              :{TINY_FONT}BU
STR_ABBREV_TOFFEE                                               :{TINY_FONT}TF
STR_ABBREV_BATTERIES                                            :{TINY_FONT}BA
STR_ABBREV_PLASTIC                                              :{TINY_FONT}PL
STR_ABBREV_FIZZY_DRINKS                                         :{TINY_FONT}FZ
STR_ABBREV_NONE                                                 :{TINY_FONT}NO
STR_ABBREV_ALL                                                  :{TINY_FONT}ALL

# 'Mode' of transport for cargoes
STR_PASSENGERS                                                  :{COMMA}{NBSP}passenger{P "" s}
STR_BAGS                                                        :{COMMA}{NBSP}bag{P "" s}
STR_TONS                                                        :{COMMA}{NBSP}tonne{P "" s}
STR_LITERS                                                      :{COMMA}{NBSP}litre{P "" s}
STR_ITEMS                                                       :{COMMA}{NBSP}item{P "" s}
STR_CRATES                                                      :{COMMA}{NBSP}crate{P "" s}

# Colours, do not shuffle
STR_COLOUR_DARK_BLUE                                            :Dark Blue
STR_COLOUR_PALE_GREEN                                           :Pale Green
STR_COLOUR_PINK                                                 :Pink
STR_COLOUR_YELLOW                                               :Yellow
STR_COLOUR_RED                                                  :Red
STR_COLOUR_LIGHT_BLUE                                           :Light Blue
STR_COLOUR_GREEN                                                :Green
STR_COLOUR_DARK_GREEN                                           :Dark Green
STR_COLOUR_BLUE                                                 :Blue
STR_COLOUR_CREAM                                                :Cream
STR_COLOUR_MAUVE                                                :Mauve
STR_COLOUR_PURPLE                                               :Purple
STR_COLOUR_ORANGE                                               :Orange
STR_COLOUR_BROWN                                                :Brown
STR_COLOUR_GREY                                                 :Grey
STR_COLOUR_WHITE                                                :White

# Units used in OpenTTD
STR_UNITS_VELOCITY_IMPERIAL                                     :{COMMA}{NBSP}mph
STR_UNITS_VELOCITY_METRIC                                       :{COMMA}{NBSP}km/h
STR_UNITS_VELOCITY_SI                                           :{COMMA}{NBSP}m/s

STR_UNITS_POWER_IMPERIAL                                        :{COMMA}{NBSP}hp
STR_UNITS_POWER_METRIC                                          :{COMMA}{NBSP}hp
STR_UNITS_POWER_SI                                              :{COMMA}{NBSP}kW

STR_UNITS_WEIGHT_SHORT_IMPERIAL                                 :{COMMA}{NBSP}t
STR_UNITS_WEIGHT_SHORT_METRIC                                   :{COMMA}{NBSP}t
STR_UNITS_WEIGHT_SHORT_SI                                       :{COMMA}{NBSP}kg

STR_UNITS_WEIGHT_LONG_IMPERIAL                                  :{COMMA}{NBSP}ton{P "" s}
STR_UNITS_WEIGHT_LONG_METRIC                                    :{COMMA}{NBSP}tonne{P "" s}
STR_UNITS_WEIGHT_LONG_SI                                        :{COMMA}{NBSP}kg

STR_UNITS_VOLUME_SHORT_IMPERIAL                                 :{COMMA}{NBSP}gal
STR_UNITS_VOLUME_SHORT_METRIC                                   :{COMMA}{NBSP}l
STR_UNITS_VOLUME_SHORT_SI                                       :{COMMA}{NBSP}m³

STR_UNITS_VOLUME_LONG_IMPERIAL                                  :{COMMA}{NBSP}gallon{P "" s}
STR_UNITS_VOLUME_LONG_METRIC                                    :{COMMA}{NBSP}litre{P "" s}
STR_UNITS_VOLUME_LONG_SI                                        :{COMMA}{NBSP}m³

STR_UNITS_FORCE_IMPERIAL                                        :{COMMA}{NBSP}lbf
STR_UNITS_FORCE_METRIC                                          :{COMMA}{NBSP}kgf
STR_UNITS_FORCE_SI                                              :{COMMA}{NBSP}kN

STR_UNITS_HEIGHT_IMPERIAL                                       :{COMMA}{NBSP}ft
STR_UNITS_HEIGHT_METRIC                                         :{COMMA}{NBSP}m
STR_UNITS_HEIGHT_SI                                             :{COMMA}{NBSP}m

# Common window strings
STR_LIST_FILTER_TITLE                                           :{BLACK}Filter string:
STR_LIST_FILTER_OSKTITLE                                        :{BLACK}Enter filter string
STR_LIST_FILTER_TOOLTIP                                         :{BLACK}Enter a keyword to filter the list for

STR_TOOLTIP_GROUP_ORDER                                         :{BLACK}Select grouping order
STR_TOOLTIP_SORT_ORDER                                          :{BLACK}Select sorting order (descending/ascending)
STR_TOOLTIP_SORT_CRITERIA                                       :{BLACK}Select sorting criteria
STR_TOOLTIP_FILTER_CRITERIA                                     :{BLACK}Select filtering criteria
STR_BUTTON_SORT_BY                                              :{BLACK}Sort by
STR_BUTTON_LOCATION                                             :{BLACK}Location
STR_BUTTON_RENAME                                               :{BLACK}Rename

STR_TOOLTIP_CLOSE_WINDOW                                        :{BLACK}Close window
STR_TOOLTIP_WINDOW_TITLE_DRAG_THIS                              :{BLACK}Window title - drag this to move window
STR_TOOLTIP_SHADE                                               :{BLACK}Shade window - only show the title bar
STR_TOOLTIP_DEBUG                                               :{BLACK}Show NewGRF debug information
STR_TOOLTIP_DEFSIZE                                             :{BLACK}Resize window to default size. Ctrl+Click to store current size as default
STR_TOOLTIP_STICKY                                              :{BLACK}Mark this window as uncloseable by the 'Close All Windows' key. Ctrl+Click to also save state as default
STR_TOOLTIP_RESIZE                                              :{BLACK}Click and drag to resize this window
STR_TOOLTIP_TOGGLE_LARGE_SMALL_WINDOW                           :{BLACK}Toggle large/small window size
STR_TOOLTIP_VSCROLL_BAR_SCROLLS_LIST                            :{BLACK}Scroll bar - scrolls list up/down
STR_TOOLTIP_HSCROLL_BAR_SCROLLS_LIST                            :{BLACK}Scroll bar - scrolls list left/right
STR_TOOLTIP_DEMOLISH_BUILDINGS_ETC                              :{BLACK}Demolish buildings etc. on a square of land. Ctrl selects the area diagonally. Shift toggles building/showing cost estimate

# Show engines button
STR_SHOW_HIDDEN_ENGINES_VEHICLE_TRAIN                           :{BLACK}Show hidden
STR_SHOW_HIDDEN_ENGINES_VEHICLE_ROAD_VEHICLE                    :{BLACK}Show hidden
STR_SHOW_HIDDEN_ENGINES_VEHICLE_SHIP                            :{BLACK}Show hidden
STR_SHOW_HIDDEN_ENGINES_VEHICLE_AIRCRAFT                        :{BLACK}Show hidden

STR_SHOW_HIDDEN_ENGINES_VEHICLE_TRAIN_TOOLTIP                   :{BLACK}By enabling this button, the hidden train vehicles are also displayed
STR_SHOW_HIDDEN_ENGINES_VEHICLE_ROAD_VEHICLE_TOOLTIP            :{BLACK}By enabling this button, the hidden road vehicles are also displayed
STR_SHOW_HIDDEN_ENGINES_VEHICLE_SHIP_TOOLTIP                    :{BLACK}By enabling this button, the hidden ships are also displayed
STR_SHOW_HIDDEN_ENGINES_VEHICLE_AIRCRAFT_TOOLTIP                :{BLACK}By enabling this button, the hidden aircraft are also displayed

# Query window
STR_BUTTON_DEFAULT                                              :{BLACK}Default
STR_BUTTON_CANCEL                                               :{BLACK}Cancel
STR_BUTTON_OK                                                   :{BLACK}OK

# On screen keyboard window
STR_OSK_KEYBOARD_LAYOUT                                         :`1234567890-=\qwertyuiop[]asdfghjkl;'  zxcvbnm,./ .
STR_OSK_KEYBOARD_LAYOUT_CAPS                                    :~!@#$%^&*()_+|QWERTYUIOP{{}}ASDFGHJKL:"  ZXCVBNM<>? .

# Measurement tooltip
STR_MEASURE_LENGTH                                              :{BLACK}Length: {NUM}
STR_MEASURE_AREA                                                :{BLACK}Area: {NUM} x {NUM}
STR_MEASURE_LENGTH_HEIGHTDIFF                                   :{BLACK}Length: {NUM}{}Height difference: {HEIGHT}
STR_MEASURE_AREA_HEIGHTDIFF                                     :{BLACK}Area: {NUM} x {NUM}{}Height difference: {HEIGHT}
STR_MEASURE_DIST_HEIGHTDIFF                                     :{BLACK}Manhattan Distance: {NUM}{}Bird Fly Distance: {NUM}{}Distance from the nearest edge: {NUM}{}Height from sea level: {HEIGHT}{}Height difference: {HEIGHT}


# These are used in buttons
STR_SORT_BY_CAPTION_NAME                                        :{BLACK}Name
STR_SORT_BY_CAPTION_DATE                                        :{BLACK}Date
# These are used in dropdowns
STR_SORT_BY_NAME                                                :Name
STR_SORT_BY_PRODUCTION                                          :Production
STR_SORT_BY_TYPE                                                :Type
STR_SORT_BY_TRANSPORTED                                         :Transported
STR_SORT_BY_NUMBER                                              :Number
STR_SORT_BY_PROFIT_LAST_YEAR                                    :Profit last year
STR_SORT_BY_PROFIT_THIS_YEAR                                    :Profit this year
STR_SORT_BY_AGE                                                 :Age
STR_SORT_BY_RELIABILITY                                         :Reliability
STR_SORT_BY_TOTAL_CAPACITY_PER_CARGOTYPE                        :Total capacity per cargo type
STR_SORT_BY_MAX_SPEED                                           :Maximum speed
STR_SORT_BY_MODEL                                               :Model
STR_SORT_BY_VALUE                                               :Value
STR_SORT_BY_LENGTH                                              :Length
STR_SORT_BY_LIFE_TIME                                           :Remaining lifetime
STR_SORT_BY_TIMETABLE_DELAY                                     :Timetable delay
STR_SORT_BY_FACILITY                                            :Station type
STR_SORT_BY_WAITING_TOTAL                                       :Total waiting cargo
STR_SORT_BY_WAITING_AVAILABLE                                   :Available waiting cargo
STR_SORT_BY_RATING_MAX                                          :Highest cargo rating
STR_SORT_BY_RATING_MIN                                          :Lowest cargo rating
STR_SORT_BY_ENGINE_ID                                           :EngineID (classic sort)
STR_SORT_BY_COST                                                :Cost
STR_SORT_BY_POWER                                               :Power
STR_SORT_BY_TRACTIVE_EFFORT                                     :Tractive effort
STR_SORT_BY_INTRO_DATE                                          :Introduction date
STR_SORT_BY_RUNNING_COST                                        :Running cost
STR_SORT_BY_POWER_VS_RUNNING_COST                               :Power/Running cost
STR_SORT_BY_CARGO_CAPACITY                                      :Cargo capacity
STR_SORT_BY_RANGE                                               :Range
STR_SORT_BY_POPULATION                                          :Population
STR_SORT_BY_RATING                                              :Rating

# Tooltips for the main toolbar
STR_TOOLBAR_TOOLTIP_PAUSE_GAME                                  :{BLACK}Pause game
STR_TOOLBAR_TOOLTIP_FORWARD                                     :{BLACK}Fast forward the game
STR_TOOLBAR_TOOLTIP_OPTIONS                                     :{BLACK}Options
STR_TOOLBAR_TOOLTIP_SAVE_GAME_ABANDON_GAME                      :{BLACK}Save game, abandon game, exit
STR_TOOLBAR_TOOLTIP_DISPLAY_MAP                                 :{BLACK}Display map, extra viewport or list of signs
STR_TOOLBAR_TOOLTIP_DISPLAY_TOWN_DIRECTORY                      :{BLACK}Display town directory
STR_TOOLBAR_TOOLTIP_DISPLAY_SUBSIDIES                           :{BLACK}Display subsidies
STR_TOOLBAR_TOOLTIP_DISPLAY_LIST_OF_COMPANY_STATIONS            :{BLACK}Display list of company's stations
STR_TOOLBAR_TOOLTIP_DISPLAY_COMPANY_FINANCES                    :{BLACK}Display company finances information
STR_TOOLBAR_TOOLTIP_DISPLAY_COMPANY_GENERAL                     :{BLACK}Display general company information
STR_TOOLBAR_TOOLTIP_DISPLAY_STORY_BOOK                          :{BLACK}Display story book
STR_TOOLBAR_TOOLTIP_DISPLAY_GOALS_LIST                          :{BLACK}Display goal list
STR_TOOLBAR_TOOLTIP_DISPLAY_GRAPHS                              :{BLACK}Display graphs
STR_TOOLBAR_TOOLTIP_DISPLAY_COMPANY_LEAGUE                      :{BLACK}Display company league table
STR_TOOLBAR_TOOLTIP_FUND_CONSTRUCTION_OF_NEW                    :{BLACK}Fund construction of new industry or list all industries
STR_TOOLBAR_TOOLTIP_DISPLAY_LIST_OF_COMPANY_TRAINS              :{BLACK}Display list of company's trains. Ctrl+Click toggles opening the group/vehicle list
STR_TOOLBAR_TOOLTIP_DISPLAY_LIST_OF_COMPANY_ROAD_VEHICLES       :{BLACK}Display list of company's road vehicles. Ctrl+Click toggles opening the group/vehicle list
STR_TOOLBAR_TOOLTIP_DISPLAY_LIST_OF_COMPANY_SHIPS               :{BLACK}Display list of company's ships. Ctrl+Click toggles opening the group/vehicle list
STR_TOOLBAR_TOOLTIP_DISPLAY_LIST_OF_COMPANY_AIRCRAFT            :{BLACK}Display list of company's aircraft. Ctrl+Click toggles opening the group/vehicle list
STR_TOOLBAR_TOOLTIP_ZOOM_THE_VIEW_IN                            :{BLACK}Zoom the view in
STR_TOOLBAR_TOOLTIP_ZOOM_THE_VIEW_OUT                           :{BLACK}Zoom the view out
STR_TOOLBAR_TOOLTIP_BUILD_RAILROAD_TRACK                        :{BLACK}Build railway track
STR_TOOLBAR_TOOLTIP_BUILD_ROADS                                 :{BLACK}Build roads
STR_TOOLBAR_TOOLTIP_BUILD_SHIP_DOCKS                            :{BLACK}Build ship docks
STR_TOOLBAR_TOOLTIP_BUILD_AIRPORTS                              :{BLACK}Build airports
STR_TOOLBAR_TOOLTIP_LANDSCAPING                                 :{BLACK}Open the landscaping toolbar to raise/lower land, plant trees, etc.
STR_TOOLBAR_TOOLTIP_SHOW_SOUND_MUSIC_WINDOW                     :{BLACK}Show sound/music window
STR_TOOLBAR_TOOLTIP_SHOW_LAST_MESSAGE_NEWS                      :{BLACK}Show last message/news report, show message options
STR_TOOLBAR_TOOLTIP_LAND_BLOCK_INFORMATION                      :{BLACK}Land area information, console, script debug, screenshots, about OpenTTD
STR_TOOLBAR_TOOLTIP_SWITCH_TOOLBAR                              :{BLACK}Switch toolbars

# Extra tooltips for the scenario editor toolbar
STR_SCENEDIT_TOOLBAR_TOOLTIP_SAVE_SCENARIO_LOAD_SCENARIO        :{BLACK}Save scenario, load scenario, abandon scenario editor, exit
STR_SCENEDIT_TOOLBAR_OPENTTD                                    :{YELLOW}OpenTTD
STR_SCENEDIT_TOOLBAR_SCENARIO_EDITOR                            :{YELLOW}Scenario Editor
STR_SCENEDIT_TOOLBAR_TOOLTIP_MOVE_THE_STARTING_DATE_BACKWARD    :{BLACK}Move the starting date backward 1 year
STR_SCENEDIT_TOOLBAR_TOOLTIP_MOVE_THE_STARTING_DATE_FORWARD     :{BLACK}Move the starting date forward 1 year
STR_SCENEDIT_TOOLBAR_TOOLTIP_SET_DATE                           :{BLACK}Click to enter the starting year
STR_SCENEDIT_TOOLBAR_TOOLTIP_DISPLAY_MAP_TOWN_DIRECTORY         :{BLACK}Display map, town directory
STR_SCENEDIT_TOOLBAR_LANDSCAPE_GENERATION                       :{BLACK}Landscape generation
STR_SCENEDIT_TOOLBAR_TOWN_GENERATION                            :{BLACK}Town generation
STR_SCENEDIT_TOOLBAR_INDUSTRY_GENERATION                        :{BLACK}Industry generation
STR_SCENEDIT_TOOLBAR_ROAD_CONSTRUCTION                          :{BLACK}Road construction
STR_SCENEDIT_TOOLBAR_PLANT_TREES                                :{BLACK}Plant trees. Shift toggles building/showing cost estimate
STR_SCENEDIT_TOOLBAR_PLACE_SIGN                                 :{BLACK}Place sign
STR_SCENEDIT_TOOLBAR_PLACE_OBJECT                               :{BLACK}Place object. Shift toggles building/showing cost estimate
STR_SCENEDIT_TOOLBAR_PLACE_HOUSE                                :{BLACK}Place house

############ range for SE file menu starts
STR_SCENEDIT_FILE_MENU_SAVE_SCENARIO                            :Save scenario
STR_SCENEDIT_FILE_MENU_LOAD_SCENARIO                            :Load scenario
STR_SCENEDIT_FILE_MENU_SAVE_HEIGHTMAP                           :Save heightmap
STR_SCENEDIT_FILE_MENU_LOAD_HEIGHTMAP                           :Load heightmap
STR_SCENEDIT_FILE_MENU_QUIT_EDITOR                              :Abandon scenario editor
STR_SCENEDIT_FILE_MENU_SEPARATOR                                :
STR_SCENEDIT_FILE_MENU_QUIT                                     :Exit
############ range for SE file menu starts

############ range for settings menu starts
STR_SETTINGS_MENU_GAME_OPTIONS                                  :Game options
STR_SETTINGS_MENU_CONFIG_SETTINGS_TREE                          :Settings
STR_SETTINGS_MENU_SCRIPT_SETTINGS                               :AI/Game script settings
STR_SETTINGS_MENU_NEWGRF_SETTINGS                               :NewGRF settings
STR_SETTINGS_MENU_TRANSPARENCY_OPTIONS                          :Transparency options
STR_SETTINGS_MENU_ZONING                                        :Zoning
STR_SETTINGS_MENU_TOWN_NAMES_DISPLAYED                          :Town names displayed
STR_SETTINGS_MENU_STATION_NAMES_DISPLAYED                       :Station names displayed
STR_SETTINGS_MENU_WAYPOINTS_DISPLAYED                           :Waypoint names displayed
STR_SETTINGS_MENU_SIGNS_DISPLAYED                               :Signs displayed
STR_SETTINGS_MENU_SHOW_COMPETITOR_SIGNS                         :Competitor signs and names displayed
STR_SETTINGS_MENU_FULL_ANIMATION                                :Full animation
STR_SETTINGS_MENU_FULL_DETAIL                                   :Full detail
STR_SETTINGS_MENU_TRANSPARENT_BUILDINGS                         :Transparent buildings
STR_SETTINGS_MENU_TRANSPARENT_SIGNS                             :Transparent signs
############ range ends here

############ range for file menu starts
STR_FILE_MENU_SAVE_GAME                                         :Save game
STR_FILE_MENU_LOAD_GAME                                         :Load game
STR_FILE_MENU_QUIT_GAME                                         :Abandon game
STR_FILE_MENU_SEPARATOR                                         :
STR_FILE_MENU_EXIT                                              :Exit
############ range ends here

# map menu
STR_MAP_MENU_MAP_OF_WORLD                                       :Map of world
STR_MAP_MENU_EXTRA_VIEW_PORT                                    :Extra viewport
STR_MAP_MENU_LINGRAPH_LEGEND                                    :Cargo Flow Legend
STR_MAP_MENU_SIGN_LIST                                          :Sign list
STR_MAP_MENU_PLAN_LIST                                          :Plan list

############ range for town menu starts
STR_TOWN_MENU_TOWN_DIRECTORY                                    :Town directory
STR_TOWN_MENU_FOUND_TOWN                                        :Found town
############ range ends here

############ range for subsidies menu starts
STR_SUBSIDIES_MENU_SUBSIDIES                                    :Subsidies
############ range ends here

############ range for graph menu starts
STR_GRAPH_MENU_OPERATING_PROFIT_GRAPH                           :Operating profit graph
STR_GRAPH_MENU_INCOME_GRAPH                                     :Income graph
STR_GRAPH_MENU_DELIVERED_CARGO_GRAPH                            :Delivered cargo graph
STR_GRAPH_MENU_PERFORMANCE_HISTORY_GRAPH                        :Performance history graph
STR_GRAPH_MENU_COMPANY_VALUE_GRAPH                              :Company value graph
STR_GRAPH_MENU_CARGO_PAYMENT_RATES                              :Cargo payment rates
############ range ends here

############ range for company league menu starts
STR_GRAPH_MENU_COMPANY_LEAGUE_TABLE                             :Company league table
STR_GRAPH_MENU_DETAILED_PERFORMANCE_RATING                      :Detailed performance rating
STR_GRAPH_MENU_HIGHSCORE                                        :Highscore table
############ range ends here

############ range for industry menu starts
STR_INDUSTRY_MENU_INDUSTRY_DIRECTORY                            :Industry directory
STR_INDUSTRY_MENU_INDUSTRY_CHAIN                                :Industry chains
STR_INDUSTRY_MENU_FUND_NEW_INDUSTRY                             :Fund new industry
############ range ends here

############ range for railway construction menu starts
STR_RAIL_MENU_RAILROAD_CONSTRUCTION                             :Railway construction
STR_RAIL_MENU_ELRAIL_CONSTRUCTION                               :Electrified railway construction
STR_RAIL_MENU_MONORAIL_CONSTRUCTION                             :Monorail construction
STR_RAIL_MENU_MAGLEV_CONSTRUCTION                               :Maglev construction
############ range ends here

############ range for road construction menu starts
STR_ROAD_MENU_ROAD_CONSTRUCTION                                 :Road construction
STR_ROAD_MENU_TRAM_CONSTRUCTION                                 :Tramway construction
############ range ends here

############ range for waterways construction menu starts
STR_WATERWAYS_MENU_WATERWAYS_CONSTRUCTION                       :Waterways construction
############ range ends here

############ range for airport construction menu starts
STR_AIRCRAFT_MENU_AIRPORT_CONSTRUCTION                          :Airport construction
############ range ends here

############ range for landscaping menu starts
STR_LANDSCAPING_MENU_LANDSCAPING                                :Landscaping
STR_LANDSCAPING_MENU_PLANT_TREES                                :Plant trees
STR_LANDSCAPING_MENU_PLACE_SIGN                                 :Place sign
############ range ends here

############ range for music menu starts
STR_TOOLBAR_SOUND_MUSIC                                         :Sound/music
############ range ends here

############ range for message menu starts
STR_NEWS_MENU_LAST_MESSAGE_NEWS_REPORT                          :Last message/news report
STR_NEWS_MENU_MESSAGE_HISTORY_MENU                              :Message history
############ range ends here

############ range for about menu starts
STR_ABOUT_MENU_LAND_BLOCK_INFO                                  :Land area information
STR_ABOUT_MENU_SEPARATOR                                        :
STR_ABOUT_MENU_TOGGLE_CONSOLE                                   :Toggle console
STR_ABOUT_MENU_AI_DEBUG                                         :AI/Game script debug
STR_ABOUT_MENU_SCREENSHOT                                       :Screenshot
STR_ABOUT_MENU_ZOOMIN_SCREENSHOT                                :Fully zoomed in screenshot
STR_ABOUT_MENU_DEFAULTZOOM_SCREENSHOT                           :Default zoom screenshot
STR_ABOUT_MENU_GIANT_SCREENSHOT                                 :Whole map screenshot
STR_ABOUT_MENU_ABOUT_OPENTTD                                    :About 'OpenTTD'
STR_ABOUT_MENU_SPRITE_ALIGNER                                   :Sprite aligner
STR_ABOUT_MENU_TOGGLE_BOUNDING_BOXES                            :Toggle bounding boxes
STR_ABOUT_MENU_TOGGLE_DIRTY_BLOCKS                              :Toggle colouring of dirty blocks
############ range ends here

############ range for ordinal numbers used for the place in the highscore window
STR_ORDINAL_NUMBER_1ST                                          :1st
STR_ORDINAL_NUMBER_2ND                                          :2nd
STR_ORDINAL_NUMBER_3RD                                          :3rd
STR_ORDINAL_NUMBER_4TH                                          :4th
STR_ORDINAL_NUMBER_5TH                                          :5th
STR_ORDINAL_NUMBER_6TH                                          :6th
STR_ORDINAL_NUMBER_7TH                                          :7th
STR_ORDINAL_NUMBER_8TH                                          :8th
STR_ORDINAL_NUMBER_9TH                                          :9th
STR_ORDINAL_NUMBER_10TH                                         :10th
STR_ORDINAL_NUMBER_11TH                                         :11th
STR_ORDINAL_NUMBER_12TH                                         :12th
STR_ORDINAL_NUMBER_13TH                                         :13th
STR_ORDINAL_NUMBER_14TH                                         :14th
STR_ORDINAL_NUMBER_15TH                                         :15th
############ range for ordinal numbers ends

############ range for days starts
STR_DAY_NUMBER_1ST                                              :1st
STR_DAY_NUMBER_2ND                                              :2nd
STR_DAY_NUMBER_3RD                                              :3rd
STR_DAY_NUMBER_4TH                                              :4th
STR_DAY_NUMBER_5TH                                              :5th
STR_DAY_NUMBER_6TH                                              :6th
STR_DAY_NUMBER_7TH                                              :7th
STR_DAY_NUMBER_8TH                                              :8th
STR_DAY_NUMBER_9TH                                              :9th
STR_DAY_NUMBER_10TH                                             :10th
STR_DAY_NUMBER_11TH                                             :11th
STR_DAY_NUMBER_12TH                                             :12th
STR_DAY_NUMBER_13TH                                             :13th
STR_DAY_NUMBER_14TH                                             :14th
STR_DAY_NUMBER_15TH                                             :15th
STR_DAY_NUMBER_16TH                                             :16th
STR_DAY_NUMBER_17TH                                             :17th
STR_DAY_NUMBER_18TH                                             :18th
STR_DAY_NUMBER_19TH                                             :19th
STR_DAY_NUMBER_20TH                                             :20th
STR_DAY_NUMBER_21ST                                             :21st
STR_DAY_NUMBER_22ND                                             :22nd
STR_DAY_NUMBER_23RD                                             :23rd
STR_DAY_NUMBER_24TH                                             :24th
STR_DAY_NUMBER_25TH                                             :25th
STR_DAY_NUMBER_26TH                                             :26th
STR_DAY_NUMBER_27TH                                             :27th
STR_DAY_NUMBER_28TH                                             :28th
STR_DAY_NUMBER_29TH                                             :29th
STR_DAY_NUMBER_30TH                                             :30th
STR_DAY_NUMBER_31ST                                             :31st
############ range for days ends

############ range for months starts
STR_MONTH_ABBREV_JAN                                            :Jan
STR_MONTH_ABBREV_FEB                                            :Feb
STR_MONTH_ABBREV_MAR                                            :Mar
STR_MONTH_ABBREV_APR                                            :Apr
STR_MONTH_ABBREV_MAY                                            :May
STR_MONTH_ABBREV_JUN                                            :Jun
STR_MONTH_ABBREV_JUL                                            :Jul
STR_MONTH_ABBREV_AUG                                            :Aug
STR_MONTH_ABBREV_SEP                                            :Sep
STR_MONTH_ABBREV_OCT                                            :Oct
STR_MONTH_ABBREV_NOV                                            :Nov
STR_MONTH_ABBREV_DEC                                            :Dec

STR_MONTH_JAN                                                   :January
STR_MONTH_FEB                                                   :February
STR_MONTH_MAR                                                   :March
STR_MONTH_APR                                                   :April
STR_MONTH_MAY                                                   :May
STR_MONTH_JUN                                                   :June
STR_MONTH_JUL                                                   :July
STR_MONTH_AUG                                                   :August
STR_MONTH_SEP                                                   :September
STR_MONTH_OCT                                                   :October
STR_MONTH_NOV                                                   :November
STR_MONTH_DEC                                                   :December
############ range for months ends

# Graph window
STR_GRAPH_KEY_BUTTON                                            :{BLACK}Key
STR_GRAPH_KEY_TOOLTIP                                           :{BLACK}Show key to graphs
STR_GRAPH_X_LABEL_MONTH                                         :{TINY_FONT}{STRING}{} {STRING}
STR_GRAPH_X_LABEL_MONTH_YEAR                                    :{TINY_FONT}{STRING}{} {STRING}{}{NUM}
STR_GRAPH_Y_LABEL                                               :{TINY_FONT}{STRING2}
STR_GRAPH_Y_LABEL_NUMBER                                        :{TINY_FONT}{COMMA}

STR_GRAPH_OPERATING_PROFIT_CAPTION                              :{WHITE}Operating Profit Graph
STR_GRAPH_INCOME_CAPTION                                        :{WHITE}Income Graph
STR_GRAPH_CARGO_DELIVERED_CAPTION                               :{WHITE}Units of cargo delivered
STR_GRAPH_COMPANY_PERFORMANCE_RATINGS_CAPTION                   :{WHITE}Company performance ratings (maximum rating=1000)
STR_GRAPH_COMPANY_VALUES_CAPTION                                :{WHITE}Company values

STR_GRAPH_CARGO_PAYMENT_RATES_CAPTION                           :{WHITE}Cargo Payment Rates
STR_GRAPH_CARGO_PAYMENT_RATES_X_LABEL                           :{TINY_FONT}{BLACK}Days in transit
STR_GRAPH_CARGO_PAYMENT_RATES_TITLE                             :{TINY_FONT}{BLACK}Payment for delivering 10 units (or 10,000 litres) of cargo a distance of 20 squares
STR_GRAPH_CARGO_ENABLE_ALL                                      :{TINY_FONT}{BLACK}Enable all
STR_GRAPH_CARGO_DISABLE_ALL                                     :{TINY_FONT}{BLACK}Disable all
STR_GRAPH_CARGO_TOOLTIP_ENABLE_ALL                              :{BLACK}Display all cargoes on the cargo payment rates graph
STR_GRAPH_CARGO_TOOLTIP_DISABLE_ALL                             :{BLACK}Display no cargoes on the cargo payment rates graph
STR_GRAPH_CARGO_PAYMENT_TOGGLE_CARGO                            :{BLACK}Toggle graph for cargo type on/off
STR_GRAPH_CARGO_PAYMENT_CARGO                                   :{TINY_FONT}{BLACK}{STRING}

STR_GRAPH_PERFORMANCE_DETAIL_TOOLTIP                            :{BLACK}Show detailed performance ratings

# Graph key window
STR_GRAPH_KEY_CAPTION                                           :{WHITE}Key to company graphs
STR_GRAPH_KEY_COMPANY_SELECTION_TOOLTIP                         :{BLACK}Click here to toggle company's entry on graph on/off

# Company league window
STR_COMPANY_LEAGUE_TABLE_CAPTION                                :{WHITE}Company League Table
STR_COMPANY_LEAGUE_COMPANY_NAME                                 :{ORANGE}{COMPANY} {BLACK}{COMPANY_NUM} '{STRING}'
STR_COMPANY_LEAGUE_PERFORMANCE_TITLE_ENGINEER                   :Engineer
STR_COMPANY_LEAGUE_PERFORMANCE_TITLE_TRAFFIC_MANAGER            :Traffic Manager
STR_COMPANY_LEAGUE_PERFORMANCE_TITLE_TRANSPORT_COORDINATOR      :Transport Coordinator
STR_COMPANY_LEAGUE_PERFORMANCE_TITLE_ROUTE_SUPERVISOR           :Route Supervisor
STR_COMPANY_LEAGUE_PERFORMANCE_TITLE_DIRECTOR                   :Director
STR_COMPANY_LEAGUE_PERFORMANCE_TITLE_CHIEF_EXECUTIVE            :Chief Executive
STR_COMPANY_LEAGUE_PERFORMANCE_TITLE_CHAIRMAN                   :Chairman
STR_COMPANY_LEAGUE_PERFORMANCE_TITLE_PRESIDENT                  :President
STR_COMPANY_LEAGUE_PERFORMANCE_TITLE_TYCOON                     :Tycoon

# Performance detail window
STR_PERFORMANCE_DETAIL                                          :{WHITE}Detailed performance rating
STR_PERFORMANCE_DETAIL_KEY                                      :{BLACK}Detail
STR_PERFORMANCE_DETAIL_AMOUNT_CURRENCY                          :{BLACK}({CURRENCY_SHORT}/{CURRENCY_SHORT})
STR_PERFORMANCE_DETAIL_AMOUNT_INT                               :{BLACK}({COMMA}/{COMMA})
STR_PERFORMANCE_DETAIL_PERCENT                                  :{WHITE}{NUM}%
STR_PERFORMANCE_DETAIL_SELECT_COMPANY_TOOLTIP                   :{BLACK}View details about this company
############ Those following lines need to be in this order!!
STR_PERFORMANCE_DETAIL_VEHICLES                                 :{BLACK}Vehicles:
STR_PERFORMANCE_DETAIL_STATIONS                                 :{BLACK}Stations:
STR_PERFORMANCE_DETAIL_MIN_PROFIT                               :{BLACK}Min. profit:
STR_PERFORMANCE_DETAIL_MIN_INCOME                               :{BLACK}Min. income:
STR_PERFORMANCE_DETAIL_MAX_INCOME                               :{BLACK}Max. income:
STR_PERFORMANCE_DETAIL_DELIVERED                                :{BLACK}Delivered:
STR_PERFORMANCE_DETAIL_CARGO                                    :{BLACK}Cargo:
STR_PERFORMANCE_DETAIL_MONEY                                    :{BLACK}Money:
STR_PERFORMANCE_DETAIL_LOAN                                     :{BLACK}Loan:
STR_PERFORMANCE_DETAIL_TOTAL                                    :{BLACK}Total:
############ End of order list
STR_PERFORMANCE_DETAIL_VEHICLES_TOOLTIP                         :{BLACK}Number of vehicles that turned a profit last year. This includes road vehicles, trains, ships and aircraft
STR_PERFORMANCE_DETAIL_STATIONS_TOOLTIP                         :{BLACK}Number of recently-serviced stations. Train stations, bus stops, airports and so on are counted separately even if they belong to the same station
STR_PERFORMANCE_DETAIL_MIN_PROFIT_TOOLTIP                       :{BLACK}The profit of the vehicle with the lowest income (only vehicles older than two years are considered)
STR_PERFORMANCE_DETAIL_MIN_INCOME_TOOLTIP                       :{BLACK}Amount of cash made in the quarter with the lowest profit of the last 12 quarters
STR_PERFORMANCE_DETAIL_MAX_INCOME_TOOLTIP                       :{BLACK}Amount of cash made in the quarter with the highest profit of the last 12 quarters
STR_PERFORMANCE_DETAIL_DELIVERED_TOOLTIP                        :{BLACK}Units of cargo delivered in the last four quarters
STR_PERFORMANCE_DETAIL_CARGO_TOOLTIP                            :{BLACK}Number of types of cargo delivered in the last quarter
STR_PERFORMANCE_DETAIL_MONEY_TOOLTIP                            :{BLACK}Amount of money this company has in the bank
STR_PERFORMANCE_DETAIL_LOAN_TOOLTIP                             :{BLACK}The amount of money this company has taken on loan
STR_PERFORMANCE_DETAIL_TOTAL_TOOLTIP                            :{BLACK}Total points out of possible points

# Music window
STR_MUSIC_JAZZ_JUKEBOX_CAPTION                                  :{WHITE}Jazz Jukebox
STR_MUSIC_PLAYLIST_ALL                                          :{TINY_FONT}{BLACK}All
STR_MUSIC_PLAYLIST_OLD_STYLE                                    :{TINY_FONT}{BLACK}Old Style
STR_MUSIC_PLAYLIST_NEW_STYLE                                    :{TINY_FONT}{BLACK}New Style
STR_MUSIC_PLAYLIST_EZY_STREET                                   :{TINY_FONT}{BLACK}Ezy Street
STR_MUSIC_PLAYLIST_CUSTOM_1                                     :{TINY_FONT}{BLACK}Custom 1
STR_MUSIC_PLAYLIST_CUSTOM_2                                     :{TINY_FONT}{BLACK}Custom 2
STR_MUSIC_MUSIC_VOLUME                                          :{TINY_FONT}{BLACK}Music Volume
STR_MUSIC_EFFECTS_VOLUME                                        :{TINY_FONT}{BLACK}Effects Volume
STR_MUSIC_RULER_MIN                                             :{TINY_FONT}{BLACK}MIN
STR_MUSIC_RULER_MAX                                             :{TINY_FONT}{BLACK}MAX
STR_MUSIC_RULER_MARKER                                          :{TINY_FONT}{BLACK}'
STR_MUSIC_TRACK_NONE                                            :{TINY_FONT}{DKGREEN}--
STR_MUSIC_TRACK_DIGIT                                           :{TINY_FONT}{DKGREEN}{ZEROFILL_NUM}
STR_MUSIC_TITLE_NONE                                            :{TINY_FONT}{DKGREEN}------
STR_MUSIC_TITLE_NAME                                            :{TINY_FONT}{DKGREEN}"{RAW_STRING}"
STR_MUSIC_TRACK                                                 :{TINY_FONT}{BLACK}Track
STR_MUSIC_XTITLE                                                :{TINY_FONT}{BLACK}Title
STR_MUSIC_SHUFFLE                                               :{TINY_FONT}{BLACK}Shuffle
STR_MUSIC_PROGRAM                                               :{TINY_FONT}{BLACK}Programme
STR_MUSIC_TOOLTIP_SKIP_TO_PREVIOUS_TRACK                        :{BLACK}Skip to previous track in selection
STR_MUSIC_TOOLTIP_SKIP_TO_NEXT_TRACK_IN_SELECTION               :{BLACK}Skip to next track in selection
STR_MUSIC_TOOLTIP_STOP_PLAYING_MUSIC                            :{BLACK}Stop playing music
STR_MUSIC_TOOLTIP_START_PLAYING_MUSIC                           :{BLACK}Start playing music
STR_MUSIC_TOOLTIP_DRAG_SLIDERS_TO_SET_MUSIC                     :{BLACK}Drag sliders to set music and sound effect volumes
STR_MUSIC_TOOLTIP_SELECT_ALL_TRACKS_PROGRAM                     :{BLACK}Select 'all tracks' programme
STR_MUSIC_TOOLTIP_SELECT_OLD_STYLE_MUSIC                        :{BLACK}Select 'old style music' programme
STR_MUSIC_TOOLTIP_SELECT_NEW_STYLE_MUSIC                        :{BLACK}Select 'new style music' programme
STR_MUSIC_TOOLTIP_SELECT_EZY_STREET_STYLE                       :{BLACK}Select 'Ezy Street style music' programme
STR_MUSIC_TOOLTIP_SELECT_CUSTOM_1_USER_DEFINED                  :{BLACK}Select 'Custom 1' (user-defined) programme
STR_MUSIC_TOOLTIP_SELECT_CUSTOM_2_USER_DEFINED                  :{BLACK}Select 'Custom 2' (user-defined) programme
STR_MUSIC_TOOLTIP_TOGGLE_PROGRAM_SHUFFLE                        :{BLACK}Toggle programme shuffle on/off
STR_MUSIC_TOOLTIP_SHOW_MUSIC_TRACK_SELECTION                    :{BLACK}Show music track selection window

STR_ERROR_NO_SONGS                                              :{WHITE}A music set without songs has been selected. No songs will be played

# Playlist window
STR_PLAYLIST_MUSIC_PROGRAM_SELECTION                            :{WHITE}Music Programme Selection
STR_PLAYLIST_TRACK_NAME                                         :{TINY_FONT}{LTBLUE}{ZEROFILL_NUM} "{RAW_STRING}"
STR_PLAYLIST_TRACK_INDEX                                        :{TINY_FONT}{BLACK}Track Index
STR_PLAYLIST_PROGRAM                                            :{TINY_FONT}{BLACK}Programme - '{STRING}'
STR_PLAYLIST_CLEAR                                              :{TINY_FONT}{BLACK}Clear
STR_PLAYLIST_TOOLTIP_CLEAR_CURRENT_PROGRAM_CUSTOM1              :{BLACK}Clear current programme (Custom1 or Custom2 only)
STR_PLAYLIST_TOOLTIP_CLICK_TO_ADD_TRACK                         :{BLACK}Click on music track to add to current programme (Custom1 or Custom2 only)
STR_PLAYLIST_TOOLTIP_CLICK_TO_REMOVE_TRACK                      :{BLACK}Click on music track to remove it from current programme (Custom1 or Custom2 only)

# Highscore window
STR_HIGHSCORE_TOP_COMPANIES_WHO_REACHED                         :{BIG_FONT}{BLACK}Top companies who reached {NUM}
STR_HIGHSCORE_TOP_COMPANIES_NETWORK_GAME                        :{BIG_FONT}{BLACK}Company League Table in {NUM}
STR_HIGHSCORE_POSITION                                          :{BIG_FONT}{BLACK}{COMMA}.
STR_HIGHSCORE_PERFORMANCE_TITLE_BUSINESSMAN                     :Businessman
STR_HIGHSCORE_PERFORMANCE_TITLE_ENTREPRENEUR                    :Entrepreneur
STR_HIGHSCORE_PERFORMANCE_TITLE_INDUSTRIALIST                   :Industrialist
STR_HIGHSCORE_PERFORMANCE_TITLE_CAPITALIST                      :Capitalist
STR_HIGHSCORE_PERFORMANCE_TITLE_MAGNATE                         :Magnate
STR_HIGHSCORE_PERFORMANCE_TITLE_MOGUL                           :Mogul
STR_HIGHSCORE_PERFORMANCE_TITLE_TYCOON_OF_THE_CENTURY           :Tycoon of the Century
STR_HIGHSCORE_NAME                                              :{PRESIDENT_NAME}, {COMPANY}
STR_HIGHSCORE_STATS                                             :{BIG_FONT}'{STRING}'   ({COMMA})
STR_HIGHSCORE_COMPANY_ACHIEVES_STATUS                           :{BIG_FONT}{BLACK}{COMPANY} achieves '{STRING}' status!
STR_HIGHSCORE_PRESIDENT_OF_COMPANY_ACHIEVES_STATUS              :{BIG_FONT}{WHITE}{PRESIDENT_NAME} of {COMPANY} achieves '{STRING}' status!

# Smallmap window
STR_SMALLMAP_CAPTION                                            :{WHITE}Map - {STRING}

STR_SMALLMAP_TYPE_CONTOURS                                      :Contours
STR_SMALLMAP_TYPE_VEHICLES                                      :Vehicles
STR_SMALLMAP_TYPE_INDUSTRIES                                    :Industries
STR_SMALLMAP_TYPE_ROUTEMAP                                      :Cargo Flow
STR_SMALLMAP_TYPE_ROUTES                                        :Routes
STR_SMALLMAP_TYPE_VEGETATION                                    :Vegetation
STR_SMALLMAP_TYPE_OWNERS                                        :Owners
STR_SMALLMAP_TOOLTIP_SHOW_LAND_CONTOURS_ON_MAP                  :{BLACK}Show land contours on map
STR_SMALLMAP_TOOLTIP_SHOW_VEHICLES_ON_MAP                       :{BLACK}Show vehicles on map
STR_SMALLMAP_TOOLTIP_SHOW_INDUSTRIES_ON_MAP                     :{BLACK}Show industries on map
STR_SMALLMAP_TOOLTIP_SHOW_LINK_STATS_ON_MAP                     :{BLACK}Show cargo flow on map
STR_SMALLMAP_TOOLTIP_SHOW_TRANSPORT_ROUTES_ON                   :{BLACK}Show transport routes on map
STR_SMALLMAP_TOOLTIP_SHOW_VEGETATION_ON_MAP                     :{BLACK}Show vegetation on map
STR_SMALLMAP_TOOLTIP_SHOW_LAND_OWNERS_ON_MAP                    :{BLACK}Show land owners on map
STR_SMALLMAP_TOOLTIP_INDUSTRY_SELECTION                         :{BLACK}Click on an industry type to toggle displaying it. Ctrl+Click disables all types except the selected one. Ctrl+Click on it again to enable all industry types
STR_SMALLMAP_TOOLTIP_COMPANY_SELECTION                          :{BLACK}Click on a company to toggle displaying its property. Ctrl+Click disables all companies except the selected one. Ctrl+Click on it again to enable all companies
STR_SMALLMAP_TOOLTIP_CARGO_SELECTION                            :{BLACK}Click on a cargo to toggle displaying its property. Ctrl+Click disables all cargoes except the selected one. Ctrl+Click on it again to enable all cargoes

STR_SMALLMAP_LEGENDA_ROADS                                      :{TINY_FONT}{BLACK}Roads
STR_SMALLMAP_LEGENDA_RAILROADS                                  :{TINY_FONT}{BLACK}Railways
STR_SMALLMAP_LEGENDA_STATIONS_AIRPORTS_DOCKS                    :{TINY_FONT}{BLACK}Stations/Airports/Docks
STR_SMALLMAP_LEGENDA_BUILDINGS_INDUSTRIES                       :{TINY_FONT}{BLACK}Buildings/Industries
STR_SMALLMAP_LEGENDA_VEHICLES                                   :{TINY_FONT}{BLACK}Vehicles
STR_SMALLMAP_LEGENDA_TRAINS                                     :{TINY_FONT}{BLACK}Trains
STR_SMALLMAP_LEGENDA_ROAD_VEHICLES                              :{TINY_FONT}{BLACK}Road Vehicles
STR_SMALLMAP_LEGENDA_SHIPS                                      :{TINY_FONT}{BLACK}Ships
STR_SMALLMAP_LEGENDA_AIRCRAFT                                   :{TINY_FONT}{BLACK}Aircraft
STR_SMALLMAP_LEGENDA_TRANSPORT_ROUTES                           :{TINY_FONT}{BLACK}Transport Routes
STR_SMALLMAP_LEGENDA_FOREST                                     :{TINY_FONT}{BLACK}Forest
STR_SMALLMAP_LEGENDA_RAILROAD_STATION                           :{TINY_FONT}{BLACK}Railway Station
STR_SMALLMAP_LEGENDA_TRUCK_LOADING_BAY                          :{TINY_FONT}{BLACK}Lorry Loading Bay
STR_SMALLMAP_LEGENDA_BUS_STATION                                :{TINY_FONT}{BLACK}Bus Station
STR_SMALLMAP_LEGENDA_AIRPORT_HELIPORT                           :{TINY_FONT}{BLACK}Airport/Heliport
STR_SMALLMAP_LEGENDA_DOCK                                       :{TINY_FONT}{BLACK}Dock
STR_SMALLMAP_LEGENDA_ROUGH_LAND                                 :{TINY_FONT}{BLACK}Rough Land
STR_SMALLMAP_LEGENDA_GRASS_LAND                                 :{TINY_FONT}{BLACK}Grass Land
STR_SMALLMAP_LEGENDA_BARE_LAND                                  :{TINY_FONT}{BLACK}Bare Land
STR_SMALLMAP_LEGENDA_FIELDS                                     :{TINY_FONT}{BLACK}Fields
STR_SMALLMAP_LEGENDA_TREES                                      :{TINY_FONT}{BLACK}Trees
STR_SMALLMAP_LEGENDA_ROCKS                                      :{TINY_FONT}{BLACK}Rocks
STR_SMALLMAP_LEGENDA_WATER                                      :{TINY_FONT}{BLACK}Water
STR_SMALLMAP_LEGENDA_NO_OWNER                                   :{TINY_FONT}{BLACK}No Owner
STR_SMALLMAP_LEGENDA_TOWNS                                      :{TINY_FONT}{BLACK}Towns
STR_SMALLMAP_LEGENDA_INDUSTRIES                                 :{TINY_FONT}{BLACK}Industries
STR_SMALLMAP_LEGENDA_DESERT                                     :{TINY_FONT}{BLACK}Desert
STR_SMALLMAP_LEGENDA_SNOW                                       :{TINY_FONT}{BLACK}Snow

STR_SMALLMAP_TOOLTIP_TOGGLE_TOWN_NAMES_ON_OFF                   :{BLACK}Toggle town names on/off on map
STR_SMALLMAP_CENTER                                             :{BLACK}Centre the smallmap on the current position
STR_SMALLMAP_INDUSTRY                                           :{TINY_FONT}{STRING} ({NUM})
STR_SMALLMAP_LINKSTATS                                          :{TINY_FONT}{STRING}
STR_SMALLMAP_COMPANY                                            :{TINY_FONT}{COMPANY}
STR_SMALLMAP_TOWN                                               :{TINY_FONT}{WHITE}{TOWN}
STR_SMALLMAP_SCREENSHOT                                         :{BLACK}Screenshot
STR_SMALLMAP_DISABLE_ALL                                        :{BLACK}Disable all
STR_SMALLMAP_ENABLE_ALL                                         :{BLACK}Enable all
STR_SMALLMAP_SHOW_HEIGHT                                        :{BLACK}Show height
STR_SMALLMAP_TOOLTIP_DISABLE_ALL_INDUSTRIES                     :{BLACK}Display no industries on the map
STR_SMALLMAP_TOOLTIP_ENABLE_ALL_INDUSTRIES                      :{BLACK}Display all industries on the map
STR_SMALLMAP_TOOLTIP_SHOW_HEIGHT                                :{BLACK}Toggle display of heightmap
STR_SMALLMAP_TOOLTIP_DISABLE_ALL_COMPANIES                      :{BLACK}Display no company property on the map
STR_SMALLMAP_TOOLTIP_ENABLE_ALL_COMPANIES                       :{BLACK}Display all company property on the map
STR_SMALLMAP_TOOLTIP_DISABLE_ALL_CARGOS                         :{BLACK}Display no cargoes on the map
STR_SMALLMAP_TOOLTIP_ENABLE_ALL_CARGOS                          :{BLACK}Display all cargoes on the map

# Status bar messages
STR_STATUSBAR_TOOLTIP_SHOW_LAST_NEWS                            :{BLACK}Show last message or news report
STR_STATUSBAR_COMPANY_NAME                                      :{SILVER}- -  {COMPANY}  - -
STR_STATUSBAR_PAUSED                                            :{YELLOW}*  *  PAUSED  *  *
STR_STATUSBAR_PAUSED_LINK_GRAPH                                 :{ORANGE}*  *  PAUSED (waiting for link graph update) *  *
STR_STATUSBAR_AUTOSAVE                                          :{RED}AUTOSAVE
STR_STATUSBAR_SAVING_GAME                                       :{RED}*  *  SAVING GAME  *  *

# News message history
STR_MESSAGE_HISTORY                                             :{WHITE}Message History
STR_MESSAGE_HISTORY_TOOLTIP                                     :{BLACK}A list of the recent news messages
STR_MESSAGE_NEWS_FORMAT                                         :{STRING}  -  {STRING5}

STR_NEWS_MESSAGE_CAPTION                                        :{WHITE}Message
STR_NEWS_CUSTOM_ITEM                                            :{BIG_FONT}{BLACK}{RAW_STRING}

STR_NEWS_FIRST_TRAIN_ARRIVAL                                    :{BIG_FONT}{BLACK}Citizens celebrate . . .{}First train arrives at {STATION}!
STR_NEWS_FIRST_BUS_ARRIVAL                                      :{BIG_FONT}{BLACK}Citizens celebrate . . .{}First bus arrives at {STATION}!
STR_NEWS_FIRST_TRUCK_ARRIVAL                                    :{BIG_FONT}{BLACK}Citizens celebrate . . .{}First truck arrives at {STATION}!
STR_NEWS_FIRST_PASSENGER_TRAM_ARRIVAL                           :{BIG_FONT}{BLACK}Citizens celebrate . . .{}First passenger tram arrives at {STATION}!
STR_NEWS_FIRST_CARGO_TRAM_ARRIVAL                               :{BIG_FONT}{BLACK}Citizens celebrate . . .{}First freight tram arrives at {STATION}!
STR_NEWS_FIRST_SHIP_ARRIVAL                                     :{BIG_FONT}{BLACK}Citizens celebrate . . .{}First ship arrives at {STATION}!
STR_NEWS_FIRST_AIRCRAFT_ARRIVAL                                 :{BIG_FONT}{BLACK}Citizens celebrate . . .{}First aircraft arrives at {STATION}!

STR_NEWS_TRAIN_CRASH                                            :{BIG_FONT}{BLACK}Train Crash!{}{COMMA} die in fireball after collision
STR_NEWS_ROAD_VEHICLE_CRASH_DRIVER                              :{BIG_FONT}{BLACK}Road Vehicle Crash!{}Driver dies in fireball after collision with train
STR_NEWS_ROAD_VEHICLE_CRASH                                     :{BIG_FONT}{BLACK}Road Vehicle Crash!{}{COMMA} die in fireball after collision with train
STR_NEWS_AIRCRAFT_CRASH                                         :{BIG_FONT}{BLACK}Plane Crash!{}{COMMA} die in fireball at {STATION}
STR_NEWS_PLANE_CRASH_OUT_OF_FUEL                                :{BIG_FONT}{BLACK}Plane Crash!{}Aircraft ran out of fuel, {COMMA} die in fireball

STR_NEWS_DISASTER_ZEPPELIN                                      :{BIG_FONT}{BLACK}Zeppelin disaster at {STATION}!
STR_NEWS_DISASTER_SMALL_UFO                                     :{BIG_FONT}{BLACK}Road vehicle destroyed in 'UFO' collision!
STR_NEWS_DISASTER_AIRPLANE_OIL_REFINERY                         :{BIG_FONT}{BLACK}Oil refinery explosion near {TOWN}!
STR_NEWS_DISASTER_HELICOPTER_FACTORY                            :{BIG_FONT}{BLACK}Factory destroyed in suspicious circumstances near {TOWN}!
STR_NEWS_DISASTER_BIG_UFO                                       :{BIG_FONT}{BLACK}'UFO' lands near {TOWN}!
STR_NEWS_DISASTER_COAL_MINE_SUBSIDENCE                          :{BIG_FONT}{BLACK}Coal mine subsidence leaves trail of destruction near {TOWN}!
STR_NEWS_DISASTER_FLOOD_VEHICLE                                 :{BIG_FONT}{BLACK}Floods!{}At least {COMMA} missing, presumed dead after significant flooding!

STR_NEWS_COMPANY_IN_TROUBLE_TITLE                               :{BIG_FONT}{BLACK}Transport company in trouble!
STR_NEWS_COMPANY_IN_TROUBLE_DESCRIPTION                         :{BIG_FONT}{BLACK}{RAW_STRING} will be sold off or declared bankrupt unless performance increases soon!
STR_NEWS_COMPANY_MERGER_TITLE                                   :{BIG_FONT}{BLACK}Transport company merger!
STR_NEWS_COMPANY_MERGER_DESCRIPTION                             :{BIG_FONT}{BLACK}{RAW_STRING} has been sold to {RAW_STRING} for {CURRENCY_LONG}!
STR_NEWS_COMPANY_BANKRUPT_TITLE                                 :{BIG_FONT}{BLACK}Bankrupt!
STR_NEWS_COMPANY_BANKRUPT_DESCRIPTION                           :{BIG_FONT}{BLACK}{RAW_STRING} has been closed down by creditors and all assets sold off!
STR_NEWS_COMPANY_LAUNCH_TITLE                                   :{BIG_FONT}{BLACK}New transport company launched!
STR_NEWS_COMPANY_LAUNCH_DESCRIPTION                             :{BIG_FONT}{BLACK}{RAW_STRING} starts construction near {TOWN}!
STR_NEWS_MERGER_TAKEOVER_TITLE                                  :{BIG_FONT}{BLACK}{RAW_STRING} has been taken over by {RAW_STRING}!
STR_PRESIDENT_NAME_MANAGER                                      :{BLACK}{PRESIDENT_NAME}{}(Manager)

STR_NEWS_NEW_TOWN                                               :{BLACK}{BIG_FONT}{RAW_STRING} sponsored construction of new town {TOWN}!

STR_NEWS_INDUSTRY_CONSTRUCTION                                  :{BIG_FONT}{BLACK}New {STRING} under construction near {TOWN}!
STR_NEWS_INDUSTRY_PLANTED                                       :{BIG_FONT}{BLACK}New {STRING} being planted near {TOWN}!

STR_NEWS_INDUSTRY_CLOSURE_GENERAL                               :{BIG_FONT}{BLACK}{STRING2} announces imminent closure!
STR_NEWS_INDUSTRY_CLOSURE_SUPPLY_PROBLEMS                       :{BIG_FONT}{BLACK}Supply problems cause {STRING2} to announce imminent closure!
STR_NEWS_INDUSTRY_CLOSURE_LACK_OF_TREES                         :{BIG_FONT}{BLACK}Lack of nearby trees causes {STRING2} to announce imminent closure!

STR_NEWS_EURO_INTRODUCTION                                      :{BIG_FONT}{BLACK}European Monetary Union!{}{}The Euro is introduced as the sole currency for everyday transactions in your country!
STR_NEWS_BEGIN_OF_RECESSION                                     :{BIG_FONT}{BLACK}World Recession!{}{}Financial experts fear worst as economy slumps!
STR_NEWS_END_OF_RECESSION                                       :{BIG_FONT}{BLACK}Recession Over!{}{}Upturn in trade gives confidence to industries as economy strengthens!

STR_NEWS_INDUSTRY_PRODUCTION_INCREASE_GENERAL                   :{BIG_FONT}{BLACK}{INDUSTRY} increases production!
STR_NEWS_INDUSTRY_PRODUCTION_INCREASE_COAL                      :{BIG_FONT}{BLACK}New coal seam found at {INDUSTRY}!{}Production is expected to double!
STR_NEWS_INDUSTRY_PRODUCTION_INCREASE_OIL                       :{BIG_FONT}{BLACK}New oil reserves found at {INDUSTRY}!{}Production is expected to double!
STR_NEWS_INDUSTRY_PRODUCTION_INCREASE_FARM                      :{BIG_FONT}{BLACK}Improved farming methods at {INDUSTRY} are expected to double production!
STR_NEWS_INDUSTRY_PRODUCTION_INCREASE_SMOOTH                    :{BIG_FONT}{BLACK}{STRING} production at {INDUSTRY} increases {COMMA}%!
STR_NEWS_INDUSTRY_PRODUCTION_DECREASE_GENERAL                   :{BIG_FONT}{BLACK}{INDUSTRY} production down by 50%
STR_NEWS_INDUSTRY_PRODUCTION_DECREASE_FARM                      :{BIG_FONT}{BLACK}Insect infestation causes havoc at {INDUSTRY}!{}Production down by 50%
STR_NEWS_INDUSTRY_PRODUCTION_DECREASE_SMOOTH                    :{BIG_FONT}{BLACK}{STRING} production at {INDUSTRY} decreases {COMMA}%!

STR_NEWS_TRAIN_IS_WAITING                                       :{WHITE}{VEHICLE} is waiting in depot
STR_NEWS_ROAD_VEHICLE_IS_WAITING                                :{WHITE}{VEHICLE} is waiting in depot
STR_NEWS_SHIP_IS_WAITING                                        :{WHITE}{VEHICLE} is waiting in depot
STR_NEWS_AIRCRAFT_IS_WAITING                                    :{WHITE}{VEHICLE} is waiting in the aircraft hangar

# Order review system / warnings
STR_NEWS_VEHICLE_HAS_TOO_FEW_ORDERS                             :{WHITE}{VEHICLE} has too few orders in the schedule
STR_NEWS_VEHICLE_HAS_VOID_ORDER                                 :{WHITE}{VEHICLE} has a void order
STR_NEWS_VEHICLE_HAS_DUPLICATE_ENTRY                            :{WHITE}{VEHICLE} has duplicate orders
STR_NEWS_VEHICLE_HAS_INVALID_ENTRY                              :{WHITE}{VEHICLE} has an invalid station in its orders
STR_NEWS_PLANE_USES_TOO_SHORT_RUNWAY                            :{WHITE}{VEHICLE} has in its orders an airport whose runway is too short

STR_NEWS_VEHICLE_IS_GETTING_OLD                                 :{WHITE}{VEHICLE} is getting old
STR_NEWS_VEHICLE_IS_GETTING_VERY_OLD                            :{WHITE}{VEHICLE} is getting very old
STR_NEWS_VEHICLE_IS_GETTING_VERY_OLD_AND                        :{WHITE}{VEHICLE} is getting very old and urgently needs replacing
STR_NEWS_TRAIN_IS_STUCK                                         :{WHITE}{VEHICLE} can't find a path to continue
STR_NEWS_VEHICLE_IS_LOST                                        :{WHITE}{VEHICLE} is lost
STR_NEWS_VEHICLE_IS_UNPROFITABLE                                :{WHITE}{VEHICLE}'s profit last year was {CURRENCY_LONG}
STR_NEWS_AIRCRAFT_DEST_TOO_FAR                                  :{WHITE}{VEHICLE} can't get to the next destination because it is out of range

STR_NEWS_ORDER_REFIT_FAILED                                     :{WHITE}{VEHICLE} stopped because an ordered refit failed
STR_NEWS_VEHICLE_AUTORENEW_FAILED                               :{WHITE}Autorenew failed on {VEHICLE}{}{STRING}

STR_NEWS_NEW_VEHICLE_NOW_AVAILABLE                              :{BIG_FONT}{BLACK}New {STRING} now available!
STR_NEWS_NEW_VEHICLE_TYPE                                       :{BIG_FONT}{BLACK}{ENGINE}
STR_NEWS_NEW_VEHICLE_NOW_AVAILABLE_WITH_TYPE                    :{BLACK}New {STRING} now available!  -  {ENGINE}

STR_NEWS_STATION_NO_LONGER_ACCEPTS_CARGO                        :{WHITE}{STATION} no longer accepts {STRING}
STR_NEWS_STATION_NO_LONGER_ACCEPTS_CARGO_OR_CARGO               :{WHITE}{STATION} no longer accepts {STRING} or {STRING}
STR_NEWS_STATION_NOW_ACCEPTS_CARGO                              :{WHITE}{STATION} now accepts {STRING}
STR_NEWS_STATION_NOW_ACCEPTS_CARGO_AND_CARGO                    :{WHITE}{STATION} now accepts {STRING} and {STRING}

STR_NEWS_OFFER_OF_SUBSIDY_EXPIRED                               :{BIG_FONT}{BLACK}Offer of subsidy expired:{}{}{STRING} from {STRING2} to {STRING2} will now not attract a subsidy
STR_NEWS_SUBSIDY_WITHDRAWN_SERVICE                              :{BIG_FONT}{BLACK}Subsidy withdrawn:{}{}{STRING} service from {STRING2} to {STRING2} is no longer subsidised
STR_NEWS_SERVICE_SUBSIDY_OFFERED                                :{BIG_FONT}{BLACK}Service subsidy offered:{}{}First {STRING} service from {STRING2} to {STRING2} will attract a year's subsidy from the local authority!
STR_NEWS_SERVICE_SUBSIDY_AWARDED_HALF                           :{BIG_FONT}{BLACK}Service subsidy awarded to {RAW_STRING}!{}{}{STRING} service from {STRING2} to {STRING2} will pay 50% extra for the next year!
STR_NEWS_SERVICE_SUBSIDY_AWARDED_DOUBLE                         :{BIG_FONT}{BLACK}Service subsidy awarded to {RAW_STRING}!{}{}{STRING} service from {STRING2} to {STRING2} will pay double rates for the next year!
STR_NEWS_SERVICE_SUBSIDY_AWARDED_TRIPLE                         :{BIG_FONT}{BLACK}Service subsidy awarded to {RAW_STRING}!{}{}{STRING} service from {STRING2} to {STRING2} will pay triple rates for the next year!
STR_NEWS_SERVICE_SUBSIDY_AWARDED_QUADRUPLE                      :{BIG_FONT}{BLACK}Service subsidy awarded to {RAW_STRING}!{}{}{STRING} service from {STRING2} to {STRING2} will pay quadruple rates for the next year!

STR_NEWS_ROAD_REBUILDING                                        :{BIG_FONT}{BLACK}Traffic chaos in {TOWN}!{}{}Road rebuilding programme funded by {RAW_STRING} brings 6 months of misery to motorists!
STR_NEWS_EXCLUSIVE_RIGHTS_TITLE                                 :{BIG_FONT}{BLACK}Transport monopoly!
STR_NEWS_EXCLUSIVE_RIGHTS_DESCRIPTION                           :{BIG_FONT}{BLACK}Local authority of {TOWN} signs contract with {RAW_STRING} for one year of exclusive transport rights!

# Extra view window
STR_EXTRA_VIEW_PORT_TITLE                                       :{WHITE}Viewport {COMMA}
STR_EXTRA_VIEW_MOVE_VIEW_TO_MAIN                                :{BLACK}Copy to viewport
STR_EXTRA_VIEW_MOVE_VIEW_TO_MAIN_TT                             :{BLACK}Copy the location of the main view to this viewport
STR_EXTRA_VIEW_MOVE_MAIN_TO_VIEW                                :{BLACK}Paste from viewport
STR_EXTRA_VIEW_MOVE_MAIN_TO_VIEW_TT                             :{BLACK}Paste the location of this viewport to the main view

# Game options window
STR_GAME_OPTIONS_CAPTION                                        :{WHITE}Game Options
STR_GAME_OPTIONS_CURRENCY_UNITS_FRAME                           :{BLACK}Currency units
STR_GAME_OPTIONS_CURRENCY_UNITS_DROPDOWN_TOOLTIP                :{BLACK}Currency units selection

############ start of currency region
STR_GAME_OPTIONS_CURRENCY_GBP                                   :British Pound (GBP)
STR_GAME_OPTIONS_CURRENCY_USD                                   :American Dollar (USD)
STR_GAME_OPTIONS_CURRENCY_EUR                                   :Euro (EUR)
STR_GAME_OPTIONS_CURRENCY_JPY                                   :Japanese Yen (JPY)
STR_GAME_OPTIONS_CURRENCY_ATS                                   :Austrian Shilling (ATS)
STR_GAME_OPTIONS_CURRENCY_BEF                                   :Belgian Franc (BEF)
STR_GAME_OPTIONS_CURRENCY_CHF                                   :Swiss Franc (CHF)
STR_GAME_OPTIONS_CURRENCY_CZK                                   :Czech Koruna (CZK)
STR_GAME_OPTIONS_CURRENCY_DEM                                   :Deutschmark (DEM)
STR_GAME_OPTIONS_CURRENCY_DKK                                   :Danish Krone (DKK)
STR_GAME_OPTIONS_CURRENCY_ESP                                   :Spanish Peseta (ESP)
STR_GAME_OPTIONS_CURRENCY_FIM                                   :Finnish Markka (FIM)
STR_GAME_OPTIONS_CURRENCY_FRF                                   :French Franc (FRF)
STR_GAME_OPTIONS_CURRENCY_GRD                                   :Greek Drachma (GRD)
STR_GAME_OPTIONS_CURRENCY_HUF                                   :Hungarian Forint (HUF)
STR_GAME_OPTIONS_CURRENCY_ISK                                   :Icelandic Krona (ISK)
STR_GAME_OPTIONS_CURRENCY_ITL                                   :Italian Lira (ITL)
STR_GAME_OPTIONS_CURRENCY_NLG                                   :Dutch Guilder (NLG)
STR_GAME_OPTIONS_CURRENCY_NOK                                   :Norwegian Krone (NOK)
STR_GAME_OPTIONS_CURRENCY_PLN                                   :Polish Złoty (PLN)
STR_GAME_OPTIONS_CURRENCY_RON                                   :Romanian Leu (RON)
STR_GAME_OPTIONS_CURRENCY_RUR                                   :Russian Rubles (RUR)
STR_GAME_OPTIONS_CURRENCY_SIT                                   :Slovenian Tolar (SIT)
STR_GAME_OPTIONS_CURRENCY_SEK                                   :Swedish Krona (SEK)
STR_GAME_OPTIONS_CURRENCY_TRY                                   :Turkish Lira (TRY)
STR_GAME_OPTIONS_CURRENCY_SKK                                   :Slovak Koruna (SKK)
STR_GAME_OPTIONS_CURRENCY_BRL                                   :Brazilian Real (BRL)
STR_GAME_OPTIONS_CURRENCY_EEK                                   :Estonian Krooni (EEK)
STR_GAME_OPTIONS_CURRENCY_LTL                                   :Lithuanian Litas (LTL)
STR_GAME_OPTIONS_CURRENCY_KRW                                   :South Korean Won (KRW)
STR_GAME_OPTIONS_CURRENCY_ZAR                                   :South African Rand (ZAR)
STR_GAME_OPTIONS_CURRENCY_CUSTOM                                :Custom...
STR_GAME_OPTIONS_CURRENCY_GEL                                   :Georgian Lari (GEL)
STR_GAME_OPTIONS_CURRENCY_IRR                                   :Iranian Rial (IRR)
############ end of currency region

STR_GAME_OPTIONS_ROAD_VEHICLES_FRAME                            :{BLACK}Road vehicles
STR_GAME_OPTIONS_ROAD_VEHICLES_DROPDOWN_TOOLTIP                 :{BLACK}Select side of road for vehicles to drive on
STR_GAME_OPTIONS_ROAD_VEHICLES_DROPDOWN_LEFT                    :Drive on left
STR_GAME_OPTIONS_ROAD_VEHICLES_DROPDOWN_RIGHT                   :Drive on right

STR_GAME_OPTIONS_TOWN_NAMES_FRAME                               :{BLACK}Town names
STR_GAME_OPTIONS_TOWN_NAMES_DROPDOWN_TOOLTIP                    :{BLACK}Select style of town names

############ start of townname region
STR_GAME_OPTIONS_TOWN_NAME_ORIGINAL_ENGLISH                     :English (Original)
STR_GAME_OPTIONS_TOWN_NAME_FRENCH                               :French
STR_GAME_OPTIONS_TOWN_NAME_GERMAN                               :German
STR_GAME_OPTIONS_TOWN_NAME_ADDITIONAL_ENGLISH                   :English (Additional)
STR_GAME_OPTIONS_TOWN_NAME_LATIN_AMERICAN                       :Latin-American
STR_GAME_OPTIONS_TOWN_NAME_SILLY                                :Silly
STR_GAME_OPTIONS_TOWN_NAME_SWEDISH                              :Swedish
STR_GAME_OPTIONS_TOWN_NAME_DUTCH                                :Dutch
STR_GAME_OPTIONS_TOWN_NAME_FINNISH                              :Finnish
STR_GAME_OPTIONS_TOWN_NAME_POLISH                               :Polish
STR_GAME_OPTIONS_TOWN_NAME_SLOVAK                               :Slovak
STR_GAME_OPTIONS_TOWN_NAME_NORWEGIAN                            :Norwegian
STR_GAME_OPTIONS_TOWN_NAME_HUNGARIAN                            :Hungarian
STR_GAME_OPTIONS_TOWN_NAME_AUSTRIAN                             :Austrian
STR_GAME_OPTIONS_TOWN_NAME_ROMANIAN                             :Romanian
STR_GAME_OPTIONS_TOWN_NAME_CZECH                                :Czech
STR_GAME_OPTIONS_TOWN_NAME_SWISS                                :Swiss
STR_GAME_OPTIONS_TOWN_NAME_DANISH                               :Danish
STR_GAME_OPTIONS_TOWN_NAME_TURKISH                              :Turkish
STR_GAME_OPTIONS_TOWN_NAME_ITALIAN                              :Italian
STR_GAME_OPTIONS_TOWN_NAME_CATALAN                              :Catalan
############ end of townname region

STR_GAME_OPTIONS_AUTOSAVE_FRAME                                 :{BLACK}Autosave
STR_GAME_OPTIONS_AUTOSAVE_DROPDOWN_TOOLTIP                      :{BLACK}Select interval between automatic game saves

############ start of autosave dropdown
STR_GAME_OPTIONS_AUTOSAVE_DROPDOWN_OFF                          :Off
STR_GAME_OPTIONS_AUTOSAVE_DROPDOWN_EVERY_1_MONTH                :Every month
STR_GAME_OPTIONS_AUTOSAVE_DROPDOWN_EVERY_3_MONTHS               :Every 3 months
STR_GAME_OPTIONS_AUTOSAVE_DROPDOWN_EVERY_6_MONTHS               :Every 6 months
STR_GAME_OPTIONS_AUTOSAVE_DROPDOWN_EVERY_12_MONTHS              :Every 12 months
############ end of autosave dropdown

STR_GAME_OPTIONS_LANGUAGE                                       :{BLACK}Language
STR_GAME_OPTIONS_LANGUAGE_TOOLTIP                               :{BLACK}Select the interface language to use

STR_GAME_OPTIONS_FULLSCREEN                                     :{BLACK}Fullscreen
STR_GAME_OPTIONS_FULLSCREEN_TOOLTIP                             :{BLACK}Check this box to play OpenTTD fullscreen mode

STR_GAME_OPTIONS_RESOLUTION                                     :{BLACK}Screen resolution
STR_GAME_OPTIONS_RESOLUTION_TOOLTIP                             :{BLACK}Select the screen resolution to use
STR_GAME_OPTIONS_RESOLUTION_OTHER                               :other

STR_GAME_OPTIONS_GUI_ZOOM_FRAME                                 :{BLACK}Interface size
STR_GAME_OPTIONS_GUI_ZOOM_DROPDOWN_TOOLTIP                      :{BLACK}Select the interface element size to use

STR_GAME_OPTIONS_GUI_ZOOM_DROPDOWN_NORMAL                       :Normal
STR_GAME_OPTIONS_GUI_ZOOM_DROPDOWN_2X_ZOOM                      :Double size
STR_GAME_OPTIONS_GUI_ZOOM_DROPDOWN_4X_ZOOM                      :Quad size

STR_GAME_OPTIONS_BASE_GRF                                       :{BLACK}Base graphics set
STR_GAME_OPTIONS_BASE_GRF_TOOLTIP                               :{BLACK}Select the base graphics set to use
STR_GAME_OPTIONS_BASE_GRF_STATUS                                :{RED}{NUM} missing/corrupted file{P "" s}
STR_GAME_OPTIONS_BASE_GRF_DESCRIPTION_TOOLTIP                   :{BLACK}Additional information about the base graphics set

STR_GAME_OPTIONS_BASE_SFX                                       :{BLACK}Base sounds set
STR_GAME_OPTIONS_BASE_SFX_TOOLTIP                               :{BLACK}Select the base sounds set to use
STR_GAME_OPTIONS_BASE_SFX_DESCRIPTION_TOOLTIP                   :{BLACK}Additional information about the base sounds set

STR_GAME_OPTIONS_BASE_MUSIC                                     :{BLACK}Base music set
STR_GAME_OPTIONS_BASE_MUSIC_TOOLTIP                             :{BLACK}Select the base music set to use
STR_GAME_OPTIONS_BASE_MUSIC_STATUS                              :{RED}{NUM} corrupted file{P "" s}
STR_GAME_OPTIONS_BASE_MUSIC_DESCRIPTION_TOOLTIP                 :{BLACK}Additional information about the base music set

STR_ERROR_RESOLUTION_LIST_FAILED                                :{WHITE}Failed to retrieve a list of supported resolutions
STR_ERROR_FULLSCREEN_FAILED                                     :{WHITE}Fullscreen mode failed

# Custom currency window

STR_CURRENCY_WINDOW                                             :{WHITE}Custom currency
STR_CURRENCY_EXCHANGE_RATE                                      :{LTBLUE}Exchange rate: {ORANGE}{CURRENCY_LONG} = £ {COMMA}
STR_CURRENCY_DECREASE_EXCHANGE_RATE_TOOLTIP                     :{BLACK}Decrease the amount of your currency for one Pound (£)
STR_CURRENCY_INCREASE_EXCHANGE_RATE_TOOLTIP                     :{BLACK}Increase the amount of your currency for one Pound (£)
STR_CURRENCY_SET_EXCHANGE_RATE_TOOLTIP                          :{BLACK}Set the exchange rate of your currency for one Pound (£)

STR_CURRENCY_SEPARATOR                                          :{LTBLUE}Separator: {ORANGE}{RAW_STRING}
STR_CURRENCY_SET_CUSTOM_CURRENCY_SEPARATOR_TOOLTIP              :{BLACK}Set the separator for your currency

STR_CURRENCY_PREFIX                                             :{LTBLUE}Prefix: {ORANGE}{RAW_STRING}
STR_CURRENCY_SET_CUSTOM_CURRENCY_PREFIX_TOOLTIP                 :{BLACK}Set the prefix string for your currency
STR_CURRENCY_SUFFIX                                             :{LTBLUE}Suffix: {ORANGE}{RAW_STRING}
STR_CURRENCY_SET_CUSTOM_CURRENCY_SUFFIX_TOOLTIP                 :{BLACK}Set the suffix string for your currency

STR_CURRENCY_SWITCH_TO_EURO                                     :{LTBLUE}Switch to Euro: {ORANGE}{NUM}
STR_CURRENCY_SWITCH_TO_EURO_NEVER                               :{LTBLUE}Switch to Euro: {ORANGE}never
STR_CURRENCY_SET_CUSTOM_CURRENCY_TO_EURO_TOOLTIP                :{BLACK}Set the year to switch to Euro
STR_CURRENCY_DECREASE_CUSTOM_CURRENCY_TO_EURO_TOOLTIP           :{BLACK}Switch to Euro earlier
STR_CURRENCY_INCREASE_CUSTOM_CURRENCY_TO_EURO_TOOLTIP           :{BLACK}Switch to Euro later

STR_CURRENCY_PREVIEW                                            :{LTBLUE}Preview: {ORANGE}{CURRENCY_LONG}
STR_CURRENCY_CUSTOM_CURRENCY_PREVIEW_TOOLTIP                    :{BLACK}10000 Pound (£) in your currency
STR_CURRENCY_CHANGE_PARAMETER                                   :{BLACK}Change custom currency parameter

STR_DIFFICULTY_LEVEL_SETTING_MAXIMUM_NO_COMPETITORS             :{LTBLUE}Maximum no. competitors: {ORANGE}{COMMA}

STR_NONE                                                        :None
STR_FUNDING_ONLY                                                :Funding only
STR_MINIMAL                                                     :Minimal
STR_NUM_VERY_LOW                                                :Very Low
STR_NUM_LOW                                                     :Low
STR_NUM_NORMAL                                                  :Normal
STR_NUM_HIGH                                                    :High
STR_NUM_CUSTOM                                                  :Custom
STR_NUM_CUSTOM_NUMBER                                           :Custom ({NUM})

STR_VARIETY_NONE                                                :None
STR_VARIETY_VERY_LOW                                            :Very Low
STR_VARIETY_LOW                                                 :Low
STR_VARIETY_MEDIUM                                              :Medium
STR_VARIETY_HIGH                                                :High
STR_VARIETY_VERY_HIGH                                           :Very High

STR_AI_SPEED_VERY_SLOW                                          :Very Slow
STR_AI_SPEED_SLOW                                               :Slow
STR_AI_SPEED_MEDIUM                                             :Medium
STR_AI_SPEED_FAST                                               :Fast
STR_AI_SPEED_VERY_FAST                                          :Very Fast

STR_SEA_LEVEL_VERY_LOW                                          :Very Low
STR_SEA_LEVEL_LOW                                               :Low
STR_SEA_LEVEL_MEDIUM                                            :Medium
STR_SEA_LEVEL_HIGH                                              :High
STR_SEA_LEVEL_CUSTOM                                            :Custom
STR_SEA_LEVEL_CUSTOM_PERCENTAGE                                 :Custom ({NUM}%)

STR_RIVERS_NONE                                                 :None
STR_RIVERS_FEW                                                  :Few
STR_RIVERS_MODERATE                                             :Medium
STR_RIVERS_LOT                                                  :Many

STR_DISASTER_NONE                                               :None
STR_DISASTER_REDUCED                                            :Reduced
STR_DISASTER_NORMAL                                             :Normal

STR_SUBSIDY_X1_5                                                :x1.5
STR_SUBSIDY_X2                                                  :x2
STR_SUBSIDY_X3                                                  :x3
STR_SUBSIDY_X4                                                  :x4

STR_TERRAIN_TYPE_VERY_FLAT                                      :Very Flat
STR_TERRAIN_TYPE_FLAT                                           :Flat
STR_TERRAIN_TYPE_HILLY                                          :Hilly
STR_TERRAIN_TYPE_MOUNTAINOUS                                    :Mountainous
STR_TERRAIN_TYPE_ALPINIST                                       :Alpinist

STR_CITY_APPROVAL_PERMISSIVE                                    :Permissive
STR_CITY_APPROVAL_TOLERANT                                      :Tolerant
STR_CITY_APPROVAL_HOSTILE                                       :Hostile

STR_WARNING_NO_SUITABLE_AI                                      :{WHITE}No suitable AIs available...{}You can download several AIs via the 'Online Content' system

# Settings tree window
STR_CONFIG_SETTING_TREE_CAPTION                                 :{WHITE}Settings
STR_CONFIG_SETTING_FILTER_TITLE                                 :{BLACK}Filter string:
STR_CONFIG_SETTING_EXPAND_ALL                                   :{BLACK}Expand all
STR_CONFIG_SETTING_COLLAPSE_ALL                                 :{BLACK}Collapse all
STR_CONFIG_SETTING_NO_EXPLANATION_AVAILABLE_HELPTEXT            :(no explanation available)
STR_CONFIG_SETTING_DEFAULT_VALUE                                :{LTBLUE}Default value: {ORANGE}{STRING1}
STR_CONFIG_SETTING_TYPE                                         :{LTBLUE}Setting type: {ORANGE}{STRING}
STR_CONFIG_SETTING_TYPE_CLIENT                                  :Client setting (not stored in saves; affects all games)
STR_CONFIG_SETTING_TYPE_GAME_MENU                               :Game setting (stored in saves; affects only new games)
STR_CONFIG_SETTING_TYPE_GAME_INGAME                             :Game setting (stored in save; affects only current game)
STR_CONFIG_SETTING_TYPE_COMPANY_MENU                            :Company setting (stored in saves; affects only new games)
STR_CONFIG_SETTING_TYPE_COMPANY_INGAME                          :Company setting (stored in save; affects only current company)

STR_CONFIG_SETTING_RESTRICT_CATEGORY                            :{BLACK}Category:
STR_CONFIG_SETTING_RESTRICT_TYPE                                :{BLACK}Type:
STR_CONFIG_SETTING_RESTRICT_DROPDOWN_HELPTEXT                   :{BLACK}Restricts the list below using predefined filters
STR_CONFIG_SETTING_RESTRICT_BASIC                               :Basic (show only important settings)
STR_CONFIG_SETTING_RESTRICT_ADVANCED                            :Advanced (show most settings)
STR_CONFIG_SETTING_RESTRICT_ALL                                 :Expert (show all settings, including weird ones)
STR_CONFIG_SETTING_RESTRICT_CHANGED_AGAINST_DEFAULT             :Settings with a different value than the default
STR_CONFIG_SETTING_RESTRICT_CHANGED_AGAINST_NEW                 :Settings with a different value than your new-game settings

STR_CONFIG_SETTING_TYPE_DROPDOWN_HELPTEXT                       :{BLACK}Restricts the list below to certain setting types
STR_CONFIG_SETTING_TYPE_DROPDOWN_ALL                            :All setting types
STR_CONFIG_SETTING_TYPE_DROPDOWN_CLIENT                         :Client settings (not stored in saves; affect all games)
STR_CONFIG_SETTING_TYPE_DROPDOWN_GAME_MENU                      :Game settings (stored in saves; affect only new games)
STR_CONFIG_SETTING_TYPE_DROPDOWN_GAME_INGAME                    :Game settings (stored in save; affect only current game)
STR_CONFIG_SETTING_TYPE_DROPDOWN_COMPANY_MENU                   :Company settings (stored in saves; affect only new games)
STR_CONFIG_SETTING_TYPE_DROPDOWN_COMPANY_INGAME                 :Company settings (stored in save; affect only current company)
STR_CONFIG_SETTING_CATEGORY_HIDES                               :{BLACK}Show all search results by setting{}{SILVER}Category {BLACK}to {WHITE}{STRING}
STR_CONFIG_SETTING_TYPE_HIDES                                   :{BLACK}Show all search results by setting{}{SILVER}Type {BLACK}to {WHITE}All setting types
STR_CONFIG_SETTING_CATEGORY_AND_TYPE_HIDES                      :{BLACK}Show all search results by setting{}{SILVER}Category {BLACK}to {WHITE}{STRING} {BLACK}and {SILVER}Type {BLACK}to {WHITE}All setting types
STR_CONFIG_SETTINGS_NONE                                        :{WHITE}- None -

STR_CONFIG_SETTING_OFF                                          :Off
STR_CONFIG_SETTING_ON                                           :On
STR_CONFIG_SETTING_DISABLED                                     :Disabled

STR_CONFIG_SETTING_COMPANIES_OFF                                :Off
STR_CONFIG_SETTING_COMPANIES_OWN                                :Own company
STR_CONFIG_SETTING_COMPANIES_ALL                                :All companies

STR_CONFIG_SETTING_NONE                                         :None
STR_CONFIG_SETTING_ORIGINAL                                     :Original
STR_CONFIG_SETTING_REALISTIC                                    :Realistic

STR_CONFIG_SETTING_HORIZONTAL_POS_LEFT                          :Left
STR_CONFIG_SETTING_HORIZONTAL_POS_CENTER                        :Centre
STR_CONFIG_SETTING_HORIZONTAL_POS_RIGHT                         :Right

STR_CONFIG_SETTING_MAXIMUM_INITIAL_LOAN                         :Maximum initial loan: {STRING2}
STR_CONFIG_SETTING_MAXIMUM_INITIAL_LOAN_HELPTEXT                :Maximum amount a company can loan (without taking inflation into account)
STR_CONFIG_SETTING_INTEREST_RATE                                :Interest rate: {STRING2}
STR_CONFIG_SETTING_INTEREST_RATE_HELPTEXT                       :Loan interest rate; also controls inflation, if enabled
STR_CONFIG_SETTING_RUNNING_COSTS                                :Running costs: {STRING2}
STR_CONFIG_SETTING_RUNNING_COSTS_HELPTEXT                       :Set level of maintainance and running costs of vehicles and infrastructure
STR_CONFIG_SETTING_CONSTRUCTION_SPEED                           :Construction speed: {STRING2}
STR_CONFIG_SETTING_CONSTRUCTION_SPEED_HELPTEXT                  :Limit the amount of construction actions for AIs
STR_CONFIG_SETTING_VEHICLE_BREAKDOWNS                           :Vehicle breakdowns: {STRING2}
STR_CONFIG_SETTING_VEHICLE_BREAKDOWNS_HELPTEXT                  :Control how often inadequately serviced vehicles may break down
STR_CONFIG_SETTING_SUBSIDY_MULTIPLIER                           :Subsidy multiplier: {STRING2}
STR_CONFIG_SETTING_SUBSIDY_MULTIPLIER_HELPTEXT                  :Set how much is paid for subsidised connections
STR_CONFIG_SETTING_CONSTRUCTION_COSTS                           :Construction costs: {STRING2}
STR_CONFIG_SETTING_CONSTRUCTION_COSTS_HELPTEXT                  :Set level of construction and purchase costs
STR_CONFIG_SETTING_RECESSIONS                                   :Recessions: {STRING2}
STR_CONFIG_SETTING_RECESSIONS_HELPTEXT                          :If enabled, recessions may occur every few years. During a recession all production is significantly lower (it returns to previous level when the recession is over)
STR_CONFIG_SETTING_TRAIN_REVERSING                              :Disallow train reversing in stations: {STRING2}
STR_CONFIG_SETTING_TRAIN_REVERSING_HELPTEXT                     :If enabled, trains will not reverse in non-terminus stations, even if there is a shorter path to their next destination when reversing
STR_CONFIG_SETTING_DISASTERS                                    :Disasters: {STRING2}
STR_CONFIG_SETTING_DISASTERS_HELPTEXT                           :Toggle disasters which may occasionally block or destroy vehicles or infrastructure
STR_CONFIG_SETTING_CITY_APPROVAL                                :Town council's attitude towards area restructuring: {STRING2}
STR_CONFIG_SETTING_CITY_APPROVAL_HELPTEXT                       :Choose how much noise and environmental damage by companies affect their town rating and further construction actions in their area

STR_CONFIG_SETTING_MAX_HEIGHTLEVEL                              :Maximum map height: {STRING2}
STR_CONFIG_SETTING_MAX_HEIGHTLEVEL_HELPTEXT                     :Set the maximum allowed height for mountains on the map
STR_CONFIG_SETTING_TOO_HIGH_MOUNTAIN                            :{WHITE}You can't set the maximum map height to this value. At least one mountain on the map is higher
STR_CONFIG_SETTING_AUTOSLOPE                                    :Allow landscaping under buildings, tracks, etc.: {STRING2}
STR_CONFIG_SETTING_AUTOSLOPE_HELPTEXT                           :Allow landscaping under buildings and tracks without removing them
STR_CONFIG_SETTING_CATCHMENT                                    :Allow more realistically sized catchment areas: {STRING2}
STR_CONFIG_SETTING_CATCHMENT_HELPTEXT                           :Have differently sized catchment areas for different types of stations and airports
STR_CONFIG_SETTING_EXTRADYNAMITE                                :Allow removal of more town-owned roads, bridges and tunnels: {STRING2}
STR_CONFIG_SETTING_EXTRADYNAMITE_HELPTEXT                       :Make it easier to remove town-owned infrastructure and buildings
STR_CONFIG_SETTING_TRAIN_LENGTH                                 :Maximum length of trains: {STRING2}
STR_CONFIG_SETTING_TRAIN_LENGTH_HELPTEXT                        :Set the maximum length of trains
STR_CONFIG_SETTING_TILE_LENGTH                                  :{COMMA} tile{P 0 "" s}
STR_CONFIG_SETTING_SMOKE_AMOUNT                                 :Amount of vehicle smoke/sparks: {STRING2}
STR_CONFIG_SETTING_SMOKE_AMOUNT_HELPTEXT                        :Set how much smoke or how many sparks are emitted by vehicles
STR_CONFIG_SETTING_TRAIN_ACCELERATION_MODEL                     :Train acceleration model: {STRING2}
STR_CONFIG_SETTING_TRAIN_ACCELERATION_MODEL_HELPTEXT            :Select the physics model for train acceleration. The "original" model penalises slopes equally for all vehicles. The "realistic" model penalises slopes and curves depending on various properties of the consist, like length and tractive effort
STR_CONFIG_SETTING_ROAD_VEHICLE_ACCELERATION_MODEL              :Road vehicle acceleration model: {STRING2}
STR_CONFIG_SETTING_ROAD_VEHICLE_ACCELERATION_MODEL_HELPTEXT     :Select the physics model for road vehicle acceleration. The "original" model penalises slopes equally for all vehicles. The "realistic" model penalises slopes depending on various properties of the engine, for example 'tractive effort'
STR_CONFIG_SETTING_TRAIN_SLOPE_STEEPNESS                        :Slope steepness for trains: {STRING2}
STR_CONFIG_SETTING_TRAIN_SLOPE_STEEPNESS_HELPTEXT               :Steepness of a sloped tile for a train. Higher values make it more difficult to climb a hill
STR_CONFIG_SETTING_PERCENTAGE                                   :{COMMA}%
STR_CONFIG_SETTING_ROAD_VEHICLE_SLOPE_STEEPNESS                 :Slope steepness for road vehicles: {STRING2}
STR_CONFIG_SETTING_ROAD_VEHICLE_SLOPE_STEEPNESS_HELPTEXT        :Steepness of a sloped tile for a road vehicle. Higher values make it more difficult to climb a hill
STR_CONFIG_SETTING_FORBID_90_DEG                                :Forbid trains and ships from making 90° turns: {STRING2}
STR_CONFIG_SETTING_FORBID_90_DEG_HELPTEXT                       :90 degree turns occur when a horizontal track is directly followed by a vertical track piece on the adjacent tile, thus making the train turn by 90 degree when traversing the tile edge instead of the usual 45 degrees for other track combinations. This also applies to the turning radius of ships
STR_CONFIG_SETTING_DISTANT_JOIN_STATIONS                        :Allow to join stations not directly adjacent: {STRING2}
STR_CONFIG_SETTING_DISTANT_JOIN_STATIONS_HELPTEXT               :Allow adding parts to a station without directly touching the existing parts. Needs Ctrl+Click while placing the new parts
STR_CONFIG_SETTING_INFLATION                                    :Inflation: {STRING2}
STR_CONFIG_SETTING_INFLATION_HELPTEXT                           :Enable inflation in the economy, where costs are slightly faster rising than payments
STR_CONFIG_SETTING_MAX_BRIDGE_LENGTH                            :Maximum bridge length: {STRING2}
STR_CONFIG_SETTING_MAX_BRIDGE_LENGTH_HELPTEXT                   :Maximum length for building bridges
STR_CONFIG_SETTING_MAX_BRIDGE_HEIGHT                            :Maximum bridge height: {STRING2}
STR_CONFIG_SETTING_MAX_BRIDGE_HEIGHT_HELPTEXT                   :Maximum height for building bridges
STR_CONFIG_SETTING_MAX_TUNNEL_LENGTH                            :Maximum tunnel length: {STRING2}
STR_CONFIG_SETTING_MAX_TUNNEL_LENGTH_HELPTEXT                   :Maximum length for building tunnels
STR_CONFIG_SETTING_RAW_INDUSTRY_CONSTRUCTION_METHOD             :Manual primary industry construction method: {STRING2}
STR_CONFIG_SETTING_RAW_INDUSTRY_CONSTRUCTION_METHOD_HELPTEXT    :Method of funding a primary industry. 'none' means it is not possible to fund any, 'prospecting' means funding is possible, but construction occurs in a random spot on the map and may as well fail, 'as other industries' means raw industries can be constructed by companies like processing industries in any position they like
STR_CONFIG_SETTING_RAW_INDUSTRY_CONSTRUCTION_METHOD_NONE        :None
STR_CONFIG_SETTING_RAW_INDUSTRY_CONSTRUCTION_METHOD_NORMAL      :As other industries
STR_CONFIG_SETTING_RAW_INDUSTRY_CONSTRUCTION_METHOD_PROSPECTING :Prospecting
STR_CONFIG_SETTING_INDUSTRY_PLATFORM                            :Flat area around industries: {STRING2}
STR_CONFIG_SETTING_INDUSTRY_PLATFORM_HELPTEXT                   :Amount of flat space around an industry. This ensures empty space will remain available around an industry for building tracks, et cetera
STR_CONFIG_SETTING_MULTIPINDTOWN                                :Allow multiple similar industries per town: {STRING2}
STR_CONFIG_SETTING_MULTIPINDTOWN_HELPTEXT                       :Normally, a town does not want more than one industry of each type. With this setting, it will allow several industries of the same type in the same town
STR_CONFIG_SETTING_SIGNALSIDE                                   :Show signals: {STRING2}
STR_CONFIG_SETTING_SIGNALSIDE_HELPTEXT                          :Select on which side of the track to place signals
STR_CONFIG_SETTING_SIGNALSIDE_LEFT                              :On the left
STR_CONFIG_SETTING_SIGNALSIDE_DRIVING_SIDE                      :On the driving side
STR_CONFIG_SETTING_SIGNALSIDE_RIGHT                             :On the right
STR_CONFIG_SETTING_SHOWFINANCES                                 :Show finances window at the end of the year: {STRING2}
STR_CONFIG_SETTING_SHOWFINANCES_HELPTEXT                        :If enabled, the finances window pops up at the end of each year to allow easy inspection of the financial status of the company
STR_CONFIG_SETTING_NONSTOP_BY_DEFAULT                           :New orders are 'non-stop' by default: {STRING2}
STR_CONFIG_SETTING_NONSTOP_BY_DEFAULT_HELPTEXT                  :Normally, a vehicle will stop at every station it passes. By enabling this setting, it will drive through all station on the way to its final destination without stopping. Note, that this setting only defines a default value for new orders. Individual orders can be set explicitly to either behaviour nevertheless
STR_CONFIG_SETTING_STOP_LOCATION                                :New train orders stop by default at the {STRING2} of the platform
STR_CONFIG_SETTING_STOP_LOCATION_HELPTEXT                       :Place where a train will stop at the platform by default. The 'near end' means close to the entry point, 'middle' means in the middle of the platform, and 'far end' means far away from the entry point. Note, that this setting only defines a default value for new orders. Individual orders can be set explicitly to either behaviour nevertheless
STR_CONFIG_SETTING_STOP_LOCATION_NEAR_END                       :near end
STR_CONFIG_SETTING_STOP_LOCATION_MIDDLE                         :middle
STR_CONFIG_SETTING_STOP_LOCATION_FAR_END                        :far end
STR_CONFIG_SETTING_IMPROVED_BREAKDOWNS                          :Enable improved breakdowns: {STRING2}
STR_CONFIG_SETTING_AUTOSCROLL                                   :Pan window when mouse is at the edge: {STRING2}
STR_CONFIG_SETTING_AUTOSCROLL_HELPTEXT                          :When enabled, viewports will start to scroll when the mouse is near the edge of the window
STR_CONFIG_SETTING_AUTOSCROLL_DISABLED                          :Disabled
STR_CONFIG_SETTING_AUTOSCROLL_MAIN_VIEWPORT_FULLSCREEN          :Main viewport, full-screen only
STR_CONFIG_SETTING_AUTOSCROLL_MAIN_VIEWPORT                     :Main viewport
STR_CONFIG_SETTING_AUTOSCROLL_EVERY_VIEWPORT                    :Every viewport
STR_CONFIG_SETTING_BRIBE                                        :Allow bribing of the local authority: {STRING2}
STR_CONFIG_SETTING_BRIBE_HELPTEXT                               :Allow companies to try bribing the local town authority. If the bribe is noticed by an inspector, the company will not be able to act in the town for six months
STR_CONFIG_SETTING_ALLOW_EXCLUSIVE                              :Allow buying exclusive transport rights: {STRING2}
STR_CONFIG_SETTING_ALLOW_EXCLUSIVE_HELPTEXT                     :If a company buys exclusive transport rights for a town, opponents' stations (passenger and cargo) won't receive any cargo for a whole year
STR_CONFIG_SETTING_ALLOW_FUND_BUILDINGS                         :Allow funding buildings: {STRING2}
STR_CONFIG_SETTING_ALLOW_FUND_BUILDINGS_HELPTEXT                :Allow companies to give money to towns for funding new houses
STR_CONFIG_SETTING_ALLOW_FUND_ROAD                              :Allow funding local road reconstruction: {STRING2}
STR_CONFIG_SETTING_ALLOW_FUND_ROAD_HELPTEXT                     :Allow companies to give money to towns for road re-construction to sabotage road-based services in the town
STR_CONFIG_SETTING_ALLOW_GIVE_MONEY                             :Allow sending money to other companies: {STRING2}
STR_CONFIG_SETTING_ALLOW_GIVE_MONEY_HELPTEXT                    :Allow transfer of money between companies in multiplayer mode
STR_CONFIG_SETTING_FREIGHT_TRAINS                               :Weight multiplier for freight to simulate heavy trains: {STRING2}
STR_CONFIG_SETTING_FREIGHT_TRAINS_HELPTEXT                      :Set the impact of carrying freight in trains. A higher value makes carrying freight more demanding for trains, especially at hills
STR_CONFIG_SETTING_PLANE_SPEED                                  :Plane speed factor: {STRING2}
STR_CONFIG_SETTING_PLANE_SPEED_HELPTEXT                         :Set the relative speed of planes compared to other vehicle types, to reduce the amount of income of transport by aircraft
STR_CONFIG_SETTING_PLANE_SPEED_VALUE                            :1 / {COMMA}
STR_CONFIG_SETTING_PLANE_CRASHES                                :Number of plane crashes: {STRING2}
STR_CONFIG_SETTING_PLANE_CRASHES_HELPTEXT                       :Set the chance of an aircraft crash happening
STR_CONFIG_SETTING_PLANE_CRASHES_NONE                           :None
STR_CONFIG_SETTING_PLANE_CRASHES_REDUCED                        :Reduced
STR_CONFIG_SETTING_PLANE_CRASHES_NORMAL                         :Normal
STR_CONFIG_SETTING_STOP_ON_TOWN_ROAD                            :Allow drive-through road stops on town owned roads: {STRING2}
STR_CONFIG_SETTING_STOP_ON_TOWN_ROAD_HELPTEXT                   :Allow construction of drive-through road stops on town-owned roads
STR_CONFIG_SETTING_STOP_ON_COMPETITOR_ROAD                      :Allow drive-through road stops on roads owned by competitors: {STRING2}
STR_CONFIG_SETTING_STOP_ON_COMPETITOR_ROAD_HELPTEXT             :Allow construction of drive-through road stops on roads owned by other companies
STR_CONFIG_SETTING_DYNAMIC_ENGINES_EXISTING_VEHICLES            :{WHITE}Changing this setting is not possible when there are vehicles
STR_CONFIG_SETTING_INFRASTRUCTURE_MAINTENANCE                   :Infrastructure maintenance: {STRING2}
STR_CONFIG_SETTING_INFRASTRUCTURE_MAINTENANCE_HELPTEXT          :When enabled, infrastructure causes maintenance costs. The cost grows over-proportional with the network size, thus affecting bigger companies more than smaller ones

STR_CONFIG_SETTING_NEVER_EXPIRE_AIRPORTS                        :Airports never expire: {STRING2}
STR_CONFIG_SETTING_NEVER_EXPIRE_AIRPORTS_HELPTEXT               :Enabling this setting makes each airport type stay available forever after its introduction

STR_CONFIG_SETTING_WARN_LOST_VEHICLE                            :Warn if vehicle is lost: {STRING2}
STR_CONFIG_SETTING_WARN_LOST_VEHICLE_HELPTEXT                   :Trigger messages about vehicles unable to find a path to their ordered destination
STR_CONFIG_SETTING_ORDER_REVIEW                                 :Review vehicles' orders: {STRING2}
STR_CONFIG_SETTING_ORDER_REVIEW_HELPTEXT                        :When enabled, the orders of the vehicles are periodically checked, and some obvious issues are reported with a news message when detected
STR_CONFIG_SETTING_ORDER_REVIEW_OFF                             :No
STR_CONFIG_SETTING_ORDER_REVIEW_EXDEPOT                         :Yes, but exclude stopped vehicles
STR_CONFIG_SETTING_ORDER_REVIEW_ON                              :Of all vehicles
STR_CONFIG_SETTING_WARN_INCOME_LESS                             :Warn if a vehicle's income is negative: {STRING2}
STR_CONFIG_SETTING_WARN_INCOME_LESS_HELPTEXT                    :When enabled, a news message gets sent when a vehicle has not made any profit within a calendar year
STR_CONFIG_SETTING_NEVER_EXPIRE_VEHICLES                        :Vehicles never expire: {STRING2}
STR_CONFIG_SETTING_NEVER_EXPIRE_VEHICLES_HELPTEXT               :When enabled, all vehicle models remain available forever after their introduction
STR_CONFIG_SETTING_AUTORENEW_VEHICLE                            :Autorenew vehicle when it gets old: {STRING2}
STR_CONFIG_SETTING_AUTORENEW_VEHICLE_HELPTEXT                   :When enabled, a vehicle nearing its end of life gets automatically replaced when the renew conditions are fulfilled
STR_CONFIG_SETTING_AUTORENEW_MONTHS                             :Autorenew when vehicle is {STRING2} maximum age
STR_CONFIG_SETTING_AUTORENEW_MONTHS_HELPTEXT                    :Relative age when a vehicle should be considered for auto-renewing
STR_CONFIG_SETTING_AUTORENEW_MONTHS_VALUE_BEFORE                :{COMMA} month{P 0 "" s} before
STR_CONFIG_SETTING_AUTORENEW_MONTHS_VALUE_AFTER                 :{COMMA} month{P 0 "" s} after
STR_CONFIG_SETTING_AUTORENEW_MONEY                              :Autorenew minimum needed money for renew: {STRING2}
STR_CONFIG_SETTING_AUTORENEW_MONEY_HELPTEXT                     :Minimal amount of money that must remain in the bank before considering auto-renewing vehicles
STR_CONFIG_SETTING_ERRMSG_DURATION                              :Duration of error message: {STRING2}
STR_CONFIG_SETTING_ERRMSG_DURATION_HELPTEXT                     :Duration for displaying error messages in a red window. Note that some (critical) error messages are not closed automatically after this time, but must be closed manually
STR_CONFIG_SETTING_ERRMSG_DURATION_VALUE                        :{COMMA} second{P 0 "" s}
STR_CONFIG_SETTING_HOVER_DELAY                                  :Show tooltips: {STRING2}
STR_CONFIG_SETTING_HOVER_DELAY_HELPTEXT                         :Delay before tooltips are displayed when hovering the mouse over some interface element. Alternatively tooltips are bound to the right mouse button when this value is set to 0.
STR_CONFIG_SETTING_HOVER_DELAY_VALUE                            :Hover for {COMMA} millisecond{P 0 "" s}
STR_CONFIG_SETTING_HOVER_DELAY_DISABLED                         :Right click
STR_CONFIG_SETTING_POPULATION_IN_LABEL                          :Show extra information in the town name label: {STRING2}
STR_CONFIG_SETTING_POPULATION_IN_LABEL_HELPTEXT                 :Display the population of towns in their label on the map
STR_CONFIG_SETTING_GRAPH_LINE_THICKNESS                         :Thickness of lines in graphs: {STRING2}
STR_CONFIG_SETTING_GRAPH_LINE_THICKNESS_HELPTEXT                :Width of the line in the graphs. A thin line is more precisely readable, a thicker line is easier to see and colours are easier to distinguish
STR_CONFIG_SETTING_SHOW_TRAIN_LENGTH_IN_DETAILS                 :Show train length in details: {STRING2}
STR_CONFIG_SETTING_SHOW_TRAIN_LENGTH_IN_DETAILS_HELPTEXT        :Show train length in the vehicle details window
STR_CONFIG_SETTING_SHOW_VEHICLE_GROUP_IN_DETAILS                :Show vehicle group in details: {STRING2}
STR_CONFIG_SETTING_SHOW_VEHICLE_GROUP_IN_DETAILS_HELPTEXT       :Show vehicle group name in the vehicle details window

STR_CONFIG_SETTING_LANDSCAPE                                    :Landscape: {STRING2}
STR_CONFIG_SETTING_LANDSCAPE_HELPTEXT                           :Landscapes define basic gameplay scenarios with different cargos and town growth requirements. NewGRF and Game Scripts allow finer control though
STR_CONFIG_SETTING_LAND_GENERATOR                               :Land generator: {STRING2}
STR_CONFIG_SETTING_LAND_GENERATOR_HELPTEXT                      :The original generator depends on the base graphics set, and composes fixed landscape shapes. TerraGenesis is a Perlin noise based generator with finer control settings
STR_CONFIG_SETTING_MAX_SIGNAL_EVALUATIONS                       :Maximum number of programmable signal changes permitted at once: {STRING2}
STR_CONFIG_SETTING_MAX_SIGNAL_EVALUATIONS_HELPTEXT              :Sets the maximum number of programmable signal changes permitted at once
STR_CONFIG_SETTING_LAND_GENERATOR_ORIGINAL                      :Original
STR_CONFIG_SETTING_LAND_GENERATOR_TERRA_GENESIS                 :TerraGenesis
STR_CONFIG_SETTING_TERRAIN_TYPE                                 :Terrain type: {STRING2}
STR_CONFIG_SETTING_TERRAIN_TYPE_HELPTEXT                        :(TerraGenesis only) Hilliness of the landscape
STR_CONFIG_SETTING_INDUSTRY_DENSITY                             :Industry density: {STRING2}
STR_CONFIG_SETTING_INDUSTRY_DENSITY_HELPTEXT                    :Set how many industries should be generated and what level should be maintained during the game
STR_CONFIG_SETTING_OIL_REF_EDGE_DISTANCE                        :Maximum distance from edge for Oil refineries: {STRING2}
STR_CONFIG_SETTING_OIL_REF_EDGE_DISTANCE_HELPTEXT               :Oil refineries are only constructed near the map border, that is at the coast for island maps
STR_CONFIG_SETTING_SNOWLINE_HEIGHT                              :Snow line height: {STRING2}
STR_CONFIG_SETTING_SNOWLINE_HEIGHT_HELPTEXT                     :Control at what height snow starts in sub-arctic landscape. Snow also affects industry generation and town growth requirements
STR_CONFIG_SETTING_ROUGHNESS_OF_TERRAIN                         :Roughness of terrain: {STRING2}
STR_CONFIG_SETTING_ROUGHNESS_OF_TERRAIN_HELPTEXT                :(TerraGenesis only) Choose the frequency of hills: Smooth landscapes have fewer, more wide-spread hills. Rough landscapes have many hills, which may look repetitive
STR_CONFIG_SETTING_ROUGHNESS_OF_TERRAIN_VERY_SMOOTH             :Very Smooth
STR_CONFIG_SETTING_ROUGHNESS_OF_TERRAIN_SMOOTH                  :Smooth
STR_CONFIG_SETTING_ROUGHNESS_OF_TERRAIN_ROUGH                   :Rough
STR_CONFIG_SETTING_ROUGHNESS_OF_TERRAIN_VERY_ROUGH              :Very Rough
STR_CONFIG_SETTING_VARIETY                                      :Variety distribution: {STRING2}
STR_CONFIG_SETTING_VARIETY_HELPTEXT                             :(TerraGenesis only) Control whether the map contains both mountainous and flat areas. Since this only makes the map flatter, other settings should be set to mountainous
STR_CONFIG_SETTING_RIVER_AMOUNT                                 :River amount: {STRING2}
STR_CONFIG_SETTING_RIVER_AMOUNT_HELPTEXT                        :Choose how many rivers to generate
STR_CONFIG_SETTING_TREE_PLACER                                  :Tree placer algorithm: {STRING2}
STR_CONFIG_SETTING_TREE_PLACER_HELPTEXT                         :Choose the distribution of trees on the map: 'Original' plants trees uniformly scattered, 'Improved' plants them in groups
STR_CONFIG_SETTING_TREE_PLACER_NONE                             :None
STR_CONFIG_SETTING_TREE_PLACER_ORIGINAL                         :Original
STR_CONFIG_SETTING_TREE_PLACER_IMPROVED                         :Improved
STR_CONFIG_SETTING_ROAD_SIDE                                    :Road vehicles: {STRING2}
STR_CONFIG_SETTING_ROAD_SIDE_HELPTEXT                           :Choose the driving side
STR_CONFIG_SETTING_HEIGHTMAP_ROTATION                           :Heightmap rotation: {STRING2}
STR_CONFIG_SETTING_HEIGHTMAP_ROTATION_COUNTER_CLOCKWISE         :Counter clockwise
STR_CONFIG_SETTING_HEIGHTMAP_ROTATION_CLOCKWISE                 :Clockwise
STR_CONFIG_SETTING_SE_FLAT_WORLD_HEIGHT                         :The height level a flat scenario map gets: {STRING2}
STR_CONFIG_SETTING_EDGES_NOT_EMPTY                              :{WHITE}One or more tiles at the northern edge are not empty
STR_CONFIG_SETTING_EDGES_NOT_WATER                              :{WHITE}One or more tiles at one of the edges is not water

STR_CONFIG_SETTING_STATION_SPREAD                               :Maximum station spread: {STRING2}
STR_CONFIG_SETTING_STATION_SPREAD_HELPTEXT                      :Maximum area the parts of a single station may be spread out on. Note that high values will slow the game
STR_CONFIG_SETTING_SERVICEATHELIPAD                             :Service helicopters at helipads automatically: {STRING2}
STR_CONFIG_SETTING_SERVICEATHELIPAD_HELPTEXT                    :Service helicopters after every landing, even if there is no depot at the airport
STR_CONFIG_SETTING_LINK_TERRAFORM_TOOLBAR                       :Link landscape toolbar to rail/road/water/airport toolbars: {STRING2}
STR_CONFIG_SETTING_LINK_TERRAFORM_TOOLBAR_HELPTEXT              :When opening a construction toolbar for a transport type, also open the toolbar for terraforming
STR_CONFIG_SETTING_SMALLMAP_LAND_COLOUR                         :Land colour used at the smallmap: {STRING2}
STR_CONFIG_SETTING_SMALLMAP_LAND_COLOUR_HELPTEXT                :Colour of the terrain in the smallmap
STR_CONFIG_SETTING_SMALLMAP_LAND_COLOUR_GREEN                   :Green
STR_CONFIG_SETTING_SMALLMAP_LAND_COLOUR_DARK_GREEN              :Dark green
STR_CONFIG_SETTING_SMALLMAP_LAND_COLOUR_VIOLET                  :Violet
STR_CONFIG_SETTING_REVERSE_SCROLLING                            :Reverse scroll direction: {STRING2}
STR_CONFIG_SETTING_REVERSE_SCROLLING_HELPTEXT                   :Behaviour when scrolling the map with the right mouse button. When disabled, the mouse moves the camera. When enabled, the mouse moves the map
STR_CONFIG_SETTING_SMOOTH_SCROLLING                             :Smooth viewport scrolling: {STRING2}
STR_CONFIG_SETTING_SMOOTH_SCROLLING_HELPTEXT                    :Control how the main view scrolls to a specific position when clicking on the smallmap or when issuing a command to scroll to a specific object on the map. If enabled, the viewport scrolls smoothly, if disabled it jumps directly to the targeted spot
STR_CONFIG_SETTING_MEASURE_TOOLTIP                              :Show a measurement tooltip when using various build-tools: {STRING2}
STR_CONFIG_SETTING_MEASURE_TOOLTIP_HELPTEXT                     :Display tile-distances and height differences when dragging during construction operations
STR_CONFIG_SETTING_LIVERIES                                     :Show vehicle-type specific liveries: {STRING2}
STR_CONFIG_SETTING_LIVERIES_HELPTEXT                            :Control usage of vehicle-type specific liveries for vehicles (in contrary to company specific)
STR_CONFIG_SETTING_LIVERIES_NONE                                :None
STR_CONFIG_SETTING_LIVERIES_OWN                                 :Own company
STR_CONFIG_SETTING_LIVERIES_ALL                                 :All companies
STR_CONFIG_SETTING_PREFER_TEAMCHAT                              :Prefer team chat with <ENTER>: {STRING2}
STR_CONFIG_SETTING_PREFER_TEAMCHAT_HELPTEXT                     :Switch the binding of company-internal and public chat to <ENTER> resp. <Ctrl+ENTER>
STR_CONFIG_SETTING_SCROLLWHEEL_SCROLLING                        :Function of scrollwheel: {STRING2}
STR_CONFIG_SETTING_SCROLLWHEEL_SCROLLING_HELPTEXT               :Enable scrolling with two-dimensional mouse-wheels
STR_CONFIG_SETTING_SCROLLWHEEL_ZOOM                             :Zoom map
STR_CONFIG_SETTING_SCROLLWHEEL_SCROLL                           :Scroll map
STR_CONFIG_SETTING_SCROLLWHEEL_OFF                              :Off
STR_CONFIG_SETTING_SCROLLWHEEL_MULTIPLIER                       :Map scrollwheel speed: {STRING2}
STR_CONFIG_SETTING_SCROLLWHEEL_MULTIPLIER_HELPTEXT              :Control the sensitivity of mouse-wheel scrolling
STR_CONFIG_SETTING_OSK_ACTIVATION                               :On screen keyboard: {STRING2}
STR_CONFIG_SETTING_OSK_ACTIVATION_HELPTEXT                      :Select the method to open the on screen keyboard for entering text into editboxes only using the pointing device. This is meant for small devices without actual keyboard
STR_CONFIG_SETTING_OSK_ACTIVATION_DISABLED                      :Disabled
STR_CONFIG_SETTING_OSK_ACTIVATION_DOUBLE_CLICK                  :Double click
STR_CONFIG_SETTING_OSK_ACTIVATION_SINGLE_CLICK_FOCUS            :Single click (when focussed)
STR_CONFIG_SETTING_OSK_ACTIVATION_SINGLE_CLICK                  :Single click (immediately)
STR_CONFIG_SETTING_SHOW_VEHICLE_ROUTE_STEPS                     :Show the vehicle's route steps: {STRING2}
STR_CONFIG_SETTING_SHOW_VEHICLE_LIST_COMPANY_COLOUR             :Mark other companies' vehicles in lists with their company colour: {STRING2}
STR_CONFIG_SETTING_SHOW_VEHICLE_LIST_COMPANY_COLOUR_HELPTEXT    :Vehicles in a vehicle list window which are owned by a different company than the owner of the vehicle list are marked with a coloured square in the vehicle's company colour.

STR_CONFIG_SETTING_VIEWPORT_MAP_SCAN_SURROUNDINGS               :Scan surroundings (better for high zoom out levels): {STRING2}
STR_CONFIG_SETTING_VIEWPORT_MAP_SHOW_SLOPES                     :Show slopes: {STRING2}
STR_CONFIG_SETTING_VIEWPORT_MAP_SHOW_BRIDGES                    :Show bridges: {STRING2}
STR_CONFIG_SETTING_VIEWPORT_MAP_SHOW_TUNNELS                    :Show tunnels: {STRING2}
STR_CONFIG_SETTING_VIEWPORT_MAP_SHOW_SCROLLING_VP               :Show scrolling viewport: {STRING2}
STR_CONFIG_SETTING_VIEWPORT_MAP_SHOW_SCROLLING_VP_NOTHING       :No
STR_CONFIG_SETTING_VIEWPORT_MAP_SHOW_SCROLLING_VP_CONTOUR       :Contour
STR_CONFIG_SETTING_VIEWPORT_MAP_SHOW_SCROLLING_VP_BLEND         :Blend with some white (32bpp only)
STR_CONFIG_SETTING_VIEWPORT_MAP_SHOW_SCROLLING_VP_ALL           :Blend + contour
STR_CONFIG_SETTING_VIEWPORT_MAP_USE_OWNER_COLOUR_BRIDGE_TUNNEL  :Use owner's colour for bridges and tunnels: {STRING2}
STR_CONFIG_SETTING_VIEWPORT_MAP_DEFAULT_MODE                    :Default mode: {STRING2}
STR_CONFIG_SETTING_VIEWPORT_MAP_DEFAULT_MODE_VEGETATION         :Vegetation
STR_CONFIG_SETTING_VIEWPORT_MAP_DEFAULT_MODE_OWNER              :Owner
STR_CONFIG_SETTING_VIEWPORT_MAP_DEFAULT_MODE_INDUSTRY           :Industry
STR_CONFIG_SETTING_VIEWPORT_MAP_ACTION_DBLCLICK                 :Function of double-click: {STRING2}
STR_CONFIG_SETTING_VIEWPORT_MAP_ACTION_DBLCLICK_DO_NOTHING      :Do nothing
STR_CONFIG_SETTING_VIEWPORT_MAP_ACTION_DBLCLICK_ZOOM_MAIN       :Zoom in directly to 1X
STR_CONFIG_SETTING_VIEWPORT_MAP_ACTION_DBLCLICK_NEW_EXTRA       :Open an extra viewport
STR_CONFIG_SETTING_VIEWPORT_MAP_SHOW_VEHICLE_ROUTE              :Show the vehicle's route: {STRING2}
STR_CONFIG_SETTING_VIEWPORT_MAP_SHOW_VEHICLE_ROUTE_NO           :No
STR_CONFIG_SETTING_VIEWPORT_MAP_SHOW_VEHICLE_ROUTE_SIMPLE       :Simple
STR_CONFIG_SETTING_VIEWPORT_MAP_DRAW_ROUTE_DASH                 :Drawing style of vehicle's route: {STRING}
STR_CONFIG_SETTING_VIEWPORT_MAP_DRAW_ROUTE_DASH_VALUE           :dashed lines of {COMMA} pixel{P "" s}
STR_CONFIG_SETTING_VIEWPORT_MAP_DRAW_ROUTE_DASH_DISABLED        :plain lines

STR_CONFIG_SETTING_RIGHT_MOUSE_BTN_EMU                          :Right-click emulation: {STRING2}
STR_CONFIG_SETTING_RIGHT_MOUSE_BTN_EMU_HELPTEXT                 :Select the method to emulate right mouse-button clicks
STR_CONFIG_SETTING_RIGHT_MOUSE_BTN_EMU_COMMAND                  :Command+Click
STR_CONFIG_SETTING_RIGHT_MOUSE_BTN_EMU_CONTROL                  :Ctrl+Click
STR_CONFIG_SETTING_RIGHT_MOUSE_BTN_EMU_OFF                      :Off

STR_CONFIG_SETTING_LEFT_MOUSE_BTN_SCROLLING                     :Left-click scrolling: {STRING2}
STR_CONFIG_SETTING_LEFT_MOUSE_BTN_SCROLLING_HELPTEXT            :Enable scrolling the map by dragging it with the left mouse button. This is especially useful when using a touch-screen for scrolling

STR_CONFIG_SETTING_AUTOSAVE                                     :Autosave: {STRING2}
STR_CONFIG_SETTING_AUTOSAVE_HELPTEXT                            :Select interval between automatic game saves

STR_CONFIG_SETTING_DATE_FORMAT_IN_SAVE_NAMES                    :Use the {STRING2} date format for savegame names
STR_CONFIG_SETTING_DATE_FORMAT_IN_SAVE_NAMES_HELPTEXT           :Format of the date in save game filenames
STR_CONFIG_SETTING_DATE_FORMAT_IN_SAVE_NAMES_LONG               :long (31st Dec 2008)
STR_CONFIG_SETTING_DATE_FORMAT_IN_SAVE_NAMES_SHORT              :short (31-12-2008)
STR_CONFIG_SETTING_DATE_FORMAT_IN_SAVE_NAMES_ISO                :ISO (2008-12-31)

STR_CONFIG_SETTING_PAUSE_ON_NEW_GAME                            :Automatically pause when starting a new game: {STRING2}
STR_CONFIG_SETTING_PAUSE_ON_NEW_GAME_HELPTEXT                   :When enabled, the game will automatically pause when starting a new game, allowing for closer study of the map
STR_CONFIG_SETTING_COMMAND_PAUSE_LEVEL                          :When paused allow: {STRING2}
STR_CONFIG_SETTING_COMMAND_PAUSE_LEVEL_HELPTEXT                 :Select what actions may be done while the game is paused
STR_CONFIG_SETTING_COMMAND_PAUSE_LEVEL_NO_ACTIONS               :No actions
STR_CONFIG_SETTING_COMMAND_PAUSE_LEVEL_ALL_NON_CONSTRUCTION     :All non-construction actions
STR_CONFIG_SETTING_COMMAND_PAUSE_LEVEL_ALL_NON_LANDSCAPING      :All but landscape modifying actions
STR_CONFIG_SETTING_COMMAND_PAUSE_LEVEL_ALL_ACTIONS              :All actions
STR_CONFIG_SETTING_ADVANCED_VEHICLE_LISTS                       :Use groups in vehicle list: {STRING2}
STR_CONFIG_SETTING_ADVANCED_VEHICLE_LISTS_HELPTEXT              :Enable usage of the advanced vehicle lists for grouping vehicles
STR_CONFIG_SETTING_LOADING_INDICATORS                           :Use loading indicators: {STRING2}
STR_CONFIG_SETTING_LOADING_INDICATORS_HELPTEXT                  :Select whether loading indicators are displayed above loading or unloading vehicles
STR_CONFIG_SETTING_TIMETABLE_AUTOMATED                          :Automatically manage timetables: {STRING2}
STR_CONFIG_SETTING_TIMETABLE_AUTOMATED_HELPTEXT                 :Whether to enable automatic timetables
STR_CONFIG_SETTING_TIMETABLE_IN_TICKS                           :Show timetable in ticks rather than days: {STRING2}
STR_CONFIG_SETTING_TIMETABLE_IN_TICKS_HELPTEXT                  :Show travel times in time tables in game ticks instead of days
<<<<<<< HEAD
STR_CONFIG_SETTING_TIME_IN_MINUTES                              :Show time in minutes rather than days: {STRING2}
STR_CONFIG_SETTING_TIME_IN_MINUTES_HELPTEXT                     :Select whether to use hours and minutes instead of days
STR_CONFIG_SETTING_TICKS_PER_MINUTE                             :Ticks per minute: {STRING2}
STR_CONFIG_SETTING_TICKS_PER_MINUTE_HELPTEXT                    :The number of game ticks per minute
STR_CONFIG_SETTING_DATE_WITH_TIME                               :Show date with time in status bar: {STRING2}
STR_CONFIG_SETTING_DATE_WITH_TIME_HELPTEXT                      :Show the real game date in the status bar as well as the time
STR_CONFIG_SETTING_CLOCK_OFFSET                                 :Clock offset in minutes: {STRING2}
STR_CONFIG_SETTING_CLOCK_OFFSET_HELPTEXT                        :The number of minutes the game clock is offset by
STR_CONFIG_SETTING_DATE_WITH_TIME_NONE                          :None
STR_CONFIG_SETTING_DATE_WITH_TIME_Y                             :Year
STR_CONFIG_SETTING_DATE_WITH_TIME_YM                            :Month and year
STR_CONFIG_SETTING_DATE_WITH_TIME_YMD                           :Full date
STR_CONFIG_SETTING_TIMETABLE_START_TEXT_ENTRY                   :Enter timetable start times as text (requires time to be in minutes): {STRING2}
STR_CONFIG_SETTING_TIMETABLE_START_TEXT_ENTRY_HELPTEXT          :Select whether timetable start times may be entered as text if time is being shown in minutes
=======
>>>>>>> 9eb07b4a
STR_CONFIG_SETTING_TIMETABLE_SEPARATION                         :Use timetable to ensure vehicle separation: {STRING2}
STR_CONFIG_SETTING_TIMETABLE_SEPARATION_HELPTEXT                :Select whether to ensure separation of vehicles when using automatic timetables
STR_CONFIG_SETTING_TIMETABLE_SEPARATION_RATE                    :Auto timetable vehicle separation factor: {STRING2}
STR_CONFIG_SETTING_TIMETABLE_SEPARATION_RATE_HELPTEXT           :How much of the vehicle separation auto timetable change to apply at each step
STR_CONFIG_SETTING_TIMETABLE_SHOW_ARRIVAL_DEPARTURE             :Show arrival and departure in timetables: {STRING2}
STR_CONFIG_SETTING_TIMETABLE_SHOW_ARRIVAL_DEPARTURE_HELPTEXT    :Display anticipated arrival and departure times in timetables
STR_CONFIG_SETTING_QUICKGOTO                                    :Quick creation of vehicle orders: {STRING2}
STR_CONFIG_SETTING_QUICKGOTO_HELPTEXT                           :Pre-select the 'goto cursor' when opening the orders window
STR_CONFIG_SETTING_DEFAULT_RAIL_TYPE                            :Default rail type (after new game/game load): {STRING2}
STR_CONFIG_SETTING_DEFAULT_RAIL_TYPE_HELPTEXT                   :Rail type to select after starting or loading a game. 'first available' selects the oldest type of tracks, 'last available' selects the newest type of tracks, and 'most used' selects the type which is currently most in use
STR_CONFIG_SETTING_DEFAULT_RAIL_TYPE_FIRST                      :First available
STR_CONFIG_SETTING_DEFAULT_RAIL_TYPE_LAST                       :Last available
STR_CONFIG_SETTING_DEFAULT_RAIL_TYPE_MOST_USED                  :Most used

STR_CONFIG_SETTING_SHOW_TRACK_RESERVATION                       :Show path reservations for tracks: {STRING2}
STR_CONFIG_SETTING_SHOW_TRACK_RESERVATION_HELPTEXT              :Give reserved tracks a different colour to assist in problems with trains refusing to enter path-based blocks
STR_CONFIG_SETTING_PERSISTENT_BUILDINGTOOLS                     :Keep building tools active after usage: {STRING2}
STR_CONFIG_SETTING_PERSISTENT_BUILDINGTOOLS_HELPTEXT            :Keep the building tools for bridges, tunnels, etc. open after use
STR_CONFIG_SETTING_EXPENSES_LAYOUT                              :Group expenses in company finance window: {STRING2}
STR_CONFIG_SETTING_EXPENSES_LAYOUT_HELPTEXT                     :Define the layout for the company expenses window

STR_CONFIG_SETTING_ENABLE_BUILD_RIVER                           :Enable building rivers: {STRING2}
STR_CONFIG_SETTING_ENABLE_BUILD_RIVER_HELPTEXT                  :Enable building rivers outside of the scenario editor

STR_CONFIG_SETTING_SOUND_TICKER                                 :News ticker: {STRING2}
STR_CONFIG_SETTING_SOUND_TICKER_HELPTEXT                        :Play sound for summarised news messages
STR_CONFIG_SETTING_SOUND_NEWS                                   :Newspaper: {STRING2}
STR_CONFIG_SETTING_SOUND_NEWS_HELPTEXT                          :Play sound upon display of newspapers
STR_CONFIG_SETTING_SOUND_NEW_YEAR                               :End of year: {STRING2}
STR_CONFIG_SETTING_SOUND_NEW_YEAR_HELPTEXT                      :Play sound at the end of a year summarising the company's performance during the year compared to the previous year
STR_CONFIG_SETTING_SOUND_CONFIRM                                :Construction: {STRING2}
STR_CONFIG_SETTING_SOUND_CONFIRM_HELPTEXT                       :Play sound on successful constructions or other actions
STR_CONFIG_SETTING_SOUND_CLICK                                  :Button clicks: {STRING2}
STR_CONFIG_SETTING_SOUND_CLICK_HELPTEXT                         :Beep when clicking buttons
STR_CONFIG_SETTING_SOUND_DISASTER                               :Disasters/accidents: {STRING2}
STR_CONFIG_SETTING_SOUND_DISASTER_HELPTEXT                      :Play sound effects of accidents and disasters
STR_CONFIG_SETTING_SOUND_VEHICLE                                :Vehicles: {STRING2}
STR_CONFIG_SETTING_SOUND_VEHICLE_HELPTEXT                       :Play sound effects of vehicles
STR_CONFIG_SETTING_SOUND_AMBIENT                                :Ambient: {STRING2}
STR_CONFIG_SETTING_SOUND_AMBIENT_HELPTEXT                       :Play ambient sounds of landscape, industries and towns

STR_CONFIG_SETTING_DISABLE_UNSUITABLE_BUILDING                  :Disable infrastructure building when no suitable vehicles are available: {STRING2}
STR_CONFIG_SETTING_DISABLE_UNSUITABLE_BUILDING_HELPTEXT         :When enabled, infrastructure is only available if there are also vehicles available, preventing waste of time and money on unusable infrastructure
STR_CONFIG_SETTING_MAX_TRAINS                                   :Maximum number of trains per company: {STRING2}
STR_CONFIG_SETTING_MAX_TRAINS_HELPTEXT                          :Maximum number of trains that a company can have
STR_CONFIG_SETTING_MAX_ROAD_VEHICLES                            :Maximum number of road vehicles per company: {STRING2}
STR_CONFIG_SETTING_MAX_ROAD_VEHICLES_HELPTEXT                   :Maximum number of road vehicles that a company can have
STR_CONFIG_SETTING_MAX_AIRCRAFT                                 :Maximum number of aircraft per company: {STRING2}
STR_CONFIG_SETTING_MAX_AIRCRAFT_HELPTEXT                        :Maximum number of aircraft that a company can have
STR_CONFIG_SETTING_MAX_SHIPS                                    :Maximum number of ships per company: {STRING2}
STR_CONFIG_SETTING_MAX_SHIPS_HELPTEXT                           :Maximum number of ships that a company can have

STR_CONFIG_SETTING_AI_BUILDS_TRAINS                             :Disable trains for computer: {STRING2}
STR_CONFIG_SETTING_AI_BUILDS_TRAINS_HELPTEXT                    :Enabling this setting makes building trains impossible for a computer player
STR_CONFIG_SETTING_AI_BUILDS_ROAD_VEHICLES                      :Disable road vehicles for computer: {STRING2}
STR_CONFIG_SETTING_AI_BUILDS_ROAD_VEHICLES_HELPTEXT             :Enabling this setting makes building road vehicles impossible for a computer player
STR_CONFIG_SETTING_AI_BUILDS_AIRCRAFT                           :Disable aircraft for computer: {STRING2}
STR_CONFIG_SETTING_AI_BUILDS_AIRCRAFT_HELPTEXT                  :Enabling this setting makes building aircraft impossible for a computer player
STR_CONFIG_SETTING_AI_BUILDS_SHIPS                              :Disable ships for computer: {STRING2}
STR_CONFIG_SETTING_AI_BUILDS_SHIPS_HELPTEXT                     :Enabling this setting makes building ships impossible for a computer player

STR_CONFIG_SETTING_AI_PROFILE                                   :Default settings profile: {STRING2}
STR_CONFIG_SETTING_AI_PROFILE_HELPTEXT                          :Choose which settings profile to use for random AIs or for initial values when adding a new AI or Game Script
STR_CONFIG_SETTING_AI_PROFILE_EASY                              :Easy
STR_CONFIG_SETTING_AI_PROFILE_MEDIUM                            :Medium
STR_CONFIG_SETTING_AI_PROFILE_HARD                              :Hard

STR_CONFIG_SETTING_AI_IN_MULTIPLAYER                            :Allow AIs in multiplayer: {STRING2}
STR_CONFIG_SETTING_AI_IN_MULTIPLAYER_HELPTEXT                   :Allow AI computer players to participate in multiplayer games
STR_CONFIG_SETTING_SCRIPT_MAX_OPCODES                           :#opcodes before scripts are suspended: {STRING2}
STR_CONFIG_SETTING_SCRIPT_MAX_OPCODES_HELPTEXT                  :Maximum number of computation steps that a script can take in one turn

STR_CONFIG_SETTING_SHARING_RAIL                                 :Enable sharing of railways: {STRING2}
STR_CONFIG_SETTING_SHARING_ROAD                                 :Enable sharing of road stops and depots: {STRING2}
STR_CONFIG_SETTING_SHARING_WATER                                :Enable sharing of docks and ship depots: {STRING2}
STR_CONFIG_SETTING_SHARING_AIR                                  :Enable sharing of airports: {STRING2}
STR_CONFIG_SETTING_SHARING_FEE_RAIL                             :Daily track toll for trains: {STRING2} per 1000 tonnes
STR_CONFIG_SETTING_SHARING_FEE_ROAD                             :Stopping fee for road vehicles: {STRING2} per day
STR_CONFIG_SETTING_SHARING_FEE_WATER                            :Docking fee for ships: {STRING2} per day
STR_CONFIG_SETTING_SHARING_FEE_AIR                              :Terminal fee for aircraft: {STRING2} per day
STR_CONFIG_SETTING_SHARING_PAYMENT_IN_DEBT                      :Allow companies in debt to pay sharing fees: {STRING2}
STR_CONFIG_SETTING_SHARING_USED_BY_VEHICLES                     :Can't change this setting, vehicles are using shared infrastructure.
STR_CONFIG_SETTING_SHARING_ORDERS_TO_OTHERS                     :Can't change this setting, vehicles have orders to destinations of others.

STR_CONFIG_SETTING_SERVINT_ISPERCENT                            :Service intervals are in percents: {STRING2}
STR_CONFIG_SETTING_SERVINT_ISPERCENT_HELPTEXT                   :Choose whether servicing of vehicles is triggered by the time passed since last service or by reliability dropping by a certain percentage of the maximum reliability
STR_CONFIG_SETTING_SERVINT_TRAINS                               :Default service interval for trains: {STRING2}
STR_CONFIG_SETTING_SERVINT_TRAINS_HELPTEXT                      :Set the default service interval for new rail vehicles, if no explicit service interval is set for the vehicle
STR_CONFIG_SETTING_SERVINT_VALUE                                :{COMMA}{NBSP}day{P 0 "" s}/%
STR_CONFIG_SETTING_SERVINT_DISABLED                             :Disabled
STR_CONFIG_SETTING_SERVINT_ROAD_VEHICLES                        :Default service interval for road vehicles: {STRING2}
STR_CONFIG_SETTING_SERVINT_ROAD_VEHICLES_HELPTEXT               :Set the default service interval for new road vehicles, if no explicit service interval is set for the vehicle
STR_CONFIG_SETTING_SERVINT_AIRCRAFT                             :Default service interval for aircraft: {STRING2}
STR_CONFIG_SETTING_SERVINT_AIRCRAFT_HELPTEXT                    :Set the default service interval for new aircraft, if no explicit service interval is set for the vehicle
STR_CONFIG_SETTING_SERVINT_SHIPS                                :Default service interval for ships: {STRING2}
STR_CONFIG_SETTING_SERVINT_SHIPS_HELPTEXT                       :Set the default service interval for new ships, if no explicit service interval is set for the vehicle
STR_CONFIG_SETTING_AUTO_TIMETABLE_BY_DEFAULT                    :Use automatic timetables by default
STR_CONFIG_SETTING_AUTO_TIMETABLE_BY_DEFAULT_HELPTEXT           :Choose whether automatic timetables should by automatically enabled for new vehicles
STR_CONFIG_SETTING_NOSERVICE                                    :Disable servicing when breakdowns set to none: {STRING2}
STR_CONFIG_SETTING_NOSERVICE_HELPTEXT                           :When enabled, vehicles do not get serviced if they cannot break down
STR_CONFIG_SETTING_WAGONSPEEDLIMITS                             :Enable wagon speed limits: {STRING2}
STR_CONFIG_SETTING_WAGONSPEEDLIMITS_HELPTEXT                    :When enabled, also use speed limits of wagons for deciding the maximum speed of a train
STR_CONFIG_SETTING_DISABLE_ELRAILS                              :Disable electric rails: {STRING2}
STR_CONFIG_SETTING_DISABLE_ELRAILS_HELPTEXT                     :Enabling this setting disables the requirement to electrify tracks to make electric engines run on them

STR_CONFIG_SETTING_NEWS_ARRIVAL_FIRST_VEHICLE_OWN               :Arrival of first vehicle at player's station: {STRING2}
STR_CONFIG_SETTING_NEWS_ARRIVAL_FIRST_VEHICLE_OWN_HELPTEXT      :Display a newspaper when the first vehicle arrives at a new player's station
STR_CONFIG_SETTING_NEWS_ARRIVAL_FIRST_VEHICLE_OTHER             :Arrival of first vehicle at competitor's station: {STRING2}
STR_CONFIG_SETTING_NEWS_ARRIVAL_FIRST_VEHICLE_OTHER_HELPTEXT    :Display a newspaper when the first vehicle arrives at a new competitor's station
STR_CONFIG_SETTING_NEWS_ACCIDENTS_DISASTERS                     :Accidents / disasters: {STRING2}
STR_CONFIG_SETTING_NEWS_ACCIDENTS_DISASTERS_HELPTEXT            :Display a newspaper when accidents or disasters occur
STR_CONFIG_SETTING_NEWS_COMPANY_INFORMATION                     :Company information: {STRING2}
STR_CONFIG_SETTING_NEWS_COMPANY_INFORMATION_HELPTEXT            :Display a newspaper when a new company starts, or when companies are risking to bankrupt
STR_CONFIG_SETTING_NEWS_INDUSTRY_OPEN                           :Opening of industries: {STRING2}
STR_CONFIG_SETTING_NEWS_INDUSTRY_OPEN_HELPTEXT                  :Display a newspaper when new industries open
STR_CONFIG_SETTING_NEWS_INDUSTRY_CLOSE                          :Closing of industries: {STRING2}
STR_CONFIG_SETTING_NEWS_INDUSTRY_CLOSE_HELPTEXT                 :Display a newspaper when industries close down
STR_CONFIG_SETTING_NEWS_ECONOMY_CHANGES                         :Economy changes: {STRING2}
STR_CONFIG_SETTING_NEWS_ECONOMY_CHANGES_HELPTEXT                :Display a newspaper about global changes to economy
STR_CONFIG_SETTING_NEWS_INDUSTRY_CHANGES_COMPANY                :Production changes of industries served by the company: {STRING2}
STR_CONFIG_SETTING_NEWS_INDUSTRY_CHANGES_COMPANY_HELPTEXT       :Display a newspaper when the production level of industries change, which are served by the company
STR_CONFIG_SETTING_NEWS_INDUSTRY_CHANGES_OTHER                  :Production changes of industries served by competitor(s): {STRING2}
STR_CONFIG_SETTING_NEWS_INDUSTRY_CHANGES_OTHER_HELPTEXT         :Display a newspaper when the production level of industries change, which are served by the competitors
STR_CONFIG_SETTING_NEWS_INDUSTRY_CHANGES_UNSERVED               :Other industry production changes: {STRING2}
STR_CONFIG_SETTING_NEWS_INDUSTRY_CHANGES_UNSERVED_HELPTEXT      :Display a newspaper when the production level of industries change, which are not served by the company or competitors
STR_CONFIG_SETTING_NEWS_ADVICE                                  :Advice / information on company's vehicles: {STRING2}
STR_CONFIG_SETTING_NEWS_ADVICE_HELPTEXT                         :Display messages about vehicles needing attention
STR_CONFIG_SETTING_NEWS_NEW_VEHICLES                            :New vehicles: {STRING2}
STR_CONFIG_SETTING_NEWS_NEW_VEHICLES_HELPTEXT                   :Display a newspaper when a new vehicle type becomes available
STR_CONFIG_SETTING_NEWS_CHANGES_ACCEPTANCE                      :Changes to cargo acceptance: {STRING2}
STR_CONFIG_SETTING_NEWS_CHANGES_ACCEPTANCE_HELPTEXT             :Display messages about stations changing acceptance of some cargoes
STR_CONFIG_SETTING_NEWS_SUBSIDIES                               :Subsidies: {STRING2}
STR_CONFIG_SETTING_NEWS_SUBSIDIES_HELPTEXT                      :Display a newspaper about subsidy related events
STR_CONFIG_SETTING_NEWS_GENERAL_INFORMATION                     :General information: {STRING2}
STR_CONFIG_SETTING_NEWS_GENERAL_INFORMATION_HELPTEXT            :Display newspaper about general events, such as purchase of exclusive rights or funding of road reconstruction

STR_CONFIG_SETTING_NEWS_MESSAGES_OFF                            :Off
STR_CONFIG_SETTING_NEWS_MESSAGES_SUMMARY                        :Summary
STR_CONFIG_SETTING_NEWS_MESSAGES_FULL                           :Full

STR_CONFIG_SETTING_COLOURED_NEWS_YEAR                           :Coloured news appears in: {STRING2}
STR_CONFIG_SETTING_COLOURED_NEWS_YEAR_HELPTEXT                  :Year that the newspaper announcements get printed in colour. Before this year, it uses monochrome black/white
STR_CONFIG_SETTING_STARTING_YEAR                                :Starting year: {STRING2}
STR_CONFIG_SETTING_SMOOTH_ECONOMY                               :Enable smooth economy (more, smaller changes): {STRING2}
STR_CONFIG_SETTING_SMOOTH_ECONOMY_HELPTEXT                      :When enabled, industry production changes more often, and in smaller steps. This setting has usually no effect, if industry types are provided by a NewGRF
STR_CONFIG_SETTING_ALLOW_SHARES                                 :Allow buying shares from other companies: {STRING2}
STR_CONFIG_SETTING_ALLOW_SHARES_HELPTEXT                        :When enabled, allow buying and selling of company shares. Shares will only be available for companies reaching a certain age
STR_CONFIG_SETTING_FEEDER_PAYMENT_SHARE                         :Percentage of leg profit to pay in feeder systems: {STRING2}
STR_CONFIG_SETTING_FEEDER_PAYMENT_SHARE_HELPTEXT                :Percentage of income given to the intermediate legs in feeder systems, giving more control over the income
STR_CONFIG_SETTING_SIMULATE_SIGNALS                             :Simulate signals in tunnels, bridges every: {STRING2}
STR_CONFIG_SETTING_SIMULATE_SIGNALS_VALUE                       :{COMMA} tile{P 0 "" s}
STR_CONFIG_SETTING_DAY_LENGTH_FACTOR                            :Day length factor: {STRING2}
STR_CONFIG_SETTING_DAY_LENGTH_FACTOR_HELPTEXT                   :Game pace is slowed by this factor
STR_CONFIG_SETTING_DRAG_SIGNALS_DENSITY                         :When dragging, place signals every: {STRING2}
STR_CONFIG_SETTING_DRAG_SIGNALS_DENSITY_HELPTEXT                :Set the distance at which signals will be built on a track up to the next obstacle (signal, junction), if signals are dragged
STR_CONFIG_SETTING_DRAG_SIGNALS_DENSITY_VALUE                   :{COMMA} tile{P 0 "" s}
STR_CONFIG_SETTING_DRAG_SIGNALS_FIXED_DISTANCE                  :When dragging, keep fixed distance between signals: {STRING2}
STR_CONFIG_SETTING_DRAG_SIGNALS_FIXED_DISTANCE_HELPTEXT         :Select the behaviour of signal placement when Ctrl+dragging signals. If disabled, signals are placed around tunnels or bridges to avoid long stretches without signals. If enabled, signals are placed every n tiles, making alignment of signals at parallel tracks easier
STR_CONFIG_SETTING_SEMAPHORE_BUILD_BEFORE_DATE                  :Automatically build semaphores before: {STRING2}
STR_CONFIG_SETTING_SEMAPHORE_BUILD_BEFORE_DATE_HELPTEXT         :Set the year when electric signals will be used for tracks. Before this year, non-electric signals will be used (which have the exact same function, but different looks)
STR_CONFIG_SETTING_ENABLE_SIGNAL_GUI                            :Enable the signal GUI: {STRING2}
STR_CONFIG_SETTING_ENABLE_SIGNAL_GUI_HELPTEXT                   :Display a window for choosing signal types to build, instead of only window-less signal-type rotation with Ctrl+clicking on built signals
STR_CONFIG_SETTING_DEFAULT_SIGNAL_TYPE                          :Signal type to build by default: {STRING2}
STR_CONFIG_SETTING_DEFAULT_SIGNAL_TYPE_HELPTEXT                 :Default signal type to use
STR_CONFIG_SETTING_DEFAULT_SIGNAL_NORMAL                        :Block signals
STR_CONFIG_SETTING_DEFAULT_SIGNAL_PBS                           :Path signals
STR_CONFIG_SETTING_DEFAULT_SIGNAL_PBSOWAY                       :One-way path signals
STR_CONFIG_SETTING_CYCLE_SIGNAL_TYPES                           :Cycle through signal types: {STRING2}
STR_CONFIG_SETTING_CYCLE_SIGNAL_TYPES_HELPTEXT                  :Select which signal types to cycle through, when Ctrl+clicking on a build signal with the signal tool
STR_CONFIG_SETTING_CYCLE_SIGNAL_NORMAL                          :Block signals only
STR_CONFIG_SETTING_CYCLE_SIGNAL_PBS                             :Path signals only
STR_CONFIG_SETTING_CYCLE_SIGNAL_ALL                             :All

STR_CONFIG_SETTING_TOWN_LAYOUT                                  :Road layout for new towns: {STRING2}
STR_CONFIG_SETTING_TOWN_LAYOUT_HELPTEXT                         :Layout for the road network of towns
STR_CONFIG_SETTING_TOWN_LAYOUT_DEFAULT                          :Original
STR_CONFIG_SETTING_TOWN_LAYOUT_BETTER_ROADS                     :Better roads
STR_CONFIG_SETTING_TOWN_LAYOUT_2X2_GRID                         :2x2 grid
STR_CONFIG_SETTING_TOWN_LAYOUT_3X3_GRID                         :3x3 grid
STR_CONFIG_SETTING_TOWN_LAYOUT_RANDOM                           :Random
STR_CONFIG_SETTING_ALLOW_TOWN_ROADS                             :Towns are allowed to build roads: {STRING2}
STR_CONFIG_SETTING_ALLOW_TOWN_ROADS_HELPTEXT                    :Allow towns to build roads for growth. Disable to prevent town authorities from building roads themselves
STR_CONFIG_SETTING_ALLOW_TOWN_LEVEL_CROSSINGS                   :Towns are allowed to build level crossings: {STRING2}
STR_CONFIG_SETTING_ALLOW_TOWN_LEVEL_CROSSINGS_HELPTEXT          :Enabling this setting allows towns to build level crossings
STR_CONFIG_SETTING_NOISE_LEVEL                                  :Allow town controlled noise level for airports: {STRING2}
STR_CONFIG_SETTING_NOISE_LEVEL_HELPTEXT                         :With this setting disabled, there can be two airports in each town. With this setting enabled, the number of airports in a town is limited by the noise acceptance of the town, which depends on population and airport size and distance
STR_CONFIG_SETTING_TOWN_FOUNDING                                :Founding towns in game: {STRING2}
STR_CONFIG_SETTING_TOWN_FOUNDING_HELPTEXT                       :Enabling this setting allows players to found new towns in the game
STR_CONFIG_SETTING_TOWN_FOUNDING_FORBIDDEN                      :Forbidden
STR_CONFIG_SETTING_TOWN_FOUNDING_ALLOWED                        :Allowed
STR_CONFIG_SETTING_TOWN_FOUNDING_ALLOWED_CUSTOM_LAYOUT          :Allowed, custom town layout
STR_CONFIG_SETTING_TOWN_CARGO_FACTOR                            :Town cargo generation factor (less < 0 < more): {STRING2}

STR_CONFIG_SETTING_EXTRA_TREE_PLACEMENT                         :In game placement of trees: {STRING2}
STR_CONFIG_SETTING_EXTRA_TREE_PLACEMENT_HELPTEXT                :Control random appearance of trees during the game. This might affect industries which rely on tree growth, for example lumber mills
STR_CONFIG_SETTING_EXTRA_TREE_PLACEMENT_NONE                    :None {RED}(breaks lumber mill)
STR_CONFIG_SETTING_EXTRA_TREE_PLACEMENT_RAINFOREST              :Only in rain forests
STR_CONFIG_SETTING_EXTRA_TREE_PLACEMENT_ALL                     :Everywhere

STR_CONFIG_SETTING_TREES_AROUND_SNOWLINE                        :Adjusted arctic tree placement: {STRING2}
STR_CONFIG_SETTING_TREES_AROUND_SNOWLINE_HELPTEXT               :Adjust placement of trees around snow line in artic climate. Trees thin out above snowline. Trees are a mix of arctic and temperate just below snowline. Below that trees are temperate.
STR_CONFIG_SETTING_TREES_AROUND_SNOWLINE_RANGE                  :Arctic tree range: {STRING2}
STR_CONFIG_SETTING_TREES_AROUND_SNOWLINE_RANGE_HELPTEXT         :Approximate range of arctic trees around snow line

STR_CONFIG_SETTING_TOOLBAR_POS                                  :Position of main toolbar: {STRING2}
STR_CONFIG_SETTING_TOOLBAR_POS_HELPTEXT                         :Horizontal position of the main toolbar at the top of the screen
STR_CONFIG_SETTING_STATUSBAR_POS                                :Position of status bar: {STRING2}
STR_CONFIG_SETTING_STATUSBAR_POS_HELPTEXT                       :Horizontal position of the status bar at the bottom of the screen
STR_CONFIG_SETTING_SNAP_RADIUS                                  :Window snap radius: {STRING2}
STR_CONFIG_SETTING_SNAP_RADIUS_HELPTEXT                         :Distance between windows before the window being moved is automatically aligned to nearby windows
STR_CONFIG_SETTING_SNAP_RADIUS_VALUE                            :{COMMA} pixel{P 0 "" s}
STR_CONFIG_SETTING_SNAP_RADIUS_DISABLED                         :Disabled
STR_CONFIG_SETTING_SOFT_LIMIT                                   :Maximum number of non-sticky windows: {STRING2}
STR_CONFIG_SETTING_SOFT_LIMIT_HELPTEXT                          :Number of non-sticky open windows before old windows get automatically closed to make room for new windows
STR_CONFIG_SETTING_SOFT_LIMIT_VALUE                             :{COMMA}
STR_CONFIG_SETTING_SOFT_LIMIT_DISABLED                          :disabled
STR_CONFIG_SETTING_ZOOM_MIN                                     :Maximum zoom in level: {STRING2}
STR_CONFIG_SETTING_ZOOM_MIN_HELPTEXT                            :The maximum zoom-in level for viewports. Note that enabling higher zoom-in levels increases memory requirements
STR_CONFIG_SETTING_ZOOM_MAX                                     :Maximum zoom out level: {STRING2}
STR_CONFIG_SETTING_ZOOM_MAX_HELPTEXT                            :The maximum zoom-out level for viewports. Higher zoom-out levels might cause lag when used
STR_CONFIG_SETTING_ZOOM_LVL_MIN                                 :4x
STR_CONFIG_SETTING_ZOOM_LVL_IN_2X                               :2x
STR_CONFIG_SETTING_ZOOM_LVL_NORMAL                              :Normal
STR_CONFIG_SETTING_ZOOM_LVL_OUT_2X                              :2x
STR_CONFIG_SETTING_ZOOM_LVL_OUT_4X                              :4x
STR_CONFIG_SETTING_ZOOM_LVL_OUT_8X                              :8x
STR_CONFIG_SETTING_ZOOM_LVL_OUT_16X                             :16x
STR_CONFIG_SETTING_ZOOM_LVL_OUT_32X                             :32x
STR_CONFIG_SETTING_ZOOM_LVL_OUT_64X                             :64x
STR_CONFIG_SETTING_ZOOM_LVL_OUT_128X                            :128x
STR_CONFIG_SETTING_TOWN_GROWTH                                  :Town growth speed: {STRING2}
STR_CONFIG_SETTING_TOWN_GROWTH_HELPTEXT                         :Speed of town growth
STR_CONFIG_SETTING_TOWN_GROWTH_NONE                             :None
STR_CONFIG_SETTING_TOWN_GROWTH_SLOW                             :Slow
STR_CONFIG_SETTING_TOWN_GROWTH_NORMAL                           :Normal
STR_CONFIG_SETTING_TOWN_GROWTH_FAST                             :Fast
STR_CONFIG_SETTING_TOWN_GROWTH_VERY_FAST                        :Very fast
STR_CONFIG_SETTING_LARGER_TOWNS                                 :Proportion of towns that will become cities: {STRING2}
STR_CONFIG_SETTING_LARGER_TOWNS_HELPTEXT                        :Amount of towns which will become a city, thus a town which starts out larger and grows faster
STR_CONFIG_SETTING_LARGER_TOWNS_VALUE                           :1 in {COMMA}
STR_CONFIG_SETTING_LARGER_TOWNS_DISABLED                        :None
STR_CONFIG_SETTING_CITY_SIZE_MULTIPLIER                         :Initial city size multiplier: {STRING2}
STR_CONFIG_SETTING_CITY_SIZE_MULTIPLIER_HELPTEXT                :Average size of cities relative to normal towns at start of the game

STR_CONFIG_SETTING_LINKGRAPH_INTERVAL                           :Update distribution graph every {STRING2}{NBSP}day{P 0:2 "" s}
STR_CONFIG_SETTING_LINKGRAPH_INTERVAL_HELPTEXT                  :Time between subsequent recalculations of the link graph. Each recalculation calculates the plans for one component of the graph. That means that a value X for this setting does not mean the whole graph will be updated every X days. Only some component will. The shorter you set it the more CPU time will be necessary to calculate it. The longer you set it the longer it will take until the cargo distribution starts on new routes.
STR_CONFIG_SETTING_LINKGRAPH_TIME                               :Take {STRING2}{NBSP}day{P 0:2 "" s} for recalculation of distribution graph
STR_CONFIG_SETTING_LINKGRAPH_TIME_HELPTEXT                      :Time taken for each recalculation of a link graph component. When a recalculation is started, a thread is spawned which is allowed to run for this number of days. The shorter you set this the more likely it is that the thread is not finished when it's supposed to. Then the game stops until it is ("lag"). The longer you set it the longer it takes for the distribution to be updated when routes change.
STR_CONFIG_SETTING_DISTRIBUTION_MANUAL                          :manual
STR_CONFIG_SETTING_DISTRIBUTION_ASYMMETRIC                      :asymmetric
STR_CONFIG_SETTING_DISTRIBUTION_SYMMETRIC                       :symmetric
STR_CONFIG_SETTING_DISTRIBUTION_PAX                             :Distribution mode for passengers: {STRING2}
STR_CONFIG_SETTING_DISTRIBUTION_PAX_HELPTEXT                    :"symmetric" means that roughly the same number of passengers will go from a station A to a station B as from B to A. "asymmetric" means that arbitrary numbers of passengers can go in either direction. "manual" means that no automatic distribution will take place for passengers.
STR_CONFIG_SETTING_DISTRIBUTION_MAIL                            :Distribution mode for mail: {STRING2}
STR_CONFIG_SETTING_DISTRIBUTION_MAIL_HELPTEXT                   :"symmetric" means that roughly the same amount of mail will be sent from a station A to a station B as from B to A. "asymmetric" means that arbitrary amounts of mail can be sent in either direction. "manual" means that no automatic distribution will take place for mail.
STR_CONFIG_SETTING_DISTRIBUTION_ARMOURED                        :Distribution mode for the ARMOURED cargo class: {STRING2}
STR_CONFIG_SETTING_DISTRIBUTION_ARMOURED_HELPTEXT               :The ARMOURED cargo class contains valuables in the temperate, diamonds in the subtropical or gold in subarctic climate. NewGRFs may change that. "symmetric" means that roughly the same amount of that cargo will be sent from a station A to a station B as from B to A. "asymmetric" means that arbitrary amounts of that cargo can be sent in either direction. "manual" means that no automatic distribution will take place for that cargo. It is recommended to set this to asymmetric or manual when playing subarctic, as banks won't send any gold back to gold mines. For temperate and subtropical you can also choose symmetric as banks will send valuables back to the origin bank of some load of valuables.
STR_CONFIG_SETTING_DISTRIBUTION_DEFAULT                         :Distribution mode for other cargo classes: {STRING2}
STR_CONFIG_SETTING_DISTRIBUTION_DEFAULT_HELPTEXT                :"asymmetric" means that arbitrary amounts of cargo can be sent in either direction. "manual" means that no automatic distribution will take place for those cargoes.
STR_CONFIG_SETTING_LINKGRAPH_ACCURACY                           :Distribution accuracy: {STRING2}
STR_CONFIG_SETTING_LINKGRAPH_ACCURACY_HELPTEXT                  :The higher you set this the more CPU time the calculation of the link graph will take. If it takes too long you may notice lag. If you set it to a low value, however, the distribution will be inaccurate, and you may notice cargo not being sent to the places you expect it to go.
STR_CONFIG_SETTING_DEMAND_DISTANCE                              :Effect of distance on demands: {STRING2}
STR_CONFIG_SETTING_DEMAND_DISTANCE_HELPTEXT                     :If you set this to a value higher than 0, the distance between the origin station A of some cargo and a possible destination B will have an effect on the amount of cargo sent from A to B. The further away B is from A the less cargo will be sent. The higher you set it, the less cargo will be sent to far away stations and the more cargo will be sent to near stations.
STR_CONFIG_SETTING_DEMAND_SIZE                                  :Amount of returning cargo for symmetric mode: {STRING2}
STR_CONFIG_SETTING_DEMAND_SIZE_HELPTEXT                         :Setting this to less than 100% makes the symmetric distribution behave more like the asymmetric one. Less cargo will be forcibly sent back if a certain amount is sent to a station. If you set it to 0% the symmetric distribution behaves just like the asymmetric one.
STR_CONFIG_SETTING_SHORT_PATH_SATURATION                        :Saturation of short paths before using high-capacity paths: {STRING2}
STR_CONFIG_SETTING_SHORT_PATH_SATURATION_HELPTEXT               :Frequently there are multiple paths between two given stations. Cargodist will saturate the shortest path first, then use the second shortest path until that is saturated and so on. Saturation is determined by an estimation of capacity and planned usage. Once it has saturated all paths, if there is still demand left, it will overload all paths, prefering the ones with high capacity. Most of the time the algorithm will not estimate the capacity accurately, though. This setting allows you to specify up to which percentage a shorter path must be saturated in the first pass before choosing the next longer one. Set it to less than 100% to avoid overcrowded stations in case of overestimated capacity.

STR_CONFIG_SETTING_LOCALISATION_UNITS_VELOCITY                  :Speed units: {STRING2}
STR_CONFIG_SETTING_LOCALISATION_UNITS_VELOCITY_HELPTEXT         :Whenever a speed is shown in the user interface, show it in the selected units
STR_CONFIG_SETTING_LOCALISATION_UNITS_VELOCITY_IMPERIAL         :Imperial (mph)
STR_CONFIG_SETTING_LOCALISATION_UNITS_VELOCITY_METRIC           :Metric (km/h)
STR_CONFIG_SETTING_LOCALISATION_UNITS_VELOCITY_SI               :SI (m/s)

STR_CONFIG_SETTING_LOCALISATION_UNITS_POWER                     :Vehicle power units: {STRING2}
STR_CONFIG_SETTING_LOCALISATION_UNITS_POWER_HELPTEXT            :Whenever a vehicle's power is shown in the user interface, show it in the selected units
STR_CONFIG_SETTING_LOCALISATION_UNITS_POWER_IMPERIAL            :Imperial (hp)
STR_CONFIG_SETTING_LOCALISATION_UNITS_POWER_METRIC              :Metric (hp)
STR_CONFIG_SETTING_LOCALISATION_UNITS_POWER_SI                  :SI (kW)

STR_CONFIG_SETTING_LOCALISATION_UNITS_WEIGHT                    :Weights units: {STRING2}
STR_CONFIG_SETTING_LOCALISATION_UNITS_WEIGHT_HELPTEXT           :Whenever a weight is shown in the user interface, show it in the selected units
STR_CONFIG_SETTING_LOCALISATION_UNITS_WEIGHT_IMPERIAL           :Imperial (short t/ton)
STR_CONFIG_SETTING_LOCALISATION_UNITS_WEIGHT_METRIC             :Metric (t/tonne)
STR_CONFIG_SETTING_LOCALISATION_UNITS_WEIGHT_SI                 :SI (kg)

STR_CONFIG_SETTING_LOCALISATION_UNITS_VOLUME                    :Volumes units: {STRING2}
STR_CONFIG_SETTING_LOCALISATION_UNITS_VOLUME_HELPTEXT           :Whenever a volume is shown in the user interface, show it in the selected units
STR_CONFIG_SETTING_LOCALISATION_UNITS_VOLUME_IMPERIAL           :Imperial (gal)
STR_CONFIG_SETTING_LOCALISATION_UNITS_VOLUME_METRIC             :Metric (l)
STR_CONFIG_SETTING_LOCALISATION_UNITS_VOLUME_SI                 :SI (m³)

STR_CONFIG_SETTING_LOCALISATION_UNITS_FORCE                     :Tractive effort units: {STRING2}
STR_CONFIG_SETTING_LOCALISATION_UNITS_FORCE_HELPTEXT            :Whenever a tractive effort (also known as tractive force) is shown in the user interface, show it in the selected units
STR_CONFIG_SETTING_LOCALISATION_UNITS_FORCE_IMPERIAL            :Imperial (lbf)
STR_CONFIG_SETTING_LOCALISATION_UNITS_FORCE_METRIC              :Metric (kgf)
STR_CONFIG_SETTING_LOCALISATION_UNITS_FORCE_SI                  :SI (kN)

STR_CONFIG_SETTING_LOCALISATION_UNITS_HEIGHT                    :Heights units: {STRING2}
STR_CONFIG_SETTING_LOCALISATION_UNITS_HEIGHT_HELPTEXT           :Whenever a height is shown in the user interface, show it in the selected units
STR_CONFIG_SETTING_LOCALISATION_UNITS_HEIGHT_IMPERIAL           :Imperial (ft)
STR_CONFIG_SETTING_LOCALISATION_UNITS_HEIGHT_METRIC             :Metric (m)
STR_CONFIG_SETTING_LOCALISATION_UNITS_HEIGHT_SI                 :SI (m)

STR_CONFIG_SETTING_LOCALISATION                                 :{ORANGE}Localisation
STR_CONFIG_SETTING_GRAPHICS                                     :{ORANGE}Graphics
STR_CONFIG_SETTING_SOUND                                        :{ORANGE}Sound
STR_CONFIG_SETTING_INTERFACE                                    :{ORANGE}Interface
STR_CONFIG_SETTING_INTERFACE_GENERAL                            :{ORANGE}General
STR_CONFIG_SETTING_INTERFACE_VIEWPORTS                          :{ORANGE}Viewports
STR_CONFIG_SETTING_INTERFACE_CONSTRUCTION                       :{ORANGE}Construction
STR_CONFIG_SETTING_INTERFACE_DEPARTUREBOARDS                    :{ORANGE}Departure boards
STR_CONFIG_SETTING_INTERFACE_WALLCLOCK                          :{ORANGE}Wall clock
STR_CONFIG_SETTING_ADVISORS                                     :{ORANGE}News / Advisors
STR_CONFIG_SETTING_COMPANY                                      :{ORANGE}Company
STR_CONFIG_SETTING_ACCOUNTING                                   :{ORANGE}Accounting
STR_CONFIG_SETTING_VEHICLES                                     :{ORANGE}Vehicles
STR_CONFIG_SETTING_VEHICLES_PHYSICS                             :{ORANGE}Physics
STR_CONFIG_SETTING_VEHICLES_ROUTING                             :{ORANGE}Routing
STR_CONFIG_SETTING_LIMITATIONS                                  :{ORANGE}Limitations
STR_CONFIG_SETTING_ACCIDENTS                                    :{ORANGE}Disasters / Accidents
STR_CONFIG_SETTING_GENWORLD                                     :{ORANGE}World generation
STR_CONFIG_SETTING_ENVIRONMENT                                  :{ORANGE}Environment
STR_CONFIG_SETTING_ENVIRONMENT_AUTHORITIES                      :{ORANGE}Authorities
STR_CONFIG_SETTING_ENVIRONMENT_TOWNS                            :{ORANGE}Towns
STR_CONFIG_SETTING_ENVIRONMENT_INDUSTRIES                       :{ORANGE}Industries
STR_CONFIG_SETTING_ENVIRONMENT_CARGODIST                        :{ORANGE}Cargo distribution
STR_CONFIG_SETTING_ENVIRONMENT_TREES                            :{ORANGE}Trees
STR_CONFIG_SETTING_AI                                           :{ORANGE}Competitors
STR_CONFIG_SETTING_AI_NPC                                       :{ORANGE}Computer players
STR_CONFIG_SETTING_VIEWPORT_MAP_OPTIONS                         :{ORANGE}Map mode
STR_CONFIG_SETTING_SHARING                                      :{ORANGE}Infrastructure sharing

STR_CONFIG_SETTING_PATHFINDER_OPF                               :Original
STR_CONFIG_SETTING_PATHFINDER_NPF                               :NPF
STR_CONFIG_SETTING_PATHFINDER_YAPF_RECOMMENDED                  :YAPF {BLUE}(Recommended)

STR_CONFIG_SETTING_PATHFINDER_FOR_TRAINS                        :Pathfinder for trains: {STRING2}
STR_CONFIG_SETTING_PATHFINDER_FOR_TRAINS_HELPTEXT               :Path finder to use for trains
STR_CONFIG_SETTING_PATHFINDER_FOR_ROAD_VEHICLES                 :Pathfinder for road vehicles: {STRING2}
STR_CONFIG_SETTING_PATHFINDER_FOR_ROAD_VEHICLES_HELPTEXT        :Path finder to use for road vehicles
STR_CONFIG_SETTING_PATHFINDER_FOR_SHIPS                         :Pathfinder for ships: {STRING2}
STR_CONFIG_SETTING_PATHFINDER_FOR_SHIPS_HELPTEXT                :Path finder to use for ships
STR_CONFIG_SETTING_REVERSE_AT_SIGNALS                           :Automatic reversing at signals: {STRING2}
STR_CONFIG_SETTING_REVERSE_AT_SIGNALS_HELPTEXT                  :Allow trains to reverse on a signal, if they waited there a long time

STR_CONFIG_SETTING_QUERY_CAPTION                                :{WHITE}Change setting value

STR_CONFIG_SETTING_ADJACENT_CROSSINGS                           :Close adjacent level crossings: {STRING2}
STR_CONFIG_SETTING_ADJACENT_CROSSINGS_HELPTEXT                  :Closes all adjacent level crossings on parallel tracks whenever one or more is occupied

STR_CONFIG_SETTING_PAY_FOR_REPAIR_VEHICLE                       :Pay for repairing vehicle: {STRING2}
STR_CONFIG_SETTING_PAY_FOR_REPAIR_VEHICLE_HELPTEXT              :Pay for repairing vehicle
STR_CONFIG_SETTING_REPAIR_COST                                  :Cost of repairing vehicle: 1/{STRING2} of total cost
STR_CONFIG_SETTING_REPAIR_COST_HELPTEXT                         :Cost of repairing vehicle

STR_CONFIG_OCCUPANCY_SMOOTHNESS                                 :Smoothness of order occupancy measurement: {STRING2}
STR_CONFIG_OCCUPANCY_SMOOTHNESS_HELPTEXT                        :0% sets the measurement to the most recent value, 100% leaves it unchanged

# Config errors
STR_CONFIG_ERROR                                                :{WHITE}Error with the configuration file...
STR_CONFIG_ERROR_ARRAY                                          :{WHITE}... error in array '{RAW_STRING}'
STR_CONFIG_ERROR_INVALID_VALUE                                  :{WHITE}... invalid value '{RAW_STRING}' for '{RAW_STRING}'
STR_CONFIG_ERROR_TRAILING_CHARACTERS                            :{WHITE}... trailing characters at end of setting '{RAW_STRING}'
STR_CONFIG_ERROR_DUPLICATE_GRFID                                :{WHITE}... ignoring NewGRF '{RAW_STRING}': duplicate GRF ID with '{RAW_STRING}'
STR_CONFIG_ERROR_INVALID_GRF                                    :{WHITE}... ignoring invalid NewGRF '{RAW_STRING}': {STRING}
STR_CONFIG_ERROR_INVALID_GRF_NOT_FOUND                          :not found
STR_CONFIG_ERROR_INVALID_GRF_UNSAFE                             :unsafe for static use
STR_CONFIG_ERROR_INVALID_GRF_SYSTEM                             :system NewGRF
STR_CONFIG_ERROR_INVALID_GRF_INCOMPATIBLE                       :incompatible to this version of OpenTTD
STR_CONFIG_ERROR_INVALID_GRF_UNKNOWN                            :unknown
STR_CONFIG_ERROR_INVALID_SAVEGAME_COMPRESSION_LEVEL             :{WHITE}... compression level '{RAW_STRING}' is not valid
STR_CONFIG_ERROR_INVALID_SAVEGAME_COMPRESSION_ALGORITHM         :{WHITE}... savegame format '{RAW_STRING}' is not available. Reverting to '{RAW_STRING}'
STR_CONFIG_ERROR_INVALID_BASE_GRAPHICS_NOT_FOUND                :{WHITE}... ignoring Base Graphics set '{RAW_STRING}': not found
STR_CONFIG_ERROR_INVALID_BASE_SOUNDS_NOT_FOUND                  :{WHITE}... ignoring Base Sounds set '{RAW_STRING}': not found
STR_CONFIG_ERROR_INVALID_BASE_MUSIC_NOT_FOUND                   :{WHITE}... ignoring Base Music set '{RAW_STRING}': not found
STR_CONFIG_ERROR_OUT_OF_MEMORY                                  :{WHITE}Out of memory
STR_CONFIG_ERROR_SPRITECACHE_TOO_BIG                            :{WHITE}Allocating {BYTES} of spritecache failed. The spritecache was reduced to {BYTES}. This will reduce the performance of OpenTTD. To reduce memory requirements you can try to disable 32bpp graphics and/or zoom-in levels

# Intro window
STR_INTRO_CAPTION                                               :{WHITE}OpenTTD {REV}

STR_INTRO_NEW_GAME                                              :{BLACK}New Game
STR_INTRO_LOAD_GAME                                             :{BLACK}Load Game
STR_INTRO_PLAY_SCENARIO                                         :{BLACK}Play Scenario
STR_INTRO_PLAY_HEIGHTMAP                                        :{BLACK}Play Heightmap
STR_INTRO_SCENARIO_EDITOR                                       :{BLACK}Scenario Editor
STR_INTRO_MULTIPLAYER                                           :{BLACK}Multiplayer

STR_INTRO_GAME_OPTIONS                                          :{BLACK}Game Options
STR_INTRO_HIGHSCORE                                             :{BLACK}Highscore Table
STR_INTRO_CONFIG_SETTINGS_TREE                                  :{BLACK}Settings
STR_INTRO_NEWGRF_SETTINGS                                       :{BLACK}NewGRF Settings
STR_INTRO_ONLINE_CONTENT                                        :{BLACK}Check Online Content
STR_INTRO_SCRIPT_SETTINGS                                       :{BLACK}AI/Game Script Settings
STR_INTRO_QUIT                                                  :{BLACK}Exit

STR_INTRO_TOOLTIP_NEW_GAME                                      :{BLACK}Start a new game. Ctrl+Click skips map configuration
STR_INTRO_TOOLTIP_LOAD_GAME                                     :{BLACK}Load a saved game
STR_INTRO_TOOLTIP_PLAY_HEIGHTMAP                                :{BLACK}Start a new game, using a heightmap as landscape
STR_INTRO_TOOLTIP_PLAY_SCENARIO                                 :{BLACK}Start a new game, using a customised scenario
STR_INTRO_TOOLTIP_SCENARIO_EDITOR                               :{BLACK}Create a customised game world/scenario
STR_INTRO_TOOLTIP_MULTIPLAYER                                   :{BLACK}Start a multiplayer game

STR_INTRO_TOOLTIP_TEMPERATE                                     :{BLACK}Select 'temperate' landscape style
STR_INTRO_TOOLTIP_SUB_ARCTIC_LANDSCAPE                          :{BLACK}Select 'sub-arctic' landscape style
STR_INTRO_TOOLTIP_SUB_TROPICAL_LANDSCAPE                        :{BLACK}Select 'sub-tropical' landscape style
STR_INTRO_TOOLTIP_TOYLAND_LANDSCAPE                             :{BLACK}Select 'toyland' landscape style

STR_INTRO_TOOLTIP_GAME_OPTIONS                                  :{BLACK}Display game options
STR_INTRO_TOOLTIP_HIGHSCORE                                     :{BLACK}Display highscore table
STR_INTRO_TOOLTIP_CONFIG_SETTINGS_TREE                          :{BLACK}Display settings
STR_INTRO_TOOLTIP_NEWGRF_SETTINGS                               :{BLACK}Display NewGRF settings
STR_INTRO_TOOLTIP_ONLINE_CONTENT                                :{BLACK}Check for new and updated content to download
STR_INTRO_TOOLTIP_SCRIPT_SETTINGS                               :{BLACK}Display AI/Game script settings
STR_INTRO_TOOLTIP_QUIT                                          :{BLACK}Exit 'OpenTTD'

STR_INTRO_TRANSLATION                                           :{BLACK}This translation misses {NUM} string{P "" s}. Please help make OpenTTD better by signing up as translator. See readme.txt for details.

# Quit window
STR_QUIT_CAPTION                                                :{WHITE}Exit
STR_QUIT_ARE_YOU_SURE_YOU_WANT_TO_EXIT_OPENTTD                  :{YELLOW}Are you sure you want to exit OpenTTD and return to {STRING}?
STR_QUIT_YES                                                    :{BLACK}Yes
STR_QUIT_NO                                                     :{BLACK}No

# Supported OSes
STR_OSNAME_WINDOWS                                              :Windows
STR_OSNAME_DOS                                                  :DOS
STR_OSNAME_UNIX                                                 :Unix
STR_OSNAME_OSX                                                  :OS{NBSP}X
STR_OSNAME_BEOS                                                 :BeOS
STR_OSNAME_HAIKU                                                :Haiku
STR_OSNAME_MORPHOS                                              :MorphOS
STR_OSNAME_AMIGAOS                                              :AmigaOS
STR_OSNAME_OS2                                                  :OS/2
STR_OSNAME_SUNOS                                                :SunOS

# Abandon game
STR_ABANDON_GAME_CAPTION                                        :{WHITE}Abandon Game
STR_ABANDON_GAME_QUERY                                          :{YELLOW}Are you sure you want to abandon this game?
STR_ABANDON_SCENARIO_QUERY                                      :{YELLOW}Are you sure you want to abandon this scenario?

# Cheat window
STR_CHEATS                                                      :{WHITE}Cheats
STR_CHEATS_TOOLTIP                                              :{BLACK}Checkboxes indicate if you have used this cheat before
STR_CHEATS_WARNING                                              :{BLACK}Warning! You are about to betray your fellow competitors. Keep in mind that such a disgrace will be remembered for eternity
STR_CHEAT_MONEY                                                 :{LTBLUE}Increase money by {CURRENCY_LONG}
STR_CHEAT_CHANGE_COMPANY                                        :{LTBLUE}Playing as company: {ORANGE}{COMMA}
STR_CHEAT_EXTRA_DYNAMITE                                        :{LTBLUE}Magic bulldozer (remove industries, unmovable objects): {ORANGE}{STRING1}
STR_CHEAT_CROSSINGTUNNELS                                       :{LTBLUE}Tunnels may cross each other: {ORANGE}{STRING1}
STR_CHEAT_NO_JETCRASH                                           :{LTBLUE}Jetplanes will not crash (frequently) on small airports: {ORANGE}{STRING}
STR_CHEAT_EDIT_MAX_HL                                           :{LTBLUE}Edit the maximum map height: {ORANGE}{NUM}
STR_CHEAT_EDIT_MAX_HL_QUERY_CAPT                                :{WHITE}Edit the maximum height of mountains on the map
STR_CHEAT_SWITCH_CLIMATE_TEMPERATE_LANDSCAPE                    :Temperate landscape
STR_CHEAT_SWITCH_CLIMATE_SUB_ARCTIC_LANDSCAPE                   :Sub-arctic landscape
STR_CHEAT_SWITCH_CLIMATE_SUB_TROPICAL_LANDSCAPE                 :Sub-tropical landscape
STR_CHEAT_SWITCH_CLIMATE_TOYLAND_LANDSCAPE                      :Toyland landscape
STR_CHEAT_CHANGE_DATE                                           :{LTBLUE}Change date: {ORANGE}{DATE_SHORT}
STR_CHEAT_CHANGE_DATE_QUERY_CAPT                                :{WHITE}Change current year
STR_CHEAT_SETUP_PROD                                            :{LTBLUE}Enable modifying production values: {ORANGE}{STRING1}

# Livery window
STR_LIVERY_CAPTION                                              :{WHITE}New Colour Scheme

STR_LIVERY_GENERAL_TOOLTIP                                      :{BLACK}Show general colour schemes
STR_LIVERY_TRAIN_TOOLTIP                                        :{BLACK}Show train colour schemes
STR_LIVERY_ROAD_VEHICLE_TOOLTIP                                 :{BLACK}Show road vehicle colour schemes
STR_LIVERY_SHIP_TOOLTIP                                         :{BLACK}Show ship colour schemes
STR_LIVERY_AIRCRAFT_TOOLTIP                                     :{BLACK}Show aircraft colour schemes
STR_LIVERY_PRIMARY_TOOLTIP                                      :{BLACK}Choose the primary colour for the selected scheme. Ctrl+Click will set this colour for every scheme
STR_LIVERY_SECONDARY_TOOLTIP                                    :{BLACK}Choose the secondary colour for the selected scheme. Ctrl+Click will set this colour for every scheme
STR_LIVERY_PANEL_TOOLTIP                                        :{BLACK}Select a colour scheme to change, or multiple schemes with Ctrl+Click. Click on the box to toggle use of the scheme

STR_LIVERY_DEFAULT                                              :Standard Livery
STR_LIVERY_STEAM                                                :Steam Engine
STR_LIVERY_DIESEL                                               :Diesel Engine
STR_LIVERY_ELECTRIC                                             :Electric Engine
STR_LIVERY_MONORAIL                                             :Monorail Engine
STR_LIVERY_MAGLEV                                               :Maglev Engine
STR_LIVERY_DMU                                                  :DMU
STR_LIVERY_EMU                                                  :EMU
STR_LIVERY_PASSENGER_WAGON_STEAM                                :Passenger Coach (Steam)
STR_LIVERY_PASSENGER_WAGON_DIESEL                               :Passenger Coach (Diesel)
STR_LIVERY_PASSENGER_WAGON_ELECTRIC                             :Passenger Coach (Electric)
STR_LIVERY_PASSENGER_WAGON_MONORAIL                             :Passenger Coach (Monorail)
STR_LIVERY_PASSENGER_WAGON_MAGLEV                               :Passenger Coach (Maglev)
STR_LIVERY_FREIGHT_WAGON                                        :Freight Wagon
STR_LIVERY_BUS                                                  :Bus
STR_LIVERY_TRUCK                                                :Lorry
STR_LIVERY_PASSENGER_SHIP                                       :Passenger Ferry
STR_LIVERY_FREIGHT_SHIP                                         :Freight Ship
STR_LIVERY_HELICOPTER                                           :Helicopter
STR_LIVERY_SMALL_PLANE                                          :Small Aeroplane
STR_LIVERY_LARGE_PLANE                                          :Large Aeroplane
STR_LIVERY_PASSENGER_TRAM                                       :Passenger Tram
STR_LIVERY_FREIGHT_TRAM                                         :Freight Tram

# Face selection window
STR_FACE_CAPTION                                                :{WHITE}Face Selection
STR_FACE_CANCEL_TOOLTIP                                         :{BLACK}Cancel new face selection
STR_FACE_OK_TOOLTIP                                             :{BLACK}Accept new face selection
STR_FACE_RANDOM                                                 :{BLACK}Randomise

STR_FACE_MALE_BUTTON                                            :{BLACK}Male
STR_FACE_MALE_TOOLTIP                                           :{BLACK}Select male faces
STR_FACE_FEMALE_BUTTON                                          :{BLACK}Female
STR_FACE_FEMALE_TOOLTIP                                         :{BLACK}Select female faces
STR_FACE_NEW_FACE_BUTTON                                        :{BLACK}New Face
STR_FACE_NEW_FACE_TOOLTIP                                       :{BLACK}Generate random new face
STR_FACE_ADVANCED                                               :{BLACK}Advanced
STR_FACE_ADVANCED_TOOLTIP                                       :{BLACK}Advanced face selection
STR_FACE_SIMPLE                                                 :{BLACK}Simple
STR_FACE_SIMPLE_TOOLTIP                                         :{BLACK}Simple face selection
STR_FACE_LOAD                                                   :{BLACK}Load
STR_FACE_LOAD_TOOLTIP                                           :{BLACK}Load favourite face
STR_FACE_LOAD_DONE                                              :{WHITE}Your favourite face has been loaded from the OpenTTD configuration file
STR_FACE_FACECODE                                               :{BLACK}Player face no.
STR_FACE_FACECODE_TOOLTIP                                       :{BLACK}View and/or set face number of the company president
STR_FACE_FACECODE_CAPTION                                       :{WHITE}View and/or set president face number
STR_FACE_FACECODE_SET                                           :{WHITE}New face number code has been set
STR_FACE_FACECODE_ERR                                           :{WHITE}Couldn't set president face number - must be a number between 0 and 4,294,967,295!
STR_FACE_SAVE                                                   :{BLACK}Save
STR_FACE_SAVE_TOOLTIP                                           :{BLACK}Save favourite face
STR_FACE_SAVE_DONE                                              :{WHITE}This face will be saved as your favourite in the OpenTTD configuration file
STR_FACE_EUROPEAN                                               :{BLACK}European
STR_FACE_SELECT_EUROPEAN                                        :{BLACK}Select European faces
STR_FACE_AFRICAN                                                :{BLACK}African
STR_FACE_SELECT_AFRICAN                                         :{BLACK}Select African faces
STR_FACE_YES                                                    :Yes
STR_FACE_NO                                                     :No
STR_FACE_MOUSTACHE_EARRING_TOOLTIP                              :{BLACK}Enable moustache or earring
STR_FACE_HAIR                                                   :Hair:
STR_FACE_HAIR_TOOLTIP                                           :{BLACK}Change hair
STR_FACE_EYEBROWS                                               :Eyebrows:
STR_FACE_EYEBROWS_TOOLTIP                                       :{BLACK}Change eyebrows
STR_FACE_EYECOLOUR                                              :Eye colour:
STR_FACE_EYECOLOUR_TOOLTIP                                      :{BLACK}Change eye colour
STR_FACE_GLASSES                                                :Glasses:
STR_FACE_GLASSES_TOOLTIP                                        :{BLACK}Enable glasses
STR_FACE_GLASSES_TOOLTIP_2                                      :{BLACK}Change glasses
STR_FACE_NOSE                                                   :Nose:
STR_FACE_NOSE_TOOLTIP                                           :{BLACK}Change nose
STR_FACE_LIPS                                                   :Lips:
STR_FACE_MOUSTACHE                                              :Moustache:
STR_FACE_LIPS_MOUSTACHE_TOOLTIP                                 :{BLACK}Change lips or moustache
STR_FACE_CHIN                                                   :Chin:
STR_FACE_CHIN_TOOLTIP                                           :{BLACK}Change chin
STR_FACE_JACKET                                                 :Jacket:
STR_FACE_JACKET_TOOLTIP                                         :{BLACK}Change jacket
STR_FACE_COLLAR                                                 :Collar:
STR_FACE_COLLAR_TOOLTIP                                         :{BLACK}Change collar
STR_FACE_TIE                                                    :Tie:
STR_FACE_EARRING                                                :Earring:
STR_FACE_TIE_EARRING_TOOLTIP                                    :{BLACK}Change tie or earring

# Network server list
STR_NETWORK_SERVER_LIST_CAPTION                                 :{WHITE}Multiplayer
STR_NETWORK_SERVER_LIST_ADVERTISED                              :{BLACK}Advertised
STR_NETWORK_SERVER_LIST_ADVERTISED_TOOLTIP                      :{BLACK}Choose between an advertised (internet) and a not advertised (Local Area Network, LAN) game
STR_NETWORK_SERVER_LIST_ADVERTISED_NO                           :No
STR_NETWORK_SERVER_LIST_ADVERTISED_YES                          :Yes
STR_NETWORK_SERVER_LIST_PLAYER_NAME                             :{BLACK}Player name:
STR_NETWORK_SERVER_LIST_ENTER_NAME_TOOLTIP                      :{BLACK}This is the name other players will identify you by

STR_NETWORK_SERVER_LIST_GAME_NAME                               :{BLACK}Name
STR_NETWORK_SERVER_LIST_GAME_NAME_TOOLTIP                       :{BLACK}Name of the game
STR_NETWORK_SERVER_LIST_GENERAL_ONLINE                          :{BLACK}{COMMA}/{COMMA} - {COMMA}/{COMMA}
STR_NETWORK_SERVER_LIST_CLIENTS_CAPTION                         :{BLACK}Clients
STR_NETWORK_SERVER_LIST_CLIENTS_CAPTION_TOOLTIP                 :{BLACK}Clients online / clients max{}Companies online / companies max
STR_NETWORK_SERVER_LIST_MAP_SIZE_SHORT                          :{BLACK}{COMMA}x{COMMA}
STR_NETWORK_SERVER_LIST_MAP_SIZE_CAPTION                        :{BLACK}Map size
STR_NETWORK_SERVER_LIST_MAP_SIZE_CAPTION_TOOLTIP                :{BLACK}Map size of the game{}Click to sort by area
STR_NETWORK_SERVER_LIST_DATE_CAPTION                            :{BLACK}Date
STR_NETWORK_SERVER_LIST_DATE_CAPTION_TOOLTIP                    :{BLACK}Current date
STR_NETWORK_SERVER_LIST_YEARS_CAPTION                           :{BLACK}Years
STR_NETWORK_SERVER_LIST_YEARS_CAPTION_TOOLTIP                   :{BLACK}Number of years{}the game is running
STR_NETWORK_SERVER_LIST_INFO_ICONS_TOOLTIP                      :{BLACK}Language, server version, etc.

STR_NETWORK_SERVER_LIST_CLICK_GAME_TO_SELECT                    :{BLACK}Click a game from the list to select it
STR_NETWORK_SERVER_LIST_LAST_JOINED_SERVER                      :{BLACK}The server you joined last time:
STR_NETWORK_SERVER_LIST_CLICK_TO_SELECT_LAST                    :{BLACK}Click to select the server you played last time

STR_NETWORK_SERVER_LIST_GAME_INFO                               :{SILVER}GAME INFO
STR_NETWORK_SERVER_LIST_CLIENTS                                 :{SILVER}Clients: {WHITE}{COMMA} / {COMMA} - {COMMA} / {COMMA}
STR_NETWORK_SERVER_LIST_LANGUAGE                                :{SILVER}Language: {WHITE}{STRING}
STR_NETWORK_SERVER_LIST_LANDSCAPE                               :{SILVER}Landscape: {WHITE}{STRING}
STR_NETWORK_SERVER_LIST_MAP_SIZE                                :{SILVER}Map size: {WHITE}{COMMA}x{COMMA}
STR_NETWORK_SERVER_LIST_SERVER_VERSION                          :{SILVER}Server version: {WHITE}{RAW_STRING}
STR_NETWORK_SERVER_LIST_SERVER_ADDRESS                          :{SILVER}Server address: {WHITE}{RAW_STRING}
STR_NETWORK_SERVER_LIST_START_DATE                              :{SILVER}Start date: {WHITE}{DATE_SHORT}
STR_NETWORK_SERVER_LIST_CURRENT_DATE                            :{SILVER}Current date: {WHITE}{DATE_SHORT}
STR_NETWORK_SERVER_LIST_PASSWORD                                :{SILVER}Password protected!
STR_NETWORK_SERVER_LIST_SERVER_OFFLINE                          :{SILVER}SERVER OFFLINE
STR_NETWORK_SERVER_LIST_SERVER_FULL                             :{SILVER}SERVER FULL
STR_NETWORK_SERVER_LIST_VERSION_MISMATCH                        :{SILVER}VERSION MISMATCH
STR_NETWORK_SERVER_LIST_GRF_MISMATCH                            :{SILVER}NEWGRF MISMATCH

STR_NETWORK_SERVER_LIST_JOIN_GAME                               :{BLACK}Join game
STR_NETWORK_SERVER_LIST_REFRESH                                 :{BLACK}Refresh server
STR_NETWORK_SERVER_LIST_REFRESH_TOOLTIP                         :{BLACK}Refresh the server info

STR_NETWORK_SERVER_LIST_FIND_SERVER                             :{BLACK}Find server
STR_NETWORK_SERVER_LIST_FIND_SERVER_TOOLTIP                     :{BLACK}Search network for a server
STR_NETWORK_SERVER_LIST_ADD_SERVER                              :{BLACK}Add server
STR_NETWORK_SERVER_LIST_ADD_SERVER_TOOLTIP                      :{BLACK}Adds a server to the list which will always be checked for running games
STR_NETWORK_SERVER_LIST_START_SERVER                            :{BLACK}Start server
STR_NETWORK_SERVER_LIST_START_SERVER_TOOLTIP                    :{BLACK}Start your own server

STR_NETWORK_SERVER_LIST_PLAYER_NAME_OSKTITLE                    :{BLACK}Enter your name
STR_NETWORK_SERVER_LIST_ENTER_IP                                :{BLACK}Enter the address of the host

# Start new multiplayer server
STR_NETWORK_START_SERVER_CAPTION                                :{WHITE}Start new multiplayer game

STR_NETWORK_START_SERVER_NEW_GAME_NAME                          :{BLACK}Game name:
STR_NETWORK_START_SERVER_NEW_GAME_NAME_TOOLTIP                  :{BLACK}The game name will be displayed to other players in the multiplayer game selection menu
STR_NETWORK_START_SERVER_SET_PASSWORD                           :{BLACK}Set password
STR_NETWORK_START_SERVER_PASSWORD_TOOLTIP                       :{BLACK}Protect your game with a password if you don't want it to be publicly accessible

STR_NETWORK_START_SERVER_UNADVERTISED                           :No
STR_NETWORK_START_SERVER_ADVERTISED                             :Yes
STR_NETWORK_START_SERVER_CLIENTS_SELECT                         :{BLACK}{NUM} client{P "" s}
STR_NETWORK_START_SERVER_NUMBER_OF_CLIENTS                      :{BLACK}Maximum number of clients:
STR_NETWORK_START_SERVER_NUMBER_OF_CLIENTS_TOOLTIP              :{BLACK}Choose the maximum number of clients. Not all slots need to be filled
STR_NETWORK_START_SERVER_COMPANIES_SELECT                       :{BLACK}{NUM} compan{P y ies}
STR_NETWORK_START_SERVER_NUMBER_OF_COMPANIES                    :{BLACK}Maximum number of companies:
STR_NETWORK_START_SERVER_NUMBER_OF_COMPANIES_TOOLTIP            :{BLACK}Limit the server to a certain amount of companies
STR_NETWORK_START_SERVER_SPECTATORS_SELECT                      :{BLACK}{NUM} spectator{P "" s}
STR_NETWORK_START_SERVER_NUMBER_OF_SPECTATORS                   :{BLACK}Maximum number of spectators:
STR_NETWORK_START_SERVER_NUMBER_OF_SPECTATORS_TOOLTIP           :{BLACK}Limit the server to a certain amount of spectators
STR_NETWORK_START_SERVER_LANGUAGE_SPOKEN                        :{BLACK}Language spoken:
STR_NETWORK_START_SERVER_LANGUAGE_TOOLTIP                       :{BLACK}Other players will know which language is spoken on the server

STR_NETWORK_START_SERVER_NEW_GAME_NAME_OSKTITLE                 :{BLACK}Enter a name for the network game

# Network game languages
############ Leave those lines in this order!!
STR_NETWORK_LANG_ANY                                            :Any
STR_NETWORK_LANG_ENGLISH                                        :English
STR_NETWORK_LANG_GERMAN                                         :German
STR_NETWORK_LANG_FRENCH                                         :French
STR_NETWORK_LANG_BRAZILIAN                                      :Brazilian
STR_NETWORK_LANG_BULGARIAN                                      :Bulgarian
STR_NETWORK_LANG_CHINESE                                        :Chinese
STR_NETWORK_LANG_CZECH                                          :Czech
STR_NETWORK_LANG_DANISH                                         :Danish
STR_NETWORK_LANG_DUTCH                                          :Dutch
STR_NETWORK_LANG_ESPERANTO                                      :Esperanto
STR_NETWORK_LANG_FINNISH                                        :Finnish
STR_NETWORK_LANG_HUNGARIAN                                      :Hungarian
STR_NETWORK_LANG_ICELANDIC                                      :Icelandic
STR_NETWORK_LANG_ITALIAN                                        :Italian
STR_NETWORK_LANG_JAPANESE                                       :Japanese
STR_NETWORK_LANG_KOREAN                                         :Korean
STR_NETWORK_LANG_LITHUANIAN                                     :Lithuanian
STR_NETWORK_LANG_NORWEGIAN                                      :Norwegian
STR_NETWORK_LANG_POLISH                                         :Polish
STR_NETWORK_LANG_PORTUGUESE                                     :Portuguese
STR_NETWORK_LANG_ROMANIAN                                       :Romanian
STR_NETWORK_LANG_RUSSIAN                                        :Russian
STR_NETWORK_LANG_SLOVAK                                         :Slovak
STR_NETWORK_LANG_SLOVENIAN                                      :Slovenian
STR_NETWORK_LANG_SPANISH                                        :Spanish
STR_NETWORK_LANG_SWEDISH                                        :Swedish
STR_NETWORK_LANG_TURKISH                                        :Turkish
STR_NETWORK_LANG_UKRAINIAN                                      :Ukrainian
STR_NETWORK_LANG_AFRIKAANS                                      :Afrikaans
STR_NETWORK_LANG_CROATIAN                                       :Croatian
STR_NETWORK_LANG_CATALAN                                        :Catalan
STR_NETWORK_LANG_ESTONIAN                                       :Estonian
STR_NETWORK_LANG_GALICIAN                                       :Galician
STR_NETWORK_LANG_GREEK                                          :Greek
STR_NETWORK_LANG_LATVIAN                                        :Latvian
############ End of leave-in-this-order

# Network game lobby
STR_NETWORK_GAME_LOBBY_CAPTION                                  :{WHITE}Multiplayer game lobby

STR_NETWORK_GAME_LOBBY_PREPARE_TO_JOIN                          :{BLACK}Preparing to join: {ORANGE}{RAW_STRING}
STR_NETWORK_GAME_LOBBY_COMPANY_LIST_TOOLTIP                     :{BLACK}A list of all companies currently in this game. You can either join one or start a new one if there is a free company slot

STR_NETWORK_GAME_LOBBY_COMPANY_INFO                             :{SILVER}COMPANY INFO
STR_NETWORK_GAME_LOBBY_COMPANY_NAME                             :{SILVER}Company name: {WHITE}{RAW_STRING}
STR_NETWORK_GAME_LOBBY_INAUGURATION_YEAR                        :{SILVER}Inauguration: {WHITE}{NUM}
STR_NETWORK_GAME_LOBBY_VALUE                                    :{SILVER}Company value: {WHITE}{CURRENCY_LONG}
STR_NETWORK_GAME_LOBBY_CURRENT_BALANCE                          :{SILVER}Current balance: {WHITE}{CURRENCY_LONG}
STR_NETWORK_GAME_LOBBY_LAST_YEARS_INCOME                        :{SILVER}Last year's income: {WHITE}{CURRENCY_LONG}
STR_NETWORK_GAME_LOBBY_PERFORMANCE                              :{SILVER}Performance: {WHITE}{NUM}

STR_NETWORK_GAME_LOBBY_VEHICLES                                 :{SILVER}Vehicles: {WHITE}{NUM} {TRAIN}, {NUM} {LORRY}, {NUM} {BUS}, {NUM} {SHIP}, {NUM} {PLANE}
STR_NETWORK_GAME_LOBBY_STATIONS                                 :{SILVER}Stations: {WHITE}{NUM} {TRAIN}, {NUM} {LORRY}, {NUM} {BUS}, {NUM} {SHIP}, {NUM} {PLANE}
STR_NETWORK_GAME_LOBBY_PLAYERS                                  :{SILVER}Players: {WHITE}{RAW_STRING}

STR_NETWORK_GAME_LOBBY_NEW_COMPANY                              :{BLACK}New company
STR_NETWORK_GAME_LOBBY_NEW_COMPANY_TOOLTIP                      :{BLACK}Create a new company
STR_NETWORK_GAME_LOBBY_SPECTATE_GAME                            :{BLACK}Spectate game
STR_NETWORK_GAME_LOBBY_SPECTATE_GAME_TOOLTIP                    :{BLACK}Watch the game as a spectator
STR_NETWORK_GAME_LOBBY_JOIN_COMPANY                             :{BLACK}Join company
STR_NETWORK_GAME_LOBBY_JOIN_COMPANY_TOOLTIP                     :{BLACK}Help manage this company

# Network connecting window
STR_NETWORK_CONNECTING_CAPTION                                  :{WHITE}Connecting...

############ Leave those lines in this order!!
STR_NETWORK_CONNECTING_1                                        :{BLACK}(1/6) Connecting...
STR_NETWORK_CONNECTING_2                                        :{BLACK}(2/6) Authorising...
STR_NETWORK_CONNECTING_3                                        :{BLACK}(3/6) Waiting...
STR_NETWORK_CONNECTING_4                                        :{BLACK}(4/6) Downloading map...
STR_NETWORK_CONNECTING_5                                        :{BLACK}(5/6) Processing data...
STR_NETWORK_CONNECTING_6                                        :{BLACK}(6/6) Registering...

STR_NETWORK_CONNECTING_SPECIAL_1                                :{BLACK}Fetching game info...
STR_NETWORK_CONNECTING_SPECIAL_2                                :{BLACK}Fetching company info...
############ End of leave-in-this-order
STR_NETWORK_CONNECTING_WAITING                                  :{BLACK}{NUM} client{P "" s} in front of you
STR_NETWORK_CONNECTING_DOWNLOADING_1                            :{BLACK}{BYTES} downloaded so far
STR_NETWORK_CONNECTING_DOWNLOADING_2                            :{BLACK}{BYTES} / {BYTES} downloaded so far

STR_NETWORK_CONNECTION_DISCONNECT                               :{BLACK}Disconnect

STR_NETWORK_NEED_GAME_PASSWORD_CAPTION                          :{WHITE}Server is protected. Enter password
STR_NETWORK_NEED_COMPANY_PASSWORD_CAPTION                       :{WHITE}Company is protected. Enter password

# Network company list added strings
STR_NETWORK_COMPANY_LIST_CLIENT_LIST                            :{WHITE}Client list
STR_NETWORK_COMPANY_LIST_SPECTATE                               :{WHITE}Spectate
STR_NETWORK_COMPANY_LIST_NEW_COMPANY                            :{WHITE}New company

# Network client list
STR_NETWORK_CLIENTLIST_KICK                                     :Kick
STR_NETWORK_CLIENTLIST_BAN                                      :Ban
STR_NETWORK_CLIENTLIST_GIVE_MONEY                               :Give money
STR_NETWORK_CLIENTLIST_SPEAK_TO_ALL                             :Speak to all
STR_NETWORK_CLIENTLIST_SPEAK_TO_COMPANY                         :Speak to company
STR_NETWORK_CLIENTLIST_SPEAK_TO_CLIENT                          :Private message

STR_NETWORK_SERVER                                              :Server
STR_NETWORK_CLIENT                                              :Client
STR_NETWORK_SPECTATORS                                          :Spectators

STR_NETWORK_GIVE_MONEY_CAPTION                                  :{WHITE}Enter the amount of money you want to give
STR_NETWORK_TOOLBAR_LIST_SPECTATOR                              :{BLACK}Spectator

# Network set password
STR_COMPANY_PASSWORD_CANCEL                                     :{BLACK}Do not save the entered password
STR_COMPANY_PASSWORD_OK                                         :{BLACK}Give the company the new password
STR_COMPANY_PASSWORD_CAPTION                                    :{WHITE}Company password
STR_COMPANY_PASSWORD_MAKE_DEFAULT                               :{BLACK}Default company password
STR_COMPANY_PASSWORD_MAKE_DEFAULT_TOOLTIP                       :{BLACK}Use this company password as default for new companies

# Network company info join/password
STR_COMPANY_VIEW_JOIN                                           :{BLACK}Join
STR_COMPANY_VIEW_JOIN_TOOLTIP                                   :{BLACK}Join and play as this company
STR_COMPANY_VIEW_PASSWORD                                       :{BLACK}Password
STR_COMPANY_VIEW_PASSWORD_TOOLTIP                               :{BLACK}Password-protect your company to prevent unauthorised users from joining
STR_COMPANY_VIEW_SET_PASSWORD                                   :{BLACK}Set company password

# Network chat
STR_NETWORK_CHAT_SEND                                           :{BLACK}Send
STR_NETWORK_CHAT_COMPANY_CAPTION                                :[Team] :
STR_NETWORK_CHAT_CLIENT_CAPTION                                 :[Private] {RAW_STRING}:
STR_NETWORK_CHAT_ALL_CAPTION                                    :[All] :

STR_NETWORK_CHAT_COMPANY                                        :[Team] {RAW_STRING}: {WHITE}{RAW_STRING}
STR_NETWORK_CHAT_TO_COMPANY                                     :[Team] To {RAW_STRING}: {WHITE}{RAW_STRING}
STR_NETWORK_CHAT_CLIENT                                         :[Private] {RAW_STRING}: {WHITE}{RAW_STRING}
STR_NETWORK_CHAT_TO_CLIENT                                      :[Private] To {RAW_STRING}: {WHITE}{RAW_STRING}
STR_NETWORK_CHAT_ALL                                            :[All] {RAW_STRING}: {WHITE}{RAW_STRING}
STR_NETWORK_CHAT_OSKTITLE                                       :{BLACK}Enter text for network chat

# Network messages
STR_NETWORK_ERROR_NOTAVAILABLE                                  :{WHITE}No network devices found or compiled without ENABLE_NETWORK
STR_NETWORK_ERROR_NOSERVER                                      :{WHITE}Could not find any network games
STR_NETWORK_ERROR_NOCONNECTION                                  :{WHITE}The server didn't answer the request
STR_NETWORK_ERROR_NEWGRF_MISMATCH                               :{WHITE}Could not connect due to NewGRF mismatch
STR_NETWORK_ERROR_DESYNC                                        :{WHITE}Network-Game synchronisation failed
STR_NETWORK_ERROR_LOSTCONNECTION                                :{WHITE}Network-Game connection lost
STR_NETWORK_ERROR_SAVEGAMEERROR                                 :{WHITE}Could not load savegame
STR_NETWORK_ERROR_SERVER_START                                  :{WHITE}Could not start the server
STR_NETWORK_ERROR_CLIENT_START                                  :{WHITE}Could not connect
STR_NETWORK_ERROR_TIMEOUT                                       :{WHITE}Connection #{NUM} timed out
STR_NETWORK_ERROR_SERVER_ERROR                                  :{WHITE}A protocol error was detected and the connection was closed
STR_NETWORK_ERROR_WRONG_REVISION                                :{WHITE}The revision of this client does not match the server's revision
STR_NETWORK_ERROR_WRONG_PASSWORD                                :{WHITE}Wrong password
STR_NETWORK_ERROR_SERVER_FULL                                   :{WHITE}The server is full
STR_NETWORK_ERROR_SERVER_BANNED                                 :{WHITE}You are banned from this server
STR_NETWORK_ERROR_KICKED                                        :{WHITE}You were kicked out of the game
STR_NETWORK_ERROR_CHEATER                                       :{WHITE}Cheating is not allowed on this server
STR_NETWORK_ERROR_TOO_MANY_COMMANDS                             :{WHITE}You were sending too many commands to the server
STR_NETWORK_ERROR_TIMEOUT_PASSWORD                              :{WHITE}You took too long to enter the password
STR_NETWORK_ERROR_TIMEOUT_COMPUTER                              :{WHITE}Your computer is too slow to keep up with the server
STR_NETWORK_ERROR_TIMEOUT_MAP                                   :{WHITE}Your computer took too long to download the map
STR_NETWORK_ERROR_TIMEOUT_JOIN                                  :{WHITE}Your computer took too long to join the server

############ Leave those lines in this order!!
STR_NETWORK_ERROR_CLIENT_GENERAL                                :general error
STR_NETWORK_ERROR_CLIENT_DESYNC                                 :desync error
STR_NETWORK_ERROR_CLIENT_SAVEGAME                               :could not load map
STR_NETWORK_ERROR_CLIENT_CONNECTION_LOST                        :connection lost
STR_NETWORK_ERROR_CLIENT_PROTOCOL_ERROR                         :protocol error
STR_NETWORK_ERROR_CLIENT_NEWGRF_MISMATCH                        :NewGRF mismatch
STR_NETWORK_ERROR_CLIENT_NOT_AUTHORIZED                         :not authorized
STR_NETWORK_ERROR_CLIENT_NOT_EXPECTED                           :received invalid or unexpected packet
STR_NETWORK_ERROR_CLIENT_WRONG_REVISION                         :wrong revision
STR_NETWORK_ERROR_CLIENT_NAME_IN_USE                            :name already in use
STR_NETWORK_ERROR_CLIENT_WRONG_PASSWORD                         :wrong password
STR_NETWORK_ERROR_CLIENT_COMPANY_MISMATCH                       :wrong company in DoCommand
STR_NETWORK_ERROR_CLIENT_KICKED                                 :kicked by server
STR_NETWORK_ERROR_CLIENT_CHEATER                                :was trying to use a cheat
STR_NETWORK_ERROR_CLIENT_SERVER_FULL                            :server full
STR_NETWORK_ERROR_CLIENT_TOO_MANY_COMMANDS                      :was sending too many commands
STR_NETWORK_ERROR_CLIENT_TIMEOUT_PASSWORD                       :received no password in time
STR_NETWORK_ERROR_CLIENT_TIMEOUT_COMPUTER                       :general timeout
STR_NETWORK_ERROR_CLIENT_TIMEOUT_MAP                            :downloading map took too long
STR_NETWORK_ERROR_CLIENT_TIMEOUT_JOIN                           :processing map took too long
############ End of leave-in-this-order

STR_NETWORK_ERROR_CLIENT_GUI_LOST_CONNECTION_CAPTION            :{WHITE}Possible connection loss
STR_NETWORK_ERROR_CLIENT_GUI_LOST_CONNECTION                    :{WHITE}The last {NUM} second{P "" s} no data has arrived from the server

# Network related errors
STR_NETWORK_SERVER_MESSAGE                                      :*** {1:RAW_STRING}
############ Leave those lines in this order!!
STR_NETWORK_SERVER_MESSAGE_GAME_PAUSED                          :Game paused ({STRING})
STR_NETWORK_SERVER_MESSAGE_GAME_STILL_PAUSED_1                  :Game still paused ({STRING})
STR_NETWORK_SERVER_MESSAGE_GAME_STILL_PAUSED_2                  :Game still paused ({STRING}, {STRING})
STR_NETWORK_SERVER_MESSAGE_GAME_STILL_PAUSED_3                  :Game still paused ({STRING}, {STRING}, {STRING})
STR_NETWORK_SERVER_MESSAGE_GAME_STILL_PAUSED_4                  :Game still paused ({STRING}, {STRING}, {STRING}, {STRING})
STR_NETWORK_SERVER_MESSAGE_GAME_STILL_PAUSED_5                  :Game still paused ({STRING}, {STRING}, {STRING}, {STRING}, {STRING})
STR_NETWORK_SERVER_MESSAGE_GAME_UNPAUSED                        :Game unpaused ({STRING})
STR_NETWORK_SERVER_MESSAGE_GAME_REASON_NOT_ENOUGH_PLAYERS       :number of players
STR_NETWORK_SERVER_MESSAGE_GAME_REASON_CONNECTING_CLIENTS       :connecting clients
STR_NETWORK_SERVER_MESSAGE_GAME_REASON_MANUAL                   :manual
STR_NETWORK_SERVER_MESSAGE_GAME_REASON_GAME_SCRIPT              :game script
STR_NETWORK_SERVER_MESSAGE_GAME_REASON_LINK_GRAPH               :waiting for link graph update
############ End of leave-in-this-order
STR_NETWORK_MESSAGE_CLIENT_LEAVING                              :leaving
STR_NETWORK_MESSAGE_CLIENT_JOINED                               :*** {RAW_STRING} has joined the game
STR_NETWORK_MESSAGE_CLIENT_JOINED_ID                            :*** {RAW_STRING} has joined the game (Client #{2:NUM})
STR_NETWORK_MESSAGE_CLIENT_COMPANY_JOIN                         :*** {RAW_STRING} has joined company #{2:NUM}
STR_NETWORK_MESSAGE_CLIENT_COMPANY_SPECTATE                     :*** {RAW_STRING} has joined spectators
STR_NETWORK_MESSAGE_CLIENT_COMPANY_NEW                          :*** {RAW_STRING} has started a new company (#{2:NUM})
STR_NETWORK_MESSAGE_CLIENT_LEFT                                 :*** {RAW_STRING} has left the game ({2:STRING})
STR_NETWORK_MESSAGE_NAME_CHANGE                                 :*** {RAW_STRING} has changed his/her name to {RAW_STRING}
STR_NETWORK_MESSAGE_GIVE_MONEY                                  :*** {RAW_STRING} gave your company {2:CURRENCY_LONG}
STR_NETWORK_MESSAGE_GAVE_MONEY_AWAY                             :*** You gave {1:RAW_STRING} {2:CURRENCY_LONG}
STR_NETWORK_MESSAGE_SERVER_SHUTDOWN                             :{WHITE}The server closed the session
STR_NETWORK_MESSAGE_SERVER_REBOOT                               :{WHITE}The server is restarting...{}Please wait...

# Content downloading window
STR_CONTENT_TITLE                                               :{WHITE}Content downloading
STR_CONTENT_TYPE_CAPTION                                        :{BLACK}Type
STR_CONTENT_TYPE_CAPTION_TOOLTIP                                :{BLACK}Type of the content
STR_CONTENT_NAME_CAPTION                                        :{BLACK}Name
STR_CONTENT_NAME_CAPTION_TOOLTIP                                :{BLACK}Name of the content
STR_CONTENT_MATRIX_TOOLTIP                                      :{BLACK}Click on a line to see the details{}Click on the checkbox to select it for downloading
STR_CONTENT_SELECT_ALL_CAPTION                                  :{BLACK}Select all
STR_CONTENT_SELECT_ALL_CAPTION_TOOLTIP                          :{BLACK}Mark all content to be downloaded
STR_CONTENT_SELECT_UPDATES_CAPTION                              :{BLACK}Select upgrades
STR_CONTENT_SELECT_UPDATES_CAPTION_TOOLTIP                      :{BLACK}Mark all content that is an upgrade for existing content to be downloaded
STR_CONTENT_UNSELECT_ALL_CAPTION                                :{BLACK}Unselect all
STR_CONTENT_UNSELECT_ALL_CAPTION_TOOLTIP                        :{BLACK}Mark all content to be not downloaded
STR_CONTENT_SEARCH_EXTERNAL                                     :{BLACK}Search external websites
STR_CONTENT_SEARCH_EXTERNAL_TOOLTIP                             :{BLACK}Search content not available on OpenTTD's content service on websites not associated to OpenTTD
STR_CONTENT_SEARCH_EXTERNAL_DISCLAIMER_CAPTION                  :{WHITE}You are leaving OpenTTD!
STR_CONTENT_SEARCH_EXTERNAL_DISCLAIMER                          :{WHITE}The terms and conditions for downloading content from external websites vary.{}You will have to refer to the external sites for instructions how to install the content into OpenTTD.{}Do you want to continue?
STR_CONTENT_FILTER_TITLE                                        :{BLACK}Tag/name filter:
STR_CONTENT_OPEN_URL                                            :{BLACK}Visit website
STR_CONTENT_OPEN_URL_TOOLTIP                                    :{BLACK}Visit the website for this content
STR_CONTENT_DOWNLOAD_CAPTION                                    :{BLACK}Download
STR_CONTENT_DOWNLOAD_CAPTION_TOOLTIP                            :{BLACK}Start downloading the selected content
STR_CONTENT_TOTAL_DOWNLOAD_SIZE                                 :{SILVER}Total download size: {WHITE}{BYTES}
STR_CONTENT_DETAIL_TITLE                                        :{SILVER}CONTENT INFO
STR_CONTENT_DETAIL_SUBTITLE_UNSELECTED                          :{SILVER}You have not selected this to be downloaded
STR_CONTENT_DETAIL_SUBTITLE_SELECTED                            :{SILVER}You have selected this to be downloaded
STR_CONTENT_DETAIL_SUBTITLE_AUTOSELECTED                        :{SILVER}This dependency has been selected to be downloaded
STR_CONTENT_DETAIL_SUBTITLE_ALREADY_HERE                        :{SILVER}You already have this
STR_CONTENT_DETAIL_SUBTITLE_DOES_NOT_EXIST                      :{SILVER}This content is unknown and can't be downloaded in OpenTTD
STR_CONTENT_DETAIL_UPDATE                                       :{SILVER}This is a replacement for an existing {STRING}
STR_CONTENT_DETAIL_NAME                                         :{SILVER}Name: {WHITE}{RAW_STRING}
STR_CONTENT_DETAIL_VERSION                                      :{SILVER}Version: {WHITE}{RAW_STRING}
STR_CONTENT_DETAIL_DESCRIPTION                                  :{SILVER}Description: {WHITE}{RAW_STRING}
STR_CONTENT_DETAIL_URL                                          :{SILVER}URL: {WHITE}{RAW_STRING}
STR_CONTENT_DETAIL_TYPE                                         :{SILVER}Type: {WHITE}{STRING}
STR_CONTENT_DETAIL_FILESIZE                                     :{SILVER}Download size: {WHITE}{BYTES}
STR_CONTENT_DETAIL_SELECTED_BECAUSE_OF                          :{SILVER}Selected because of: {WHITE}{RAW_STRING}
STR_CONTENT_DETAIL_DEPENDENCIES                                 :{SILVER}Dependencies: {WHITE}{RAW_STRING}
STR_CONTENT_DETAIL_TAGS                                         :{SILVER}Tags: {WHITE}{RAW_STRING}
STR_CONTENT_NO_ZLIB                                             :{WHITE}OpenTTD is built without "zlib" support...
STR_CONTENT_NO_ZLIB_SUB                                         :{WHITE}... downloading content is not possible!

# Order of these is important!
STR_CONTENT_TYPE_BASE_GRAPHICS                                  :Base graphics
STR_CONTENT_TYPE_NEWGRF                                         :NewGRF
STR_CONTENT_TYPE_AI                                             :AI
STR_CONTENT_TYPE_AI_LIBRARY                                     :AI library
STR_CONTENT_TYPE_SCENARIO                                       :Scenario
STR_CONTENT_TYPE_HEIGHTMAP                                      :Heightmap
STR_CONTENT_TYPE_BASE_SOUNDS                                    :Base sounds
STR_CONTENT_TYPE_BASE_MUSIC                                     :Base music
STR_CONTENT_TYPE_GAME_SCRIPT                                    :Game script
STR_CONTENT_TYPE_GS_LIBRARY                                     :GS library

# Content downloading progress window
STR_CONTENT_DOWNLOAD_TITLE                                      :{WHITE}Downloading content...
STR_CONTENT_DOWNLOAD_INITIALISE                                 :{WHITE}Requesting files...
STR_CONTENT_DOWNLOAD_FILE                                       :{WHITE}Currently downloading {RAW_STRING} ({NUM} of {NUM})
STR_CONTENT_DOWNLOAD_COMPLETE                                   :{WHITE}Download complete
STR_CONTENT_DOWNLOAD_PROGRESS_SIZE                              :{WHITE}{BYTES} of {BYTES} downloaded ({NUM} %)

# Content downloading error messages
STR_CONTENT_ERROR_COULD_NOT_CONNECT                             :{WHITE}Could not connect to the content server...
STR_CONTENT_ERROR_COULD_NOT_DOWNLOAD                            :{WHITE}Downloading failed...
STR_CONTENT_ERROR_COULD_NOT_DOWNLOAD_CONNECTION_LOST            :{WHITE}... connection lost
STR_CONTENT_ERROR_COULD_NOT_DOWNLOAD_FILE_NOT_WRITABLE          :{WHITE}... file not writable
STR_CONTENT_ERROR_COULD_NOT_EXTRACT                             :{WHITE}Could not decompress the downloaded file

STR_MISSING_GRAPHICS_SET_CAPTION                                :{WHITE}Missing graphics
STR_MISSING_GRAPHICS_SET_MESSAGE                                :{BLACK}OpenTTD requires graphics to function but none could be found. Do you allow OpenTTD to download and install these graphics?
STR_MISSING_GRAPHICS_YES_DOWNLOAD                               :{BLACK}Yes, download the graphics
STR_MISSING_GRAPHICS_NO_QUIT                                    :{BLACK}No, exit OpenTTD

# Transparency settings window
STR_TRANSPARENCY_CAPTION                                        :{WHITE}Transparency Options
STR_TRANSPARENT_SIGNS_TOOLTIP                                   :{BLACK}Toggle transparency for signs. Ctrl+Click to lock
STR_TRANSPARENT_TREES_TOOLTIP                                   :{BLACK}Toggle transparency for trees. Ctrl+Click to lock
STR_TRANSPARENT_HOUSES_TOOLTIP                                  :{BLACK}Toggle transparency for houses. Ctrl+Click to lock
STR_TRANSPARENT_INDUSTRIES_TOOLTIP                              :{BLACK}Toggle transparency for industries. Ctrl+Click to lock
STR_TRANSPARENT_BUILDINGS_TOOLTIP                               :{BLACK}Toggle transparency for buildables like stations, depots and waypoints. Ctrl+Click to lock
STR_TRANSPARENT_BRIDGES_TOOLTIP                                 :{BLACK}Toggle transparency for bridges. Ctrl+Click to lock
STR_TRANSPARENT_STRUCTURES_TOOLTIP                              :{BLACK}Toggle transparency for structures like lighthouses and antennas. Ctrl+Click to lock
STR_TRANSPARENT_CATENARY_TOOLTIP                                :{BLACK}Toggle transparency for catenary. Ctrl+Click to lock
STR_TRANSPARENT_LOADING_TOOLTIP                                 :{BLACK}Toggle transparency for loading indicators. Ctrl+Click to lock
STR_TRANSPARENT_TUNNELS_TOOLTIP                                 :{BLACK}Toggle transparency for vehicles in tunnels. Ctrl+Click to lock.
STR_TRANSPARENT_INVISIBLE_TOOLTIP                               :{BLACK}Set objects invisible instead of transparent

# Linkgraph legend window
STR_LINKGRAPH_LEGEND_CAPTION                                    :{BLACK}Cargo Flow Legend
STR_LINKGRAPH_LEGEND_ALL                                        :{BLACK}All
STR_LINKGRAPH_LEGEND_NONE                                       :{BLACK}None
STR_LINKGRAPH_LEGEND_SELECT_COMPANIES                           :{BLACK}Select companies to be displayed

# Linkgraph legend window and linkgraph legend in smallmap
STR_LINKGRAPH_LEGEND_UNUSED                                     :{TINY_FONT}{BLACK}unused
STR_LINKGRAPH_LEGEND_SATURATED                                  :{TINY_FONT}{BLACK}saturated
STR_LINKGRAPH_LEGEND_OVERLOADED                                 :{TINY_FONT}{BLACK}overloaded

# Base for station construction window(s)
STR_STATION_BUILD_COVERAGE_AREA_TITLE                           :{BLACK}Coverage area highlight
STR_STATION_BUILD_COVERAGE_OFF                                  :{BLACK}Off
STR_STATION_BUILD_COVERAGE_ON                                   :{BLACK}On
STR_STATION_BUILD_COVERAGE_AREA_OFF_TOOLTIP                     :{BLACK}Don't highlight coverage area of proposed site
STR_STATION_BUILD_COVERAGE_AREA_ON_TOOLTIP                      :{BLACK}Highlight coverage area of proposed site
STR_STATION_BUILD_ACCEPTS_CARGO                                 :{BLACK}Accepts: {GOLD}{CARGO_LIST}
STR_STATION_BUILD_SUPPLIES_CARGO                                :{BLACK}Supplies: {GOLD}{CARGO_LIST}

# Join station window
STR_JOIN_STATION_CAPTION                                        :{WHITE}Join station
STR_JOIN_STATION_CREATE_SPLITTED_STATION                        :{YELLOW}Build a separate station

STR_JOIN_WAYPOINT_CAPTION                                       :{WHITE}Join waypoint
STR_JOIN_WAYPOINT_CREATE_SPLITTED_WAYPOINT                      :{YELLOW}Build a separate waypoint

# Rail construction toolbar
STR_RAIL_TOOLBAR_RAILROAD_CONSTRUCTION_CAPTION                  :Railway Construction
STR_RAIL_TOOLBAR_ELRAIL_CONSTRUCTION_CAPTION                    :Electrified Railway Construction
STR_RAIL_TOOLBAR_MONORAIL_CONSTRUCTION_CAPTION                  :Monorail Construction
STR_RAIL_TOOLBAR_MAGLEV_CONSTRUCTION_CAPTION                    :Maglev Construction

STR_RAIL_TOOLBAR_TOOLTIP_BUILD_RAILROAD_TRACK                   :{BLACK}Build railway track. Ctrl toggles build/remove for railway construction. Shift toggles building/showing cost estimate
STR_RAIL_TOOLBAR_TOOLTIP_BUILD_AUTORAIL                         :{BLACK}Build railway track using the Autorail mode. Ctrl toggles build/remove for railway construction. Shift toggles building/showing cost estimate
STR_RAIL_TOOLBAR_TOOLTIP_BUILD_TRAIN_DEPOT_FOR_BUILDING         :{BLACK}Build train depot (for buying and servicing trains). Shift toggles building/showing cost estimate
STR_RAIL_TOOLBAR_TOOLTIP_CONVERT_RAIL_TO_WAYPOINT               :{BLACK}Convert rail to waypoint. Ctrl enables joining waypoints. Shift toggles building/showing cost estimate
STR_RAIL_TOOLBAR_TOOLTIP_BUILD_RAILROAD_STATION                 :{BLACK}Build railway station. Ctrl enables joining stations. Shift toggles building/showing cost estimate
STR_RAIL_TOOLBAR_TOOLTIP_BUILD_RAILROAD_SIGNALS                 :{BLACK}Build railway signals. Ctrl toggles semaphore/light signals{}Dragging builds signals along a straight stretch of rail. Ctrl builds signals up to the next junction or signal{}Ctrl+Click toggles opening the signal selection window. Shift toggles building/showing cost estimate
STR_RAIL_TOOLBAR_TOOLTIP_BUILD_RAILROAD_BRIDGE                  :{BLACK}Build railway bridge. Shift toggles building/showing cost estimate
STR_RAIL_TOOLBAR_TOOLTIP_BUILD_RAILROAD_TUNNEL                  :{BLACK}Build railway tunnel. Shift toggles building/showing cost estimate
STR_RAIL_TOOLBAR_TOOLTIP_TOGGLE_BUILD_REMOVE_FOR                :{BLACK}Toggle build/remove for railway track, signals, waypoints and stations. Hold Ctrl to also remove the rail of waypoints and stations
STR_RAIL_TOOLBAR_TOOLTIP_CONVERT_RAIL                           :{BLACK}Convert/Upgrade the type of rail. Shift toggles building/showing cost estimate

STR_RAIL_NAME_RAILROAD                                          :Railway
STR_RAIL_NAME_ELRAIL                                            :Electrified railway
STR_RAIL_NAME_MONORAIL                                          :Monorail
STR_RAIL_NAME_MAGLEV                                            :Maglev

# Rail depot construction window
STR_BUILD_DEPOT_TRAIN_ORIENTATION_CAPTION                       :{WHITE}Train Depot Orientation
STR_BUILD_DEPOT_TRAIN_ORIENTATION_TOOLTIP                       :{BLACK}Select railway depot orientation

# Rail waypoint construction window
STR_WAYPOINT_CAPTION                                            :{WHITE}Waypoint
STR_WAYPOINT_GRAPHICS_TOOLTIP                                   :{BLACK}Select waypoint type

# Rail station construction window
STR_STATION_BUILD_RAIL_CAPTION                                  :{WHITE}Rail Station Selection
STR_STATION_BUILD_ORIENTATION                                   :{BLACK}Orientation
STR_STATION_BUILD_RAILROAD_ORIENTATION_TOOLTIP                  :{BLACK}Select railway station orientation
STR_STATION_BUILD_NUMBER_OF_TRACKS                              :{BLACK}Number of tracks
STR_STATION_BUILD_NUMBER_OF_TRACKS_TOOLTIP                      :{BLACK}Select number of platforms for railway station
STR_STATION_BUILD_PLATFORM_LENGTH                               :{BLACK}Platform length
STR_STATION_BUILD_PLATFORM_LENGTH_TOOLTIP                       :{BLACK}Select length of railway station
STR_STATION_BUILD_DRAG_DROP                                     :{BLACK}Drag & Drop
STR_STATION_BUILD_DRAG_DROP_TOOLTIP                             :{BLACK}Build a station using drag & drop

STR_STATION_BUILD_STATION_CLASS_TOOLTIP                         :{BLACK}Select a station class to display
STR_STATION_BUILD_STATION_TYPE_TOOLTIP                          :{BLACK}Select the station type to build

STR_STATION_CLASS_DFLT                                          :Default station
STR_STATION_CLASS_WAYP                                          :Waypoints

# Signal window
STR_BUILD_SIGNAL_CAPTION                                        :{WHITE}Signal Selection
STR_BUILD_SIGNAL_SEMAPHORE_NORM_TOOLTIP                         :{BLACK}Block Signal (semaphore){}This is the most basic type of signal, allowing only one train to be in the same block at the same time
STR_BUILD_SIGNAL_SEMAPHORE_ENTRY_TOOLTIP                        :{BLACK}Entry Signal (semaphore){}Green as long as there is one or more green exit-signal from the following section of track. Otherwise it shows red
STR_BUILD_SIGNAL_SEMAPHORE_EXIT_TOOLTIP                         :{BLACK}Exit Signal (semaphore){}Behaves in the same way as a block signal but is necessary to trigger the correct colour on entry & combo pre-signals
STR_BUILD_SIGNAL_SEMAPHORE_COMBO_TOOLTIP                        :{BLACK}Combo Signal (semaphore){}The combo signal simply acts as both an entry and exit signal. This allows you to build large "trees" of pre-signals
STR_BUILD_SIGNAL_SEMAPHORE_PROG_TOOLTIP                         :{BLACK}Programmable-Signal (semaphore){}The programmable signal is a combo-signal which can be programmed to behave in complex ways.
STR_BUILD_SIGNAL_SEMAPHORE_PBS_TOOLTIP                          :{BLACK}Path Signal (semaphore){}A path signal allows more than one train to enter a signal block at the same time, if the train can reserve a path to a safe stopping point. Standard path signals can be passed from the back side
STR_BUILD_SIGNAL_SEMAPHORE_PBS_OWAY_TOOLTIP                     :{BLACK}One-way Path Signal (semaphore){}A path signal allows more than one train to enter a signal block at the same time, if the train can reserve a path to a safe stopping point. One-way path signals can't be passed from the back side
STR_BUILD_SIGNAL_ELECTRIC_NORM_TOOLTIP                          :{BLACK}Block Signal (electric){}This is the most basic type of signal, allowing only one train to be in the same block at the same time
STR_BUILD_SIGNAL_ELECTRIC_ENTRY_TOOLTIP                         :{BLACK}Entry Signal (electric){}Green as long as there is one or more green exit-signal from the following section of track. Otherwise it shows red
STR_BUILD_SIGNAL_ELECTRIC_EXIT_TOOLTIP                          :{BLACK}Exit Signal (electric){}Behaves in the same way as a block signal but is necessary to trigger the correct colour on entry & combo pre-signals
STR_BUILD_SIGNAL_ELECTRIC_COMBO_TOOLTIP                         :{BLACK}Combo Signal (electric){}The combo signal simply acts as both an entry and exit signal. This allows you to build large "trees" of pre-signals
STR_BUILD_SIGNAL_ELECTRIC_PROG_TOOLTIP                          :{BLACK}Programmable-Signal (electric){}The programmable signal is a combo-signal which can be programmed to behave in complex ways.
STR_BUILD_SIGNAL_ELECTRIC_PBS_TOOLTIP                           :{BLACK}Path Signal (electric){}A path signal allows more than one train to enter a signal block at the same time, if the train can reserve a path to a safe stopping point. Standard path signals can be passed from the back side
STR_BUILD_SIGNAL_ELECTRIC_PBS_OWAY_TOOLTIP                      :{BLACK}One-way Path Signal (electric){}A path signal allows more than one train to enter a signal block at the same time, if the train can reserve a path to a safe stopping point. One-way path signals can't be passed from the back side
STR_BUILD_SIGNAL_CONVERT_TOOLTIP                                :{BLACK}Signal Convert{}When selected, clicking an existing signal will convert it to the selected signal type and variant. Ctrl+Click will toggle the existing variant. Shift+Click shows estimated conversion cost
STR_BUILD_SIGNAL_DRAG_SIGNALS_DENSITY_TOOLTIP                   :{BLACK}Dragging signal density
STR_BUILD_SIGNAL_DRAG_SIGNALS_DENSITY_DECREASE_TOOLTIP          :{BLACK}Decrease dragging signal density
STR_BUILD_SIGNAL_DRAG_SIGNALS_DENSITY_INCREASE_TOOLTIP          :{BLACK}Increase dragging signal density

# Tracerestrict GUI
STR_TRACE_RESTRICT_CONDITIONAL_COMPARATOR_EQUALS                :is
STR_TRACE_RESTRICT_CONDITIONAL_COMPARATOR_NOT_EQUALS            :is not
STR_TRACE_RESTRICT_CONDITIONAL_COMPARATOR_LESS_THAN             :<
STR_TRACE_RESTRICT_CONDITIONAL_COMPARATOR_LESS_EQUALS           :<=
STR_TRACE_RESTRICT_CONDITIONAL_COMPARATOR_MORE_THAN             :>
STR_TRACE_RESTRICT_CONDITIONAL_COMPARATOR_MORE_EQUALS           :>=
STR_TRACE_RESTRICT_CONDITIONAL_COMPARATOR_CARGO_EQUALS          :can carry
STR_TRACE_RESTRICT_CONDITIONAL_COMPARATOR_CARGO_NOT_EQUALS      :can't carry
STR_TRACE_RESTRICT_CONDITIONAL_IF                               :If
STR_TRACE_RESTRICT_CONDITIONAL_ELIF                             :Else if
STR_TRACE_RESTRICT_CONDITIONAL_ORIF                             :Or if
STR_TRACE_RESTRICT_CONDITIONAL_ELSE                             :Else
STR_TRACE_RESTRICT_CONDITIONAL_ENDIF                            :End if
STR_TRACE_RESTRICT_VARIABLE_TRAIN_LENGTH                        :train length
STR_TRACE_RESTRICT_VARIABLE_MAX_SPEED                           :max speed
STR_TRACE_RESTRICT_VARIABLE_CURRENT_ORDER                       :current order
STR_TRACE_RESTRICT_VARIABLE_NEXT_ORDER                          :next order
STR_TRACE_RESTRICT_VARIABLE_LAST_VISITED_STATION                :last visited station
STR_TRACE_RESTRICT_VARIABLE_CARGO                               :cargo
STR_TRACE_RESTRICT_VARIABLE_ENTRY_DIRECTION                     :entry direction
STR_TRACE_RESTRICT_VARIABLE_PBS_ENTRY_SIGNAL                    :PBS entry signal
STR_TRACE_RESTRICT_VARIABLE_PBS_ENTRY_SIGNAL_LONG               :entered signal of PBS block
STR_TRACE_RESTRICT_VARIABLE_UNDEFINED                           :undefined
STR_TRACE_RESTRICT_CONDITIONAL_COMPARE_INTEGER                  :{STRING} {STRING} {STRING} {COMMA} then
STR_TRACE_RESTRICT_CONDITIONAL_COMPARE_SPEED                    :{STRING} {STRING} {STRING} {VELOCITY} then
STR_TRACE_RESTRICT_CONDITIONAL_ORDER_STATION                    :{STRING} {STRING} {STRING} {STATION} then
STR_TRACE_RESTRICT_CONDITIONAL_ORDER_WAYPOINT                   :{STRING} {STRING} {STRING} {WAYPOINT} then
STR_TRACE_RESTRICT_CONDITIONAL_ORDER_DEPOT                      :{STRING} {STRING} {STRING} {DEPOT} then
STR_TRACE_RESTRICT_CONDITIONAL_CARGO                            :{STRING} train {STRING} cargo: {STRING} then
STR_TRACE_RESTRICT_CONDITIONAL_ENTRY_DIRECTION                  :{STRING} train {STRING} entering from {STRING} tile edge then
STR_TRACE_RESTRICT_CONDITIONAL_ENTRY_SIGNAL_FACE                :{STRING} train {STRING} entering from {STRING} of signal then
STR_TRACE_RESTRICT_CONDITIONAL_TILE_INDEX                       :{STRING} {STRING} {STRING} at {NUM} x {NUM} then
STR_TRACE_RESTRICT_CONDITIONAL_UNDEFINED                        :{STRING} {STRING} {STRING} {RED}undefined {BLACK}{STRING}then
STR_TRACE_RESTRICT_CONDITIONAL_COMPARE_UNDEFINED                :{STRING} {RED}undefined {BLACK}{STRING}then
STR_TRACE_RESTRICT_PF_PENALTY_ITEM                              :Add pathfinder penalty: {COMMA}
STR_TRACE_RESTRICT_PF_PENALTY_ITEM_PRESET                       :Add {STRING} pathfinder penalty
STR_TRACE_RESTRICT_WHITE                                        :{WHITE}
STR_TRACE_RESTRICT_START                                        :Start
STR_TRACE_RESTRICT_END                                          :End
STR_TRACE_RESTRICT_PF_DENY                                      :Deny
STR_TRACE_RESTRICT_PF_ALLOW                                     :Allow
STR_TRACE_RESTRICT_PF_ALLOW_LONG                                :Allow (cancel previous Deny)
STR_TRACE_RESTRICT_RESERVE_THROUGH                              :Reserve through
STR_TRACE_RESTRICT_RESERVE_THROUGH_CANCEL                       :Cancel reserve through
STR_TRACE_RESTRICT_PF_PENALTY                                   :Penalty
STR_TRACE_RESTRICT_PF_VALUE_SMALL                               :small
STR_TRACE_RESTRICT_PF_VALUE_MEDIUM                              :medium
STR_TRACE_RESTRICT_PF_VALUE_LARGE                               :large
STR_TRACE_RESTRICT_PF_VALUE_CUSTOM                              :custom
STR_TRACE_RESTRICT_DIRECTION_FRONT                              :front
STR_TRACE_RESTRICT_DIRECTION_BACK                               :back
STR_TRACE_RESTRICT_DIRECTION_NE                                 :north-east
STR_TRACE_RESTRICT_DIRECTION_SE                                 :south-east
STR_TRACE_RESTRICT_DIRECTION_SW                                 :south-west
STR_TRACE_RESTRICT_DIRECTION_NW                                 :north-west
STR_TRACE_RESTRICT_VALUE_CAPTION                                :{WHITE}Value
STR_TRACE_RESTRICT_CAPTION                                      :{WHITE}Routefinding restriction
STR_TRACE_RESTRICT_CAPTION_SHARED                               :{WHITE}Routefinding restriction - shared by {COMMA} signals
STR_TRACE_RESTRICT_TYPE_TOOLTIP                                 :{BLACK}Type
STR_TRACE_RESTRICT_COND_COMPARATOR_TOOLTIP                      :{BLACK}Comparison operator
STR_TRACE_RESTRICT_COND_VALUE_TOOLTIP                           :{BLACK}Value
STR_TRACE_RESTRICT_CONDFLAGS_TOOLTIP                            :{BLACK}Condition type
STR_TRACE_RESTRICT_GOTO_SIGNAL_TOOLTIP                          :{BLACK}Go to signal
STR_TRACE_RESTRICT_INSERT                                       :{BLACK}Insert
STR_TRACE_RESTRICT_REMOVE                                       :{BLACK}Remove
STR_TRACE_RESTRICT_RESET                                        :{BLACK}Reset
STR_TRACE_RESTRICT_COPY                                         :{BLACK}Copy
STR_TRACE_RESTRICT_SHARE                                        :{BLACK}Share
STR_TRACE_RESTRICT_UNSHARE                                      :{BLACK}Unshare
STR_TRACE_RESTRICT_SELECT_TARGET                                :{BLACK}Select Target
STR_TRACE_RESTRICT_SELECT_SIGNAL                                :{BLACK}Select Signal
STR_TRACE_RESTRICT_INSERT_TOOLTIP                               :{BLACK}Insert an instruction
STR_TRACE_RESTRICT_REMOVE_TOOLTIP                               :{BLACK}Remove the selected instruction
STR_TRACE_RESTRICT_RESET_TOOLTIP                                :{BLACK}Reset the current signal (without affecting shared programs)
STR_TRACE_RESTRICT_COPY_TOOLTIP                                 :{BLACK}Copy program from another signal
STR_TRACE_RESTRICT_SHARE_TOOLTIP                                :{BLACK}Share program with another signal
STR_TRACE_RESTRICT_UNSHARE_TOOLTIP                              :{BLACK}Stop sharing program with other signals, create a copy of the program
STR_TRACE_RESTRICT_SIGNAL_GUI_TOOLTIP                           :{BLACK}Routefinding restriction
STR_TRACE_RESTRICT_INSTRUCTION_LIST_TOOLTIP                     :{BLACK}Click an instruction to select it{}Ctrl+Click to scroll to the instruction's target (if any)
STR_TRACE_RESTRICT_ERROR_CAN_T_INSERT_ITEM                      :{WHITE}Can't insert instruction
STR_TRACE_RESTRICT_ERROR_CAN_T_MODIFY_ITEM                      :{WHITE}Can't modify instruction
STR_TRACE_RESTRICT_ERROR_CAN_T_REMOVE_ITEM                      :{WHITE}Can't remove instruction
STR_TRACE_RESTRICT_ERROR_VALUE_TOO_LARGE                        :{WHITE}Value too large, maximum is {COMMA}
STR_TRACE_RESTRICT_ERROR_NO_PROGRAM                             :No trace restrict program exists
STR_TRACE_RESTRICT_ERROR_OFFSET_TOO_LARGE                       :Offset too large
STR_TRACE_RESTRICT_ERROR_CAN_T_CHANGE_CONDITIONALITY            :Can't change conditionality
STR_TRACE_RESTRICT_ERROR_CAN_T_REMOVE_ENDIF                     :Can't remove an 'end if'
STR_TRACE_RESTRICT_ERROR_VALIDATE_END_CONDSTACK                 :Validation failed: condstack non-empty at exit
STR_TRACE_RESTRICT_ERROR_VALIDATE_NO_IF                         :Validation failed: else/endif without opening if
STR_TRACE_RESTRICT_ERROR_VALIDATE_DUP_ELSE                      :Validation failed: duplicate else
STR_TRACE_RESTRICT_ERROR_VALIDATE_ELIF_NO_IF                    :Validation failed: else if without opening if
STR_TRACE_RESTRICT_ERROR_VALIDATE_UNKNOWN_INSTRUCTION           :Validation failed: unknown instruction
STR_TRACE_RESTRICT_ERROR_SOURCE_SAME_AS_TARGET                  :Source and target signals are the same
STR_TRACE_RESTRICT_ERROR_CAN_T_RESET_SIGNAL                     :{WHITE}Can't reset signal
STR_TRACE_RESTRICT_ERROR_CAN_T_COPY_PROGRAM                     :{WHITE}Can't copy program
STR_TRACE_RESTRICT_ERROR_CAN_T_SHARE_PROGRAM                    :{WHITE}Can't share program
STR_TRACE_RESTRICT_ERROR_CAN_T_UNSHARE_PROGRAM                  :{WHITE}Can't unshare program

# Programmable Signals
STR_PROGRAM_SIGNAL_TOOLTIP                                      :{BLACK}Program signal

STR_ERR_PROGSIG_INVALID_INSTRUCTION                             :{WHITE}Cannot insert instruction after instruction with invalid ID
STR_ERR_PROGSIG_INVALID_OPCODE                                  :{WHITE}Cannot insert an instruction of that opcode
STR_ERR_PROGSIG_NOT_THERE                                       :{WHITE}There is no programmable signal there
STR_ERR_PROGSIG_INVALID_SIGNAL_STATE                            :{WHITE}That signal state is invalid
STR_ERR_PROGSIG_INVALID_CONDITION                               :{WHITE}That condition is invalid
STR_ERR_PROGSIG_INVALID_CONDITION_FIELD                         :{WHITE}That field is not valid for the condition
STR_ERR_PROGSIG_INVALID_COMPARATOR                              :{WHITE}That comparator is not valid
STR_ERR_PROGSIG_INVALID_SIGNAL                                  :{WHITE}Invalid signal selected

STR_PROGSIG_CAPTION                                             :{WHITE}Signal Program
STR_PROGSIG_COND_VARIABLE_TOOLTIP                               :{BLACK}Condition to compare upon
STR_PROGSIG_COND_COMPARATOR_TOOLTIP                             :{BLACK}Operator to use to compare variable
STR_PROGSIG_COND_VALUE_TOOLTIP                                  :{BLACK}Value to compare variable against
STR_PROGSIG_SIGNAL_STATE_TOOLTIP                                :{BLACK}Set signal to state
STR_PROGSIG_COND_SET_SIGNAL                                     :{BLACK}Set signal
STR_PROGSIG_COND_SET_SIGNAL_TOOLTIP                             :{BLACK}Set the signal to be looked at
STR_PROGSIG_GOTO_SIGNAL                                         :{BLACK}Goto signal
STR_PROGSIG_GOTO_SIGNAL_TOOLTIP                                 :{BLACK}Go to this signal
STR_PROGSIG_INSERT_TOOLTIP                                      :{BLACK}Insert an instruction
STR_PROGSIG_REMOVE_TOOLTIP                                      :{BLACK}Remove the selected instruction
STR_PROGSIG_REMOVE_PROGRAM_TOOLTIP                              :{BLACK}Remove entire program
STR_PROGSIG_COPY_PROGRAM_TOOLTIP                                :{BLACK}Copy program from existing signal

STR_PROGSIG_REMOVE_PROGRAM                                      :{RED}Remove program
STR_PROGSIG_COPY_PROGRAM                                        :{BLUE}Copy program
STR_PROGSIG_REMOVE                                              :{BLACK}Remove
STR_PROGSIG_INSERT                                              :Insert
STR_PROGSIG_INSERT_IF                                           :Condition
STR_PROGSIG_INSERT_SET_SIGNAL                                   :Set signal state

STR_PROGSIG_FIRST                                               :Start
STR_PROGSIG_LAST                                                :End

STR_PROGSIG_IF                                                  :If {RAW_STRING} Then
STR_PROGSIG_ELSE                                                :Else
STR_PROGSIG_ENDIF                                               :End If

STR_PROGSIG_SET_SIGNAL                                          :Make signal {STRING}

STR_PROGSIG_COND_ALWAYS                                         :always
STR_PROGSIG_COND_NEVER                                          :never
STR_PROGSIG_COND_COMPARE                                        :{STRING} {STRING} {NUM}
STR_PROGSIG_COND_SIGNAL_STATE                                   :signal state
STR_PROGSIG_CONDVAR_SIGNAL_STATE_SPECIFIED                      :signal at {NUM} x {NUM} is green
STR_PROGSIG_CONDVAR_SIGNAL_STATE_UNSPECIFIED                    :{RED}unspecified signal{STRING} is green
STR_PROGSIG_CONDVAR_NUM_RED                                     :red signals
STR_PROGSIG_CONDVAR_NUM_GREEN                                   :green signals

STR_PROGSIG_CONDITION_VALUE_CAPT                                :{WHITE}Condition value

STR_ERROR_CAN_T_INSERT_INSTRUCTION                              :{WHITE}Can't insert instruction
STR_ERROR_CAN_T_MODIFY_INSTRUCTION                              :{WHITE}Can't modify instruction
STR_ERROR_CAN_T_REMOVE_INSTRUCTION                              :{WHITE}Can't remove instruction
STR_ERROR_CAN_T_GOTO_UNDEFINED_SIGNAL                           :{WHITE}Can't go to undefined signal
STR_ERROR_NOT_AN_EXIT_SIGNAL                                    :{WHITE}Not an exit signal
STR_ERROR_NOT_AN_PROG_SIGNAL                                    :{WHITE}Not an programmable signal
STR_ERROR_CANNOT_USE_SELF                                       :{WHITE}Can't copy program from myself
STR_ERROR_CAN_T_DEPEND_UPON_BIDIRECTIONAL_SIGNALS               :{WHITE}Cannot conditionally depend upon bidirectional signals
STR_ERROR_INVALID_SIGNAL                                        :{WHITE}Invalid signal

# Bridge selection window
STR_SELECT_RAIL_BRIDGE_CAPTION                                  :{WHITE}Select Rail Bridge
STR_SELECT_ROAD_BRIDGE_CAPTION                                  :{WHITE}Select Road Bridge
STR_SELECT_BRIDGE_SELECTION_TOOLTIP                             :{BLACK}Bridge selection - click on your preferred bridge to build it
STR_SELECT_BRIDGE_INFO                                          :{GOLD}{STRING},{} {VELOCITY} {WHITE}{CURRENCY_LONG}
STR_SELECT_BRIDGE_SCENEDIT_INFO                                 :{GOLD}{STRING},{} {VELOCITY}
STR_BRIDGE_NAME_SUSPENSION_STEEL                                :Suspension, Steel
STR_BRIDGE_NAME_GIRDER_STEEL                                    :Girder, Steel
STR_BRIDGE_NAME_CANTILEVER_STEEL                                :Cantilever, Steel
STR_BRIDGE_NAME_SUSPENSION_CONCRETE                             :Suspension, Concrete
STR_BRIDGE_NAME_WOODEN                                          :Wooden
STR_BRIDGE_NAME_CONCRETE                                        :Concrete
STR_BRIDGE_NAME_TUBULAR_STEEL                                   :Tubular, Steel
STR_BRIDGE_TUBULAR_SILICON                                      :Tubular, Silicon


# Road construction toolbar
STR_ROAD_TOOLBAR_ROAD_CONSTRUCTION_CAPTION                      :{WHITE}Road Construction
STR_ROAD_TOOLBAR_TRAM_CONSTRUCTION_CAPTION                      :{WHITE}Tramway Construction
STR_ROAD_TOOLBAR_TOOLTIP_BUILD_ROAD_SECTION                     :{BLACK}Build road section. Ctrl toggles build/remove for road construction. Shift toggles building/showing cost estimate
STR_ROAD_TOOLBAR_TOOLTIP_BUILD_TRAMWAY_SECTION                  :{BLACK}Build tramway section. Ctrl toggles build/remove for tramway construction. Shift toggles building/showing cost estimate
STR_ROAD_TOOLBAR_TOOLTIP_BUILD_AUTOROAD                         :{BLACK}Build road section using the Autoroad mode. Ctrl toggles build/remove for road construction. Shift toggles building/showing cost estimate
STR_ROAD_TOOLBAR_TOOLTIP_BUILD_AUTOTRAM                         :{BLACK}Build tramway section using the Autotram mode. Ctrl toggles build/remove for tramway construction. Shift toggles building/showing cost estimate
STR_ROAD_TOOLBAR_TOOLTIP_BUILD_ROAD_VEHICLE_DEPOT               :{BLACK}Build road vehicle depot (for buying and servicing vehicles). Shift toggles building/showing cost estimate
STR_ROAD_TOOLBAR_TOOLTIP_BUILD_TRAM_VEHICLE_DEPOT               :{BLACK}Build tram vehicle depot (for buying and servicing vehicles). Shift toggles building/showing cost estimate
STR_ROAD_TOOLBAR_TOOLTIP_BUILD_BUS_STATION                      :{BLACK}Build bus station. Ctrl enables joining stations. Shift toggles building/showing cost estimate
STR_ROAD_TOOLBAR_TOOLTIP_BUILD_PASSENGER_TRAM_STATION           :{BLACK}Build passenger tram station. Ctrl enables joining stations. Shift toggles building/showing cost estimate
STR_ROAD_TOOLBAR_TOOLTIP_BUILD_TRUCK_LOADING_BAY                :{BLACK}Build lorry loading bay. Ctrl enables joining stations. Shift toggles building/showing cost estimate
STR_ROAD_TOOLBAR_TOOLTIP_BUILD_CARGO_TRAM_STATION               :{BLACK}Build freight tram station. Ctrl enables joining stations. Shift toggles building/showing cost estimate
STR_ROAD_TOOLBAR_TOOLTIP_TOGGLE_ONE_WAY_ROAD                    :{BLACK}Activate/Deactivate one way roads
STR_ROAD_TOOLBAR_TOOLTIP_BUILD_ROAD_BRIDGE                      :{BLACK}Build road bridge. Shift toggles building/showing cost estimate
STR_ROAD_TOOLBAR_TOOLTIP_BUILD_TRAMWAY_BRIDGE                   :{BLACK}Build tramway bridge. Shift toggles building/showing cost estimate
STR_ROAD_TOOLBAR_TOOLTIP_BUILD_ROAD_TUNNEL                      :{BLACK}Build road tunnel. Shift toggles building/showing cost estimate
STR_ROAD_TOOLBAR_TOOLTIP_BUILD_TRAMWAY_TUNNEL                   :{BLACK}Build tramway tunnel. Shift toggles building/showing cost estimate
STR_ROAD_TOOLBAR_TOOLTIP_TOGGLE_BUILD_REMOVE_FOR_ROAD           :{BLACK}Toggle build/remove for road construction
STR_ROAD_TOOLBAR_TOOLTIP_TOGGLE_BUILD_REMOVE_FOR_TRAMWAYS       :{BLACK}Toggle build/remove for tramway construction

# Road depot construction window
STR_BUILD_DEPOT_ROAD_ORIENTATION_CAPTION                        :{WHITE}Road Depot Orientation
STR_BUILD_DEPOT_ROAD_ORIENTATION_SELECT_TOOLTIP                 :{BLACK}Select road vehicle depot orientation
STR_BUILD_DEPOT_TRAM_ORIENTATION_CAPTION                        :{WHITE}Tram Depot Orientation
STR_BUILD_DEPOT_TRAM_ORIENTATION_SELECT_TOOLTIP                 :{BLACK}Select tram vehicle depot orientation

# Road vehicle station construction window
STR_STATION_BUILD_BUS_ORIENTATION                               :{WHITE}Bus Station Orientation
STR_STATION_BUILD_BUS_ORIENTATION_TOOLTIP                       :{BLACK}Select bus station orientation
STR_STATION_BUILD_TRUCK_ORIENTATION                             :{WHITE}Lorry Station Orientation
STR_STATION_BUILD_TRUCK_ORIENTATION_TOOLTIP                     :{BLACK}Select lorry loading bay orientation
STR_STATION_BUILD_PASSENGER_TRAM_ORIENTATION                    :{WHITE}Passenger Tram Station Orientation
STR_STATION_BUILD_PASSENGER_TRAM_ORIENTATION_TOOLTIP            :{BLACK}Select passenger tram station orientation
STR_STATION_BUILD_CARGO_TRAM_ORIENTATION                        :{WHITE}Freight Tram Station Orientation
STR_STATION_BUILD_CARGO_TRAM_ORIENTATION_TOOLTIP                :{BLACK}Select freight tram station orientation

# Waterways toolbar (last two for SE only)
STR_WATERWAYS_TOOLBAR_CAPTION                                   :{WHITE}Waterways Construction
STR_WATERWAYS_TOOLBAR_CAPTION_SE                                :{WHITE}Waterways
STR_WATERWAYS_TOOLBAR_BUILD_CANALS_TOOLTIP                      :{BLACK}Build canals. Shift toggles building/showing cost estimate
STR_WATERWAYS_TOOLBAR_BUILD_LOCKS_TOOLTIP                       :{BLACK}Build locks. Shift toggles building/showing cost estimate
STR_WATERWAYS_TOOLBAR_BUILD_DEPOT_TOOLTIP                       :{BLACK}Build ship depot (for buying and servicing ships). Shift toggles building/showing cost estimate
STR_WATERWAYS_TOOLBAR_BUILD_DOCK_TOOLTIP                        :{BLACK}Build ship dock. Ctrl enables joining stations. Shift toggles building/showing cost estimate
STR_WATERWAYS_TOOLBAR_BUOY_TOOLTIP                              :{BLACK}Place a buoy which can be used as a waypoint. Shift toggles building/showing cost estimate
STR_WATERWAYS_TOOLBAR_BUILD_AQUEDUCT_TOOLTIP                    :{BLACK}Build aqueduct. Shift toggles building/showing cost estimate
STR_WATERWAYS_TOOLBAR_CREATE_LAKE_TOOLTIP                       :{BLACK}Define water area.{}Make a canal, unless Ctrl is held down at sea level, when it will flood the surroundings instead
STR_WATERWAYS_TOOLBAR_CREATE_RIVER_TOOLTIP                      :{BLACK}Place rivers

# Ship depot construction window
STR_DEPOT_BUILD_SHIP_CAPTION                                    :{WHITE}Ship Depot Orientation
STR_DEPOT_BUILD_SHIP_ORIENTATION_TOOLTIP                        :{BLACK}Select ship depot orientation

# Dock construction window
STR_STATION_BUILD_DOCK_CAPTION                                  :{WHITE}Dock

# Airport toolbar
STR_TOOLBAR_AIRCRAFT_CAPTION                                    :{WHITE}Airports
STR_TOOLBAR_AIRCRAFT_BUILD_AIRPORT_TOOLTIP                      :{BLACK}Build airport. Ctrl enables joining stations. Shift toggles building/showing cost estimate

# Airport construction window
STR_STATION_BUILD_AIRPORT_CAPTION                               :{WHITE}Airport Selection
STR_STATION_BUILD_AIRPORT_TOOLTIP                               :{BLACK}Select size/type of airport
STR_STATION_BUILD_AIRPORT_CLASS_LABEL                           :{BLACK}Airport class
STR_STATION_BUILD_AIRPORT_LAYOUT_NAME                           :{BLACK}Layout {NUM}

STR_AIRPORT_SMALL                                               :Small
STR_AIRPORT_CITY                                                :City
STR_AIRPORT_METRO                                               :Metropolitan
STR_AIRPORT_INTERNATIONAL                                       :International
STR_AIRPORT_COMMUTER                                            :Commuter
STR_AIRPORT_INTERCONTINENTAL                                    :Intercontinental
STR_AIRPORT_HELIPORT                                            :Heliport
STR_AIRPORT_HELIDEPOT                                           :Helidepot
STR_AIRPORT_HELISTATION                                         :Helistation

STR_AIRPORT_CLASS_SMALL                                         :Small airports
STR_AIRPORT_CLASS_LARGE                                         :Large airports
STR_AIRPORT_CLASS_HUB                                           :Hub airports
STR_AIRPORT_CLASS_HELIPORTS                                     :Helicopter airports

STR_STATION_BUILD_NOISE                                         :{BLACK}Noise generated: {GOLD}{COMMA}

# Landscaping toolbar
STR_LANDSCAPING_TOOLBAR                                         :{WHITE}Landscaping
STR_LANDSCAPING_TOOLTIP_LOWER_A_CORNER_OF_LAND                  :{BLACK}Lower a corner of land. Dragging lowers the first selected corner and levels the selected area to the new corner height. Ctrl selects the area diagonally. Shift toggles building/showing cost estimate
STR_LANDSCAPING_TOOLTIP_RAISE_A_CORNER_OF_LAND                  :{BLACK}Raise a corner of land. Dragging raises the first selected corner and levels the selected area to the new corner height. Ctrl selects the area diagonally. Shift toggles building/showing cost estimate
STR_LANDSCAPING_LEVEL_LAND_TOOLTIP                              :{BLACK}Level an area of land to the height of the first selected corner. Ctrl selects the area diagonally. Shift toggles building/showing cost estimate
STR_LANDSCAPING_TOOLTIP_PURCHASE_LAND                           :{BLACK}Purchase land for future use. Shift toggles building/showing cost estimate
STR_LANDSCAPING_TOOLTIP_RULER_TOOL                              :{BLACK}Use a virtual ruler to measure distance and height

# Object construction window
STR_OBJECT_BUILD_CAPTION                                        :{WHITE}Object Selection
STR_OBJECT_BUILD_TOOLTIP                                        :{BLACK}Select object to build. Shift toggles building/showing cost estimate
STR_OBJECT_BUILD_CLASS_TOOLTIP                                  :{BLACK}Select class of the object to build
STR_OBJECT_BUILD_PREVIEW_TOOLTIP                                :{BLACK}Preview of the object
STR_OBJECT_BUILD_SIZE                                           :{BLACK}Size: {GOLD}{NUM} x {NUM} tiles

STR_OBJECT_CLASS_LTHS                                           :Lighthouses
STR_OBJECT_CLASS_TRNS                                           :Transmitters

#House construction window (for SE only)
STR_HOUSE_BUILD_CAPTION                                         :{WHITE}House Selection
STR_HOUSE_BUILD_CUSTOM_CAPTION                                  :{WHITE}{RAW_STRING}
STR_HOUSE_BUILD_HOUSESET_LIST_TOOLTIP                           :{BLACK}Select set of houses
STR_HOUSE_BUILD_SELECT_HOUSE_TOOLTIP                            :{BLACK}Select house to build
STR_HOUSE_BUILD_HOUSE_NAME                                      :{GOLD}{STRING1}
STR_HOUSE_BUILD_HISTORICAL_BUILDING                             :{GOLD}(historical building)
STR_HOUSE_BUILD_HOUSE_POPULATION                                :{BLACK}Population: {GOLD}{NUM}
STR_HOUSE_BUILD_HOUSE_ZONES                                     :{BLACK}House zones: {STRING1} {STRING1} {STRING1} {STRING1} {STRING1}
STR_HOUSE_BUILD_HOUSE_ZONE_DISABLED                             :{GRAY}{NUM}
STR_HOUSE_BUILD_HOUSE_ZONE_ENABLED                              :{GOLD}{NUM}
STR_HOUSE_BUILD_LANDSCAPE                                       :{BLACK}Landscape: {STRING}
STR_HOUSE_BUILD_LANDSCAPE_ABOVE_OR_BELOW_SNOWLINE               :{GOLD}above or below snowline
STR_HOUSE_BUILD_LANDSCAPE_ONLY_ABOVE_SNOWLINE                   :{GOLD}only above snowline
STR_HOUSE_BUILD_LANDSCAPE_ONLY_BELOW_SNOWLINE                   :{GOLD}only below snowline
STR_HOUSE_BUILD_YEARS                                           :{BLACK}Years: {STRING1}{GOLD} - {STRING1}
STR_HOUSE_BUILD_YEARS_BAD_YEAR                                  :{RED}{NUM}
STR_HOUSE_BUILD_YEARS_GOOD_YEAR                                 :{GOLD}{NUM}
STR_HOUSE_BUILD_SUPPLIED_CARGO                                  :{BLACK}Supplies: {GOLD}{CARGO_LIST}
STR_HOUSE_BUILD_ACCEPTED_CARGO                                  :{BLACK}Accepts: {GOLD}{RAW_STRING}
STR_HOUSE_BUILD_CARGO_FIRST                                     :{STRING2}
STR_HOUSE_BUILD_CARGO_SEPARATED                                 :, {STRING2}
STR_HOUSE_BUILD_CARGO_VALUE_JUST_NAME                           :{1:STRING}
STR_HOUSE_BUILD_CARGO_VALUE_EIGHTS                              :({COMMA}/8 {STRING})
STR_BASIC_HOUSE_SET_NAME                                        :Basic houses

#Town select window (for SE only)
STR_SELECT_TOWN_CAPTION                                         :{WHITE}Select town
STR_SELECT_TOWN_LIST_ITEM                                       :{BLACK}{TOWN}

# Tree planting window (last two for SE only)
STR_PLANT_TREE_CAPTION                                          :{WHITE}Trees
STR_PLANT_TREE_TOOLTIP                                          :{BLACK}Select tree type to plant. If the tile already has a tree, this will add more trees of mixed types independent of the selected type
STR_TREES_RANDOM_TYPE                                           :{BLACK}Trees of random type
STR_TREES_RANDOM_TYPE_TOOLTIP                                   :{BLACK}Place trees of random type. Shift toggles building/showing cost estimate
STR_TREES_RANDOM_TREES_BUTTON                                   :{BLACK}Random Trees
STR_TREES_RANDOM_TREES_TOOLTIP                                  :{BLACK}Plant trees randomly throughout the landscape

# Land generation window (SE)
STR_TERRAFORM_TOOLBAR_LAND_GENERATION_CAPTION                   :{WHITE}Land Generation
STR_TERRAFORM_TOOLTIP_PLACE_ROCKY_AREAS_ON_LANDSCAPE            :{BLACK}Place rocky areas on landscape
STR_TERRAFORM_TOOLTIP_DEFINE_DESERT_AREA                        :{BLACK}Define desert area.{}Hold Ctrl to remove it
STR_TERRAFORM_TOOLTIP_INCREASE_SIZE_OF_LAND_AREA                :{BLACK}Increase area of land to lower/raise
STR_TERRAFORM_TOOLTIP_DECREASE_SIZE_OF_LAND_AREA                :{BLACK}Decrease area of land to lower/raise
STR_TERRAFORM_TOOLTIP_GENERATE_RANDOM_LAND                      :{BLACK}Generate random land
STR_TERRAFORM_SE_NEW_WORLD                                      :{BLACK}Create new scenario
STR_TERRAFORM_RESET_LANDSCAPE                                   :{BLACK}Reset landscape
STR_TERRAFORM_RESET_LANDSCAPE_TOOLTIP                           :{BLACK}Remove all company-owned property from the map

STR_QUERY_RESET_LANDSCAPE_CAPTION                               :{WHITE}Reset Landscape
STR_RESET_LANDSCAPE_CONFIRMATION_TEXT                           :{WHITE}Are you sure you want to remove all company-owned property?

# Town generation window (SE)
STR_FOUND_TOWN_CAPTION                                          :{WHITE}Town Generation
STR_FOUND_TOWN_NEW_TOWN_BUTTON                                  :{BLACK}New Town
STR_FOUND_TOWN_NEW_TOWN_TOOLTIP                                 :{BLACK}Found new town. Shift+Click shows only estimated cost
STR_FOUND_TOWN_RANDOM_TOWN_BUTTON                               :{BLACK}Random Town
STR_FOUND_TOWN_RANDOM_TOWN_TOOLTIP                              :{BLACK}Found town in random location
STR_FOUND_TOWN_MANY_RANDOM_TOWNS                                :{BLACK}Many random towns
STR_FOUND_TOWN_RANDOM_TOWNS_TOOLTIP                             :{BLACK}Cover the map with randomly placed towns

STR_FOUND_TOWN_NAME_TITLE                                       :{YELLOW}Town name:
STR_FOUND_TOWN_NAME_EDITOR_TITLE                                :{BLACK}Enter town name
STR_FOUND_TOWN_NAME_EDITOR_HELP                                 :{BLACK}Click to enter town name
STR_FOUND_TOWN_NAME_RANDOM_BUTTON                               :{BLACK}Random name
STR_FOUND_TOWN_NAME_RANDOM_TOOLTIP                              :{BLACK}Generate new random name

STR_FOUND_TOWN_INITIAL_SIZE_TITLE                               :{YELLOW}Town size:
STR_FOUND_TOWN_INITIAL_SIZE_SMALL_BUTTON                        :{BLACK}Small
STR_FOUND_TOWN_INITIAL_SIZE_MEDIUM_BUTTON                       :{BLACK}Medium
STR_FOUND_TOWN_INITIAL_SIZE_LARGE_BUTTON                        :{BLACK}Large
STR_FOUND_TOWN_SIZE_RANDOM                                      :{BLACK}Random
STR_FOUND_TOWN_INITIAL_SIZE_TOOLTIP                             :{BLACK}Select town size
STR_FOUND_TOWN_CITY                                             :{BLACK}City
STR_FOUND_TOWN_CITY_TOOLTIP                                     :{BLACK}Cities grow faster than regular towns{}Depending on settings, they are bigger when founded

STR_FOUND_TOWN_ROAD_LAYOUT                                      :{YELLOW}Town road layout:
STR_FOUND_TOWN_SELECT_TOWN_ROAD_LAYOUT                          :{BLACK}Select road layout used for this town
STR_FOUND_TOWN_SELECT_LAYOUT_ORIGINAL                           :{BLACK}Original
STR_FOUND_TOWN_SELECT_LAYOUT_BETTER_ROADS                       :{BLACK}Better roads
STR_FOUND_TOWN_SELECT_LAYOUT_2X2_GRID                           :{BLACK}2x2 grid
STR_FOUND_TOWN_SELECT_LAYOUT_3X3_GRID                           :{BLACK}3x3 grid
STR_FOUND_TOWN_SELECT_LAYOUT_RANDOM                             :{BLACK}Random

# Fund new industry window
STR_FUND_INDUSTRY_CAPTION                                       :{WHITE}Fund new industry
STR_FUND_INDUSTRY_SELECTION_TOOLTIP                             :{BLACK}Choose the appropriate industry from this list
STR_FUND_INDUSTRY_MANY_RANDOM_INDUSTRIES                        :Many random industries
STR_FUND_INDUSTRY_MANY_RANDOM_INDUSTRIES_TOOLTIP                :{BLACK}Cover the map with randomly placed industries
STR_FUND_INDUSTRY_INDUSTRY_BUILD_COST                           :{BLACK}Cost: {YELLOW}{CURRENCY_LONG}
STR_FUND_INDUSTRY_PROSPECT_NEW_INDUSTRY                         :{BLACK}Prospect
STR_FUND_INDUSTRY_BUILD_NEW_INDUSTRY                            :{BLACK}Build
STR_FUND_INDUSTRY_FUND_NEW_INDUSTRY                             :{BLACK}Fund

# Industry cargoes window
STR_INDUSTRY_CARGOES_INDUSTRY_CAPTION                           :{WHITE}Industry chain for {STRING} industry
STR_INDUSTRY_CARGOES_CARGO_CAPTION                              :{WHITE}Industry chain for {STRING} cargo
STR_INDUSTRY_CARGOES_PRODUCERS                                  :{WHITE}Producing industries
STR_INDUSTRY_CARGOES_CUSTOMERS                                  :{WHITE}Accepting industries
STR_INDUSTRY_CARGOES_HOUSES                                     :{WHITE}Houses
STR_INDUSTRY_CARGOES_INDUSTRY_TOOLTIP                           :{BLACK}Click at the industry to see its suppliers and customers
STR_INDUSTRY_CARGOES_CARGO_TOOLTIP                              :{BLACK}{STRING}{}Click at the cargo to see its suppliers and customers
STR_INDUSTRY_DISPLAY_CHAIN                                      :{BLACK}Display chain
STR_INDUSTRY_DISPLAY_CHAIN_TOOLTIP                              :{BLACK}Display cargo supplying and accepting industries
STR_INDUSTRY_CARGOES_NOTIFY_SMALLMAP                            :{BLACK}Link to smallmap
STR_INDUSTRY_CARGOES_NOTIFY_SMALLMAP_TOOLTIP                    :{BLACK}Select the displayed industries at the smallmap as well
STR_INDUSTRY_CARGOES_SELECT_CARGO                               :{BLACK}Select cargo
STR_INDUSTRY_CARGOES_SELECT_CARGO_TOOLTIP                       :{BLACK}Select the cargo you want to display
STR_INDUSTRY_CARGOES_SELECT_INDUSTRY                            :{BLACK}Select industry
STR_INDUSTRY_CARGOES_SELECT_INDUSTRY_TOOLTIP                    :{BLACK}Select the industry you want to display

# Land area window
STR_LAND_AREA_INFORMATION_CAPTION                               :{WHITE}Land Area Information
STR_LAND_AREA_INFORMATION_COST_TO_CLEAR_N_A                     :{BLACK}Cost to clear: {LTBLUE}N/A
STR_LAND_AREA_INFORMATION_COST_TO_CLEAR                         :{BLACK}Cost to clear: {RED}{CURRENCY_LONG}
STR_LAND_AREA_INFORMATION_REVENUE_WHEN_CLEARED                  :{BLACK}Revenue when cleared: {LTBLUE}{CURRENCY_LONG}
STR_LAND_AREA_INFORMATION_OWNER_N_A                             :N/A
STR_LAND_AREA_INFORMATION_OWNER                                 :{BLACK}Owner: {LTBLUE}{STRING1}
STR_LAND_AREA_INFORMATION_ROAD_OWNER                            :{BLACK}Road owner: {LTBLUE}{STRING1}
STR_LAND_AREA_INFORMATION_TRAM_OWNER                            :{BLACK}Tramway owner: {LTBLUE}{STRING1}
STR_LAND_AREA_INFORMATION_RAIL_OWNER                            :{BLACK}Railway owner: {LTBLUE}{STRING1}
STR_LAND_AREA_INFORMATION_LOCAL_AUTHORITY                       :{BLACK}Local authority: {LTBLUE}{STRING1}
STR_LAND_AREA_INFORMATION_LOCAL_AUTHORITY_NONE                  :None
STR_LAND_AREA_INFORMATION_LANDINFO_COORDS                       :{BLACK}Coordinates: {LTBLUE}{NUM} x {NUM} x {NUM} ({RAW_STRING})
STR_LAND_AREA_INFORMATION_BUILD_DATE                            :{BLACK}Built: {LTBLUE}{DATE_LONG}
STR_LAND_AREA_INFORMATION_STATION_CLASS                         :{BLACK}Station class: {LTBLUE}{STRING}
STR_LAND_AREA_INFORMATION_STATION_TYPE                          :{BLACK}Station type: {LTBLUE}{STRING}
STR_LAND_AREA_INFORMATION_AIRPORT_CLASS                         :{BLACK}Airport class: {LTBLUE}{STRING}
STR_LAND_AREA_INFORMATION_AIRPORT_NAME                          :{BLACK}Airport name: {LTBLUE}{STRING}
STR_LAND_AREA_INFORMATION_AIRPORTTILE_NAME                      :{BLACK}Airport tile name: {LTBLUE}{STRING}
STR_LAND_AREA_INFORMATION_NEWGRF_NAME                           :{BLACK}NewGRF: {LTBLUE}{RAW_STRING}
STR_LAND_AREA_INFORMATION_CARGO_ACCEPTED                        :{BLACK}Cargo accepted: {LTBLUE}
STR_LAND_AREA_INFORMATION_CARGO_EIGHTS                          :({COMMA}/8 {STRING})
STR_LANG_AREA_INFORMATION_RAIL_SPEED_LIMIT                      :{BLACK}Rail speed limit: {LTBLUE}{VELOCITY}
STR_LANG_AREA_INFORMATION_ROAD_SPEED_LIMIT                      :{BLACK}Road speed limit: {LTBLUE}{VELOCITY}

# Description of land area of different tiles
STR_LAI_CLEAR_DESCRIPTION_ROCKS                                 :Rocks
STR_LAI_CLEAR_DESCRIPTION_ROUGH_LAND                            :Rough land
STR_LAI_CLEAR_DESCRIPTION_BARE_LAND                             :Bare land
STR_LAI_CLEAR_DESCRIPTION_GRASS                                 :Grass
STR_LAI_CLEAR_DESCRIPTION_FIELDS                                :Fields
STR_LAI_CLEAR_DESCRIPTION_SNOW_COVERED_LAND                     :Snow-covered land
STR_LAI_CLEAR_DESCRIPTION_DESERT                                :Desert

STR_LAI_RAIL_DESCRIPTION_TRACK                                  :{STRING} track
STR_LAI_RAIL_DESCRIPTION_TRACK_WITH_NORMAL_SIGNALS              :{STRING} track with block signals
STR_LAI_RAIL_DESCRIPTION_TRACK_WITH_PRESIGNALS                  :{STRING} track with pre-signals
STR_LAI_RAIL_DESCRIPTION_TRACK_WITH_EXITSIGNALS                 :{STRING} track with exit-signals
STR_LAI_RAIL_DESCRIPTION_TRACK_WITH_COMBOSIGNALS                :{STRING} track with combo-signals
STR_LAI_RAIL_DESCRIPTION_TRACK_WITH_PROGSIGNALS                 :{STRING} track with programmable signals
STR_LAI_RAIL_DESCRIPTION_TRACK_WITH_PBSSIGNALS                  :{STRING} track with path signals
STR_LAI_RAIL_DESCRIPTION_TRACK_WITH_NOENTRYSIGNALS              :{STRING} track with one-way path signals
STR_LAI_RAIL_DESCRIPTION_TRACK_WITH_NORMAL_PRESIGNALS           :{STRING} track with block and pre-signals
STR_LAI_RAIL_DESCRIPTION_TRACK_WITH_NORMAL_EXITSIGNALS          :{STRING} track with block and exit-signals
STR_LAI_RAIL_DESCRIPTION_TRACK_WITH_NORMAL_COMBOSIGNALS         :{STRING} track with block and combo-signals
STR_LAI_RAIL_DESCRIPTION_TRACK_WITH_NORMAL_PROGSIGNALS          :{STRING} track with block and programmable signals
STR_LAI_RAIL_DESCRIPTION_TRACK_WITH_NORMAL_PBSSIGNALS           :{STRING} track with block and path signals
STR_LAI_RAIL_DESCRIPTION_TRACK_WITH_NORMAL_NOENTRYSIGNALS       :{STRING} track with block and one-way path signals
STR_LAI_RAIL_DESCRIPTION_TRACK_WITH_PRE_EXITSIGNALS             :{STRING} track with pre- and exit-signals
STR_LAI_RAIL_DESCRIPTION_TRACK_WITH_PRE_COMBOSIGNALS            :{STRING} track with pre- and combo-signals
STR_LAI_RAIL_DESCRIPTION_TRACK_WITH_PRE_PROGSIGNALS             :{STRING} track with pre- and programmable signals
STR_LAI_RAIL_DESCRIPTION_TRACK_WITH_PRE_PBSSIGNALS              :{STRING} track with pre- and path signals
STR_LAI_RAIL_DESCRIPTION_TRACK_WITH_PRE_NOENTRYSIGNALS          :{STRING} track with pre- and one-way path signals
STR_LAI_RAIL_DESCRIPTION_TRACK_WITH_EXIT_COMBOSIGNALS           :{STRING} track with exit- and combo-signals
STR_LAI_RAIL_DESCRIPTION_TRACK_WITH_EXIT_PROGSIGNALS            :{STRING} track with exit- and programmable signals
STR_LAI_RAIL_DESCRIPTION_TRACK_WITH_EXIT_PBSSIGNALS             :{STRING} track with exit- and path signals
STR_LAI_RAIL_DESCRIPTION_TRACK_WITH_EXIT_NOENTRYSIGNALS         :{STRING} track with exit- and one-way path signals
STR_LAI_RAIL_DESCRIPTION_TRACK_WITH_COMBO_PROGSIGNALS           :{STRING} track with combo- and programmable signals
STR_LAI_RAIL_DESCRIPTION_TRACK_WITH_COMBO_PBSSIGNALS            :{STRING} track with combo- and path signals
STR_LAI_RAIL_DESCRIPTION_TRACK_WITH_COMBO_NOENTRYSIGNALS        :{STRING} track with combo- and one-way path signals
STR_LAI_RAIL_DESCRIPTION_TRACK_WITH_PBS_NOENTRYSIGNALS          :{STRING} track with path and one-way path signals
STR_LAI_RAIL_DESCRIPTION_TRACK_WITH_PBS_PROGSIGNALS             :{STRING} track with path and programmable signals
STR_LAI_RAIL_DESCRIPTION_TRACK_WITH_NOENTRY_PROGSIGNALS         :{STRING} track with one-way path and programmable signals
STR_LAI_RAIL_DESCRIPTION_TRAIN_DEPOT                            :{STRING} train depot

STR_LAI_RAIL_DESCRIPTION_RESTRICTED_SIGNAL                      :{STRING1} (restricted)

STR_LAI_ROAD_DESCRIPTION_ROAD                                   :Road
STR_LAI_ROAD_DESCRIPTION_ROAD_WITH_STREETLIGHTS                 :Road with street lights
STR_LAI_ROAD_DESCRIPTION_TREE_LINED_ROAD                        :Tree-lined road
STR_LAI_ROAD_DESCRIPTION_ROAD_VEHICLE_DEPOT                     :Road vehicle depot
STR_LAI_ROAD_DESCRIPTION_ROAD_RAIL_LEVEL_CROSSING               :Road/rail level crossing
STR_LAI_ROAD_DESCRIPTION_TRAMWAY                                :Tramway

# Houses come directly from their building names
STR_LAI_TOWN_INDUSTRY_DESCRIPTION_UNDER_CONSTRUCTION            :{STRING} (under construction)

STR_LAI_TREE_NAME_TREES                                         :Trees
STR_LAI_TREE_NAME_RAINFOREST                                    :Rainforest
STR_LAI_TREE_NAME_CACTUS_PLANTS                                 :Cactus plants

STR_LAI_STATION_DESCRIPTION_RAILROAD_STATION                    :Railway station
STR_LAI_STATION_DESCRIPTION_AIRCRAFT_HANGAR                     :Aircraft hangar
STR_LAI_STATION_DESCRIPTION_AIRPORT                             :Airport
STR_LAI_STATION_DESCRIPTION_TRUCK_LOADING_AREA                  :Lorry loading area
STR_LAI_STATION_DESCRIPTION_BUS_STATION                         :Bus station
STR_LAI_STATION_DESCRIPTION_SHIP_DOCK                           :Ship dock
STR_LAI_STATION_DESCRIPTION_BUOY                                :Buoy
STR_LAI_STATION_DESCRIPTION_WAYPOINT                            :Waypoint

STR_LAI_WATER_DESCRIPTION_WATER                                 :Water
STR_LAI_WATER_DESCRIPTION_CANAL                                 :Canal
STR_LAI_WATER_DESCRIPTION_LOCK                                  :Lock
STR_LAI_WATER_DESCRIPTION_RIVER                                 :River
STR_LAI_WATER_DESCRIPTION_COAST_OR_RIVERBANK                    :Coast or riverbank
STR_LAI_WATER_DESCRIPTION_SHIP_DEPOT                            :Ship depot

# Industries come directly from their industry names

STR_LAI_TUNNEL_DESCRIPTION_RAILROAD                             :Railway tunnel
STR_LAI_TUNNEL_DESCRIPTION_RAILROAD_SIGNAL                      :Railway tunnel with signal simulation
STR_LAI_TUNNEL_DESCRIPTION_ROAD                                 :Road tunnel

STR_LAI_BRIDGE_DESCRIPTION_RAILROAD_SIGNAL                      :Railway bridge with signal simulation
STR_LAI_BRIDGE_DESCRIPTION_RAIL_SUSPENSION_STEEL                :Steel suspension rail bridge
STR_LAI_BRIDGE_DESCRIPTION_RAIL_GIRDER_STEEL                    :Steel girder rail bridge
STR_LAI_BRIDGE_DESCRIPTION_RAIL_CANTILEVER_STEEL                :Steel cantilever rail bridge
STR_LAI_BRIDGE_DESCRIPTION_RAIL_SUSPENSION_CONCRETE             :Reinforced concrete suspension rail bridge
STR_LAI_BRIDGE_DESCRIPTION_RAIL_WOODEN                          :Wooden rail bridge
STR_LAI_BRIDGE_DESCRIPTION_RAIL_CONCRETE                        :Concrete rail bridge
STR_LAI_BRIDGE_DESCRIPTION_RAIL_TUBULAR_STEEL                   :Tubular rail bridge

STR_LAI_BRIDGE_DESCRIPTION_ROAD_SUSPENSION_STEEL                :Steel suspension road bridge
STR_LAI_BRIDGE_DESCRIPTION_ROAD_GIRDER_STEEL                    :Steel girder road bridge
STR_LAI_BRIDGE_DESCRIPTION_ROAD_CANTILEVER_STEEL                :Steel cantilever road bridge
STR_LAI_BRIDGE_DESCRIPTION_ROAD_SUSPENSION_CONCRETE             :Reinforced concrete suspension road bridge
STR_LAI_BRIDGE_DESCRIPTION_ROAD_WOODEN                          :Wooden road bridge
STR_LAI_BRIDGE_DESCRIPTION_ROAD_CONCRETE                        :Concrete road bridge
STR_LAI_BRIDGE_DESCRIPTION_ROAD_TUBULAR_STEEL                   :Tubular road bridge

STR_LAI_BRIDGE_DESCRIPTION_AQUEDUCT                             :Aqueduct

STR_LAI_OBJECT_DESCRIPTION_TRANSMITTER                          :Transmitter
STR_LAI_OBJECT_DESCRIPTION_LIGHTHOUSE                           :Lighthouse
STR_LAI_OBJECT_DESCRIPTION_COMPANY_HEADQUARTERS                 :Company headquarters
STR_LAI_OBJECT_DESCRIPTION_COMPANY_OWNED_LAND                   :Company-owned land

# About OpenTTD window
STR_ABOUT_OPENTTD                                               :{WHITE}About OpenTTD
STR_ABOUT_ORIGINAL_COPYRIGHT                                    :{BLACK}Original copyright {COPYRIGHT} 1995 Chris Sawyer, All rights reserved
STR_ABOUT_VERSION                                               :{BLACK}OpenTTD version {REV}
STR_ABOUT_COPYRIGHT_OPENTTD                                     :{BLACK}OpenTTD {COPYRIGHT} 2002-2015 The OpenTTD team

# Save/load game/scenario
STR_SAVELOAD_SAVE_CAPTION                                       :{WHITE}Save Game
STR_SAVELOAD_LOAD_CAPTION                                       :{WHITE}Load Game
STR_SAVELOAD_SAVE_SCENARIO                                      :{WHITE}Save Scenario
STR_SAVELOAD_LOAD_SCENARIO                                      :{WHITE}Load Scenario
STR_SAVELOAD_LOAD_HEIGHTMAP                                     :{WHITE}Load Heightmap
STR_SAVELOAD_SAVE_HEIGHTMAP                                     :{WHITE}Save Heightmap
STR_SAVELOAD_HOME_BUTTON                                        :{BLACK}Click here to jump to the current default save/load directory
STR_SAVELOAD_BYTES_FREE                                         :{BLACK}{BYTES} free
STR_SAVELOAD_LIST_TOOLTIP                                       :{BLACK}List of drives, directories and saved-game files
STR_SAVELOAD_EDITBOX_TOOLTIP                                    :{BLACK}Currently selected name for saved-game
STR_SAVELOAD_DELETE_BUTTON                                      :{BLACK}Delete
STR_SAVELOAD_DELETE_TOOLTIP                                     :{BLACK}Delete the currently selected saved-game
STR_SAVELOAD_SAVE_BUTTON                                        :{BLACK}Save
STR_SAVELOAD_SAVE_TOOLTIP                                       :{BLACK}Save the current game, using the selected name
STR_SAVELOAD_LOAD_BUTTON                                        :{BLACK}Load
STR_SAVELOAD_LOAD_TOOLTIP                                       :{BLACK}Load the selected game
STR_SAVELOAD_LOAD_HEIGHTMAP_TOOLTIP                             :{BLACK}Load the selected heightmap
STR_SAVELOAD_DETAIL_CAPTION                                     :{BLACK}Game Details
STR_SAVELOAD_DETAIL_NOT_AVAILABLE                               :{BLACK}No information available
STR_SAVELOAD_DETAIL_COMPANY_INDEX                               :{SILVER}{COMMA}: {WHITE}{STRING1}
STR_SAVELOAD_DETAIL_GRFSTATUS                                   :{SILVER}NewGRF: {WHITE}{STRING}

STR_SAVELOAD_OSKTITLE                                           :{BLACK}Enter a name for the savegame

# World generation
STR_MAPGEN_WORLD_GENERATION_CAPTION                             :{WHITE}World Generation
STR_MAPGEN_MAPSIZE                                              :{BLACK}Map size:
STR_MAPGEN_MAPSIZE_TOOLTIP                                      :{BLACK}Select the size of the map in tiles. The number of available tiles will be slightly smaller
STR_MAPGEN_BY                                                   :{BLACK}*
STR_MAPGEN_NUMBER_OF_TOWNS                                      :{BLACK}No. of towns:
STR_MAPGEN_DATE                                                 :{BLACK}Date:
STR_MAPGEN_NUMBER_OF_INDUSTRIES                                 :{BLACK}No. of industries:
STR_MAPGEN_MAX_HEIGHTLEVEL                                      :{BLACK}Maximum map height:
STR_MAPGEN_MAX_HEIGHTLEVEL_UP                                   :{BLACK}Increase the maximum height of mountains on the map by one
STR_MAPGEN_MAX_HEIGHTLEVEL_DOWN                                 :{BLACK}Decrease the maximum height of mountains on the map by one
STR_MAPGEN_SNOW_LINE_HEIGHT                                     :{BLACK}Snow line height:
STR_MAPGEN_SNOW_LINE_UP                                         :{BLACK}Move the snow line height one up
STR_MAPGEN_SNOW_LINE_DOWN                                       :{BLACK}Move the snow line height one down
STR_MAPGEN_LAND_GENERATOR                                       :{BLACK}Land generator:
STR_MAPGEN_TREE_PLACER                                          :{BLACK}Tree algorithm:
STR_MAPGEN_TERRAIN_TYPE                                         :{BLACK}Terrain type:
STR_MAPGEN_QUANTITY_OF_SEA_LAKES                                :{BLACK}Sea level:
STR_MAPGEN_QUANTITY_OF_RIVERS                                   :{BLACK}Rivers:
STR_MAPGEN_SMOOTHNESS                                           :{BLACK}Smoothness:
STR_MAPGEN_VARIETY                                              :{BLACK}Variety distribution:
STR_MAPGEN_GENERATE                                             :{WHITE}Generate

# Strings for map borders at game generation
STR_MAPGEN_BORDER_TYPE                                          :{BLACK}Map edges:
STR_MAPGEN_NORTHWEST                                            :{BLACK}Northwest
STR_MAPGEN_NORTHEAST                                            :{BLACK}Northeast
STR_MAPGEN_SOUTHEAST                                            :{BLACK}Southeast
STR_MAPGEN_SOUTHWEST                                            :{BLACK}Southwest
STR_MAPGEN_BORDER_FREEFORM                                      :{BLACK}Freeform
STR_MAPGEN_BORDER_WATER                                         :{BLACK}Water
STR_MAPGEN_BORDER_RANDOM                                        :{BLACK}Random
STR_MAPGEN_BORDER_RANDOMIZE                                     :{BLACK}Random
STR_MAPGEN_BORDER_MANUAL                                        :{BLACK}Manual

STR_MAPGEN_HEIGHTMAP_ROTATION                                   :{BLACK}Heightmap rotation:
STR_MAPGEN_HEIGHTMAP_NAME                                       :{BLACK}Heightmap name:
STR_MAPGEN_HEIGHTMAP_SIZE_LABEL                                 :{BLACK}Size:
STR_MAPGEN_HEIGHTMAP_SIZE                                       :{ORANGE}{NUM} x {NUM}
STR_MAPGEN_TOO_MANY_TILES_MESSAGE                               :{YELLOW}Too many tiles in map. Maximum number of tiles is {NUM}, you have selected {NUM}

STR_MAPGEN_MAX_HEIGHTLEVEL_QUERY_CAPT                           :{WHITE}Change maximum map height
STR_MAPGEN_SNOW_LINE_QUERY_CAPT                                 :{WHITE}Change snow line height
STR_MAPGEN_START_DATE_QUERY_CAPT                                :{WHITE}Change starting year

# SE Map generation
STR_SE_MAPGEN_CAPTION                                           :{WHITE}Scenario Type
STR_SE_MAPGEN_FLAT_WORLD                                        :{WHITE}Flat land
STR_SE_MAPGEN_FLAT_WORLD_TOOLTIP                                :{BLACK}Generate a flat land
STR_SE_MAPGEN_RANDOM_LAND                                       :{WHITE}Random land
STR_SE_MAPGEN_FLAT_WORLD_HEIGHT                                 :{BLACK}Height of flat land:
STR_SE_MAPGEN_FLAT_WORLD_HEIGHT_DOWN                            :{BLACK}Move the height of flat land one down
STR_SE_MAPGEN_FLAT_WORLD_HEIGHT_UP                              :{BLACK}Move the height of flat land one up

STR_SE_MAPGEN_FLAT_WORLD_HEIGHT_QUERY_CAPT                      :{WHITE}Change height of flat land

# Map generation progress
STR_GENERATION_WORLD                                            :{WHITE}Generating World...
STR_GENERATION_ABORT                                            :{BLACK}Abort
STR_GENERATION_ABORT_CAPTION                                    :{WHITE}Abort World Generation
STR_GENERATION_ABORT_MESSAGE                                    :{YELLOW}Do you really want to abort the generation?
STR_GENERATION_PROGRESS                                         :{WHITE}{NUM}% complete
STR_GENERATION_PROGRESS_NUM                                     :{BLACK}{NUM} / {NUM}
STR_GENERATION_WORLD_GENERATION                                 :{BLACK}World generation
STR_GENERATION_RIVER_GENERATION                                 :{BLACK}River generation
STR_GENERATION_TREE_GENERATION                                  :{BLACK}Tree generation
STR_GENERATION_OBJECT_GENERATION                                :{BLACK}Object generation
STR_GENERATION_CLEARING_TILES                                   :{BLACK}Rough and rocky area generation
STR_GENERATION_SETTINGUP_GAME                                   :{BLACK}Setting up game
STR_GENERATION_PREPARING_TILELOOP                               :{BLACK}Running tile-loop
STR_GENERATION_PREPARING_SCRIPT                                 :{BLACK}Running script
STR_GENERATION_PREPARING_GAME                                   :{BLACK}Preparing game

# NewGRF settings
STR_NEWGRF_SETTINGS_CAPTION                                     :{WHITE}NewGRF Settings
STR_NEWGRF_SETTINGS_INFO_TITLE                                  :{WHITE}Detailed NewGRF information
STR_NEWGRF_SETTINGS_ACTIVE_LIST                                 :{WHITE}Active NewGRF files
STR_NEWGRF_SETTINGS_INACTIVE_LIST                               :{WHITE}Inactive NewGRF files
STR_NEWGRF_SETTINGS_SELECT_PRESET                               :{ORANGE}Select preset:
STR_NEWGRF_FILTER_TITLE                                         :{ORANGE}Filter string:
STR_NEWGRF_SETTINGS_PRESET_LIST_TOOLTIP                         :{BLACK}Load the selected preset
STR_NEWGRF_SETTINGS_PRESET_SAVE                                 :{BLACK}Save preset
STR_NEWGRF_SETTINGS_PRESET_SAVE_TOOLTIP                         :{BLACK}Save the current list as a preset
STR_NEWGRF_SETTINGS_PRESET_SAVE_QUERY                           :{BLACK}Enter name for preset
STR_NEWGRF_SETTINGS_PRESET_DELETE                               :{BLACK}Delete preset
STR_NEWGRF_SETTINGS_PRESET_DELETE_TOOLTIP                       :{BLACK}Delete the currently selected preset
STR_NEWGRF_SETTINGS_ADD                                         :{BLACK}Add
STR_NEWGRF_SETTINGS_ADD_FILE_TOOLTIP                            :{BLACK}Add the selected NewGRF file to your configuration
STR_NEWGRF_SETTINGS_RESCAN_FILES                                :{BLACK}Rescan files
STR_NEWGRF_SETTINGS_RESCAN_FILES_TOOLTIP                        :{BLACK}Update the list of available NewGRF files
STR_NEWGRF_SETTINGS_REMOVE                                      :{BLACK}Remove
STR_NEWGRF_SETTINGS_REMOVE_TOOLTIP                              :{BLACK}Remove the selected NewGRF file from the list
STR_NEWGRF_SETTINGS_MOVEUP                                      :{BLACK}Move Up
STR_NEWGRF_SETTINGS_MOVEUP_TOOLTIP                              :{BLACK}Move the selected NewGRF file up the list
STR_NEWGRF_SETTINGS_MOVEDOWN                                    :{BLACK}Move Down
STR_NEWGRF_SETTINGS_MOVEDOWN_TOOLTIP                            :{BLACK}Move the selected NewGRF file down the list
STR_NEWGRF_SETTINGS_UPGRADE                                     :{BLACK}Upgrade
STR_NEWGRF_SETTINGS_UPGRADE_TOOLTIP                             :{BLACK}Upgrade NewGRF files for which you have a newer version installed
STR_NEWGRF_SETTINGS_FILE_TOOLTIP                                :{BLACK}A list of the NewGRF files that are installed

STR_NEWGRF_SETTINGS_SET_PARAMETERS                              :{BLACK}Set parameters
STR_NEWGRF_SETTINGS_SHOW_PARAMETERS                             :{BLACK}Show parameters
STR_NEWGRF_SETTINGS_TOGGLE_PALETTE                              :{BLACK}Toggle palette
STR_NEWGRF_SETTINGS_TOGGLE_PALETTE_TOOLTIP                      :{BLACK}Toggle the palette of the selected NewGRF.{}Do this when the graphics from this NewGRF look pink in-game
STR_NEWGRF_SETTINGS_APPLY_CHANGES                               :{BLACK}Apply changes

STR_NEWGRF_SETTINGS_FIND_MISSING_CONTENT_BUTTON                 :{BLACK}Find missing content online
STR_NEWGRF_SETTINGS_FIND_MISSING_CONTENT_TOOLTIP                :{BLACK}Check whether the missing content can be found online

STR_NEWGRF_SETTINGS_FILENAME                                    :{BLACK}Filename: {SILVER}{RAW_STRING}
STR_NEWGRF_SETTINGS_GRF_ID                                      :{BLACK}GRF ID: {SILVER}{RAW_STRING}
STR_NEWGRF_SETTINGS_VERSION                                     :{BLACK}Version: {SILVER}{NUM}
STR_NEWGRF_SETTINGS_MIN_VERSION                                 :{BLACK}Min. compatible version: {SILVER}{NUM}
STR_NEWGRF_SETTINGS_MD5SUM                                      :{BLACK}MD5sum: {SILVER}{RAW_STRING}
STR_NEWGRF_SETTINGS_PALETTE                                     :{BLACK}Palette: {SILVER}{RAW_STRING}
STR_NEWGRF_SETTINGS_PARAMETER                                   :{BLACK}Parameters: {SILVER}{STRING1}

STR_NEWGRF_SETTINGS_NO_INFO                                     :{BLACK}No information available
STR_NEWGRF_SETTINGS_NOT_FOUND                                   :{RED}Matching file not found
STR_NEWGRF_SETTINGS_DISABLED                                    :{RED}Disabled
STR_NEWGRF_SETTINGS_INCOMPATIBLE                                :{RED}Incompatible with this version of OpenTTD

# NewGRF save preset window
STR_SAVE_PRESET_CAPTION                                         :{WHITE}Save preset
STR_SAVE_PRESET_LIST_TOOLTIP                                    :{BLACK}List of available presets, select one to copy it to the save name below
STR_SAVE_PRESET_TITLE                                           :{BLACK}Enter a name for the preset
STR_SAVE_PRESET_EDITBOX_TOOLTIP                                 :{BLACK}Currently selected name for the preset to save
STR_SAVE_PRESET_CANCEL                                          :{BLACK}Cancel
STR_SAVE_PRESET_CANCEL_TOOLTIP                                  :{BLACK}Don't change the preset
STR_SAVE_PRESET_SAVE                                            :{BLACK}Save
STR_SAVE_PRESET_SAVE_TOOLTIP                                    :{BLACK}Save the preset to the current selected name

# NewGRF parameters window
STR_NEWGRF_PARAMETERS_CAPTION                                   :{WHITE}Change NewGRF parameters
STR_NEWGRF_PARAMETERS_CLOSE                                     :{BLACK}Close
STR_NEWGRF_PARAMETERS_RESET                                     :{BLACK}Reset
STR_NEWGRF_PARAMETERS_RESET_TOOLTIP                             :{BLACK}Set all parameters to their default value
STR_NEWGRF_PARAMETERS_DEFAULT_NAME                              :Parameter {NUM}
STR_NEWGRF_PARAMETERS_SETTING                                   :{STRING1}: {ORANGE}{STRING1}
STR_NEWGRF_PARAMETERS_NUM_PARAM                                 :{LTBLUE}Number of parameters: {ORANGE}{NUM}

# NewGRF inspect window
STR_NEWGRF_INSPECT_CAPTION                                      :{WHITE}Inspect - {STRING5}
STR_NEWGRF_INSPECT_PARENT_BUTTON                                :{BLACK}Parent
STR_NEWGRF_INSPECT_PARENT_TOOLTIP                               :{BLACK}Inspect the object of the parent scope

STR_NEWGRF_INSPECT_CAPTION_OBJECT_AT                            :{STRING1} at {HEX}
STR_NEWGRF_INSPECT_CAPTION_OBJECT_AT_OBJECT                     :Object
STR_NEWGRF_INSPECT_CAPTION_OBJECT_AT_RAIL_TYPE                  :Rail type

STR_NEWGRF_INSPECT_QUERY_CAPTION                                :{WHITE}NewGRF variable 60+x parameter (hexadecimal)

# Sprite aligner window
STR_SPRITE_ALIGNER_CAPTION                                      :{WHITE}Aligning sprite {COMMA} ({RAW_STRING})
STR_SPRITE_ALIGNER_NEXT_BUTTON                                  :{BLACK}Next sprite
STR_SPRITE_ALIGNER_NEXT_TOOLTIP                                 :{BLACK}Proceed to the next normal sprite, skipping any pseudo/recolour/font sprites and wrapping around from the last sprite to the first
STR_SPRITE_ALIGNER_GOTO_BUTTON                                  :{BLACK}Go to sprite
STR_SPRITE_ALIGNER_GOTO_TOOLTIP                                 :{BLACK}Go to the given sprite. If the sprite is not a normal sprite, proceed to the next normal sprite
STR_SPRITE_ALIGNER_PREVIOUS_BUTTON                              :{BLACK}Previous sprite
STR_SPRITE_ALIGNER_PREVIOUS_TOOLTIP                             :{BLACK}Proceed to the previous normal sprite, skipping any pseudo/recolour/font sprites and wrapping around from the first sprite to the last
STR_SPRITE_ALIGNER_SPRITE_TOOLTIP                               :{BLACK}Representation of the currently selected sprite. The alignment is ignored when drawing this sprite
STR_SPRITE_ALIGNER_MOVE_TOOLTIP                                 :{BLACK}Move the sprite around, changing the X and Y offsets. Ctrl+Click to move the sprite eight units at a time
STR_SPRITE_ALIGNER_RESET_BUTTON                                 :{BLACK}Reset relative
STR_SPRITE_ALIGNER_RESET_TOOLTIP                                :{BLACK}Reset the current relative offsets
STR_SPRITE_ALIGNER_OFFSETS_ABS                                  :{BLACK}X offset: {NUM}, Y offset: {NUM} (Absolute)
STR_SPRITE_ALIGNER_OFFSETS_REL                                  :{BLACK}X offset: {NUM}, Y offset: {NUM} (Relative)
STR_SPRITE_ALIGNER_PICKER_BUTTON                                :{BLACK}Pick sprite
STR_SPRITE_ALIGNER_PICKER_TOOLTIP                               :{BLACK}Pick a sprite from anywhere on the screen

STR_SPRITE_ALIGNER_GOTO_CAPTION                                 :{WHITE}Go to sprite

# NewGRF (self) generated warnings/errors
STR_NEWGRF_ERROR_MSG_INFO                                       :{SILVER}{RAW_STRING}
STR_NEWGRF_ERROR_MSG_WARNING                                    :{RED}Warning: {SILVER}{RAW_STRING}
STR_NEWGRF_ERROR_MSG_ERROR                                      :{RED}Error: {SILVER}{RAW_STRING}
STR_NEWGRF_ERROR_MSG_FATAL                                      :{RED}Fatal: {SILVER}{RAW_STRING}
STR_NEWGRF_ERROR_FATAL_POPUP                                    :{WHITE}A fatal NewGRF error has occurred: {}{STRING5}
STR_NEWGRF_ERROR_VERSION_NUMBER                                 :{1:RAW_STRING} will not work with the TTDPatch version reported by OpenTTD
STR_NEWGRF_ERROR_DOS_OR_WINDOWS                                 :{1:RAW_STRING} is for the {RAW_STRING} version of TTD
STR_NEWGRF_ERROR_UNSET_SWITCH                                   :{1:RAW_STRING} is designed to be used with {RAW_STRING}
STR_NEWGRF_ERROR_INVALID_PARAMETER                              :Invalid parameter for {1:RAW_STRING}: parameter {RAW_STRING} ({NUM})
STR_NEWGRF_ERROR_LOAD_BEFORE                                    :{1:RAW_STRING} must be loaded before {RAW_STRING}
STR_NEWGRF_ERROR_LOAD_AFTER                                     :{1:RAW_STRING} must be loaded after {RAW_STRING}
STR_NEWGRF_ERROR_OTTD_VERSION_NUMBER                            :{1:RAW_STRING} requires OpenTTD version {RAW_STRING} or better
STR_NEWGRF_ERROR_AFTER_TRANSLATED_FILE                          :the GRF file it was designed to translate
STR_NEWGRF_ERROR_TOO_MANY_NEWGRFS_LOADED                        :Too many NewGRFs are loaded
STR_NEWGRF_ERROR_STATIC_GRF_CAUSES_DESYNC                       :Loading {1:RAW_STRING} as static NewGRF with {RAW_STRING} could cause desyncs
STR_NEWGRF_ERROR_UNEXPECTED_SPRITE                              :Unexpected sprite (sprite {3:NUM})
STR_NEWGRF_ERROR_UNKNOWN_PROPERTY                               :Unknown Action 0 property {4:HEX} (sprite {3:NUM})
STR_NEWGRF_ERROR_INVALID_ID                                     :Attempt to use invalid ID (sprite {3:NUM})
STR_NEWGRF_ERROR_CORRUPT_SPRITE                                 :{YELLOW}{RAW_STRING} contains a corrupt sprite. All corrupt sprites will be shown as a red question mark (?)
STR_NEWGRF_ERROR_MULTIPLE_ACTION_8                              :Contains multiple Action 8 entries (sprite {3:NUM})
STR_NEWGRF_ERROR_READ_BOUNDS                                    :Read past end of pseudo-sprite (sprite {3:NUM})
STR_NEWGRF_ERROR_MISSING_SPRITES                                :{WHITE}The currently used base graphics set is missing a number of sprites.{}Please update the base graphics set
STR_NEWGRF_ERROR_MISSING_SPRITES_UNSTABLE                       :{WHITE}The currently used base graphics set is missing a number of sprites.{}Please update the base graphics set.{}Since you are playing a {YELLOW}development snapshot of OpenTTD{WHITE}, you might also need a {YELLOW}development snapshot of the base graphics{WHITE}
STR_NEWGRF_ERROR_GRM_FAILED                                     :Requested GRF resources not available (sprite {3:NUM})
STR_NEWGRF_ERROR_FORCEFULLY_DISABLED                            :{1:RAW_STRING} was disabled by {2:RAW_STRING}
STR_NEWGRF_ERROR_INVALID_SPRITE_LAYOUT                          :Invalid/unknown sprite layout format (sprite {3:NUM})

# NewGRF related 'general' warnings
STR_NEWGRF_POPUP_CAUTION_CAPTION                                :{WHITE}Caution!
STR_NEWGRF_CONFIRMATION_TEXT                                    :{YELLOW}You are about to make changes to a running game. This can crash OpenTTD or break the game state. Do not file bug reports about these issues.{}Are you absolutely sure about this?

STR_NEWGRF_DUPLICATE_GRFID                                      :{WHITE}Can't add file: duplicate GRF ID
STR_NEWGRF_COMPATIBLE_LOADED                                    :{ORANGE}Matching file not found (compatible GRF loaded)
STR_NEWGRF_TOO_MANY_NEWGRFS                                     :{WHITE}Can't add file: NewGRF file limit reached

STR_NEWGRF_COMPATIBLE_LOAD_WARNING                              :{WHITE}Compatible GRF(s) loaded for missing files
STR_NEWGRF_DISABLED_WARNING                                     :{WHITE}Missing GRF file(s) have been disabled
STR_NEWGRF_UNPAUSE_WARNING_TITLE                                :{YELLOW}Missing GRF file(s)
STR_NEWGRF_UNPAUSE_WARNING                                      :{WHITE}Unpausing can crash OpenTTD. Do not file bug reports for subsequent crashes.{}Do you really want to unpause?

# NewGRF status
STR_NEWGRF_LIST_NONE                                            :None
STR_NEWGRF_LIST_ALL_FOUND                                       :All files present
STR_NEWGRF_LIST_COMPATIBLE                                      :{YELLOW}Found compatible files
STR_NEWGRF_LIST_MISSING                                         :{RED}Missing files

# NewGRF 'it's broken' warnings
STR_NEWGRF_BROKEN                                               :{WHITE}Behaviour of NewGRF '{0:RAW_STRING}' is likely to cause desyncs and/or crashes
STR_NEWGRF_BROKEN_POWERED_WAGON                                 :{WHITE}It changed powered-wagon state for '{1:ENGINE}' when not inside a depot
STR_NEWGRF_BROKEN_VEHICLE_LENGTH                                :{WHITE}It changed vehicle length for '{1:ENGINE}' when not inside a depot
STR_NEWGRF_BROKEN_CAPACITY                                      :{WHITE}It changed vehicle capacity for '{1:ENGINE}' when not inside a depot or refitting
STR_BROKEN_VEHICLE_LENGTH                                       :{WHITE}Train '{VEHICLE}' belonging to '{COMPANY}' has invalid length. It is probably caused by problems with NewGRFs. Game may desync or crash

STR_NEWGRF_BUGGY                                                :{WHITE}NewGRF '{0:RAW_STRING}' provides incorrect information
STR_NEWGRF_BUGGY_ARTICULATED_CARGO                              :{WHITE}Cargo/refit information for '{1:ENGINE}' differs from purchase list after construction. This might cause autorenew/-replace to fail refitting correctly
STR_NEWGRF_BUGGY_ENDLESS_PRODUCTION_CALLBACK                    :{WHITE}'{1:STRING}' caused an endless loop in the production callback
STR_NEWGRF_BUGGY_UNKNOWN_CALLBACK_RESULT                        :{WHITE}Callback {1:HEX} returned unknown/invalid result {2:HEX}

# 'User removed essential NewGRFs'-placeholders for stuff without specs
STR_NEWGRF_INVALID_CARGO                                        :<invalid cargo>
STR_NEWGRF_INVALID_CARGO_ABBREV                                 :??
STR_NEWGRF_INVALID_CARGO_QUANTITY                               :{COMMA} of <invalid cargo>
STR_NEWGRF_INVALID_ENGINE                                       :<invalid vehicle model>
STR_NEWGRF_INVALID_INDUSTRYTYPE                                 :<invalid industry>

# Placeholders for other invalid stuff, e.g. vehicles that have gone (Game Script).
STR_INVALID_VEHICLE                                             :<invalid vehicle>

# NewGRF scanning window
STR_NEWGRF_SCAN_CAPTION                                         :{WHITE}Scanning NewGRFs
STR_NEWGRF_SCAN_MESSAGE                                         :{BLACK}Scanning NewGRFs. Depending on the amount this can take a while...
STR_NEWGRF_SCAN_STATUS                                          :{BLACK}{NUM} NewGRF{P "" s} scanned out of an estimated {NUM} NewGRF{P "" s}
STR_NEWGRF_SCAN_ARCHIVES                                        :Scanning for archives

# Sign list window
STR_SIGN_LIST_CAPTION                                           :{WHITE}Sign List - {COMMA} Sign{P "" s}
STR_SIGN_LIST_MATCH_CASE                                        :{BLACK}Match case
STR_SIGN_LIST_MATCH_CASE_TOOLTIP                                :{BLACK}Toggle matching case when comparing sign names against the filter string

# Sign window
STR_EDIT_SIGN_CAPTION                                           :{WHITE}Edit sign text
STR_EDIT_SIGN_NEXT_SIGN_TOOLTIP                                 :{BLACK}Go to next sign
STR_EDIT_SIGN_PREVIOUS_SIGN_TOOLTIP                             :{BLACK}Go to previous sign

STR_EDIT_SIGN_SIGN_OSKTITLE                                     :{BLACK}Enter a name for the sign

# Town directory window
STR_TOWN_DIRECTORY_CAPTION                                      :{WHITE}Towns
STR_TOWN_DIRECTORY_NONE                                         :{ORANGE}- None -
STR_TOWN_DIRECTORY_TOWN                                         :{ORANGE}{TOWN}{BLACK} ({COMMA})
STR_TOWN_DIRECTORY_LIST_TOOLTIP                                 :{BLACK}Town names - click on name to centre main view on town. Ctrl+Click opens a new viewport on town location
STR_TOWN_POPULATION                                             :{BLACK}World population: {COMMA}

# Town view window
STR_TOWN_VIEW_TOWN_CAPTION                                      :{WHITE}{TOWN}
STR_TOWN_VIEW_CITY_CAPTION                                      :{WHITE}{TOWN} (City)
STR_TOWN_VIEW_POPULATION_HOUSES                                 :{BLACK}Population: {ORANGE}{COMMA}{BLACK}  Houses: {ORANGE}{COMMA}
STR_TOWN_VIEW_PASSENGERS_LAST_MONTH_MAX                         :{BLACK}Passengers last month: {ORANGE}{COMMA}{BLACK}  max: {ORANGE}{COMMA}
STR_TOWN_VIEW_MAIL_LAST_MONTH_MAX                               :{BLACK}Mail last month: {ORANGE}{COMMA}{BLACK}  max: {ORANGE}{COMMA}
STR_TOWN_VIEW_CARGO_FOR_TOWNGROWTH                              :{BLACK}Cargo needed for town growth:
STR_TOWN_VIEW_CARGO_FOR_TOWNGROWTH_REQUIRED_GENERAL             :{ORANGE}{STRING}{RED} required
STR_TOWN_VIEW_CARGO_FOR_TOWNGROWTH_REQUIRED_WINTER              :{ORANGE}{STRING}{BLACK} required in winter
STR_TOWN_VIEW_CARGO_FOR_TOWNGROWTH_DELIVERED_GENERAL            :{ORANGE}{STRING}{GREEN} delivered
STR_TOWN_VIEW_CARGO_FOR_TOWNGROWTH_REQUIRED                     :{ORANGE}{CARGO_TINY} / {CARGO_LONG}{RED} (still required)
STR_TOWN_VIEW_CARGO_FOR_TOWNGROWTH_DELIVERED                    :{ORANGE}{CARGO_TINY} / {CARGO_LONG}{GREEN} (delivered)
STR_TOWN_VIEW_TOWN_GROWS_EVERY                                  :{BLACK}Town grows every {ORANGE}{COMMA}{BLACK}{NBSP}day{P "" s}
STR_TOWN_VIEW_TOWN_GROWS_EVERY_FUNDED                           :{BLACK}Town grows every {ORANGE}{COMMA}{BLACK}{NBSP}day{P "" s} (funded)
STR_TOWN_VIEW_TOWN_GROW_STOPPED                                 :{BLACK}Town is {RED}not{BLACK} growing
STR_TOWN_VIEW_NOISE_IN_TOWN                                     :{BLACK}Noise limit in town: {ORANGE}{COMMA}{BLACK}  max: {ORANGE}{COMMA}
STR_TOWN_VIEW_CENTER_TOOLTIP                                    :{BLACK}Centre the main view on town location. Ctrl+Click opens a new viewport on town location
STR_TOWN_VIEW_LOCAL_AUTHORITY_BUTTON                            :{BLACK}Local authority
STR_TOWN_VIEW_LOCAL_AUTHORITY_TOOLTIP                           :{BLACK}Show information on local authority
STR_TOWN_VIEW_RENAME_TOOLTIP                                    :{BLACK}Change town name

STR_TOWN_VIEW_EXPAND_BUTTON                                     :{BLACK}Expand
STR_TOWN_VIEW_EXPAND_TOOLTIP                                    :{BLACK}Increase size of town
STR_TOWN_VIEW_DELETE_BUTTON                                     :{BLACK}Delete
STR_TOWN_VIEW_DELETE_TOOLTIP                                    :{BLACK}Delete this town completely

STR_TOWN_VIEW_RENAME_TOWN_BUTTON                                :Rename Town

# Town local authority window
STR_LOCAL_AUTHORITY_CAPTION                                     :{WHITE}{TOWN} local authority
STR_LOCAL_AUTHORITY_COMPANY_RATINGS                             :{BLACK}Transport company ratings:
STR_LOCAL_AUTHORITY_COMPANY_RATING                              :{YELLOW}{COMPANY} {COMPANY_NUM}: {ORANGE}{STRING}
STR_LOCAL_AUTHORITY_ACTIONS_TITLE                               :{BLACK}Actions available:
STR_LOCAL_AUTHORITY_ACTIONS_TOOLTIP                             :{BLACK}List of things to do at this town - click on item for more details
STR_LOCAL_AUTHORITY_DO_IT_BUTTON                                :{BLACK}Do it
STR_LOCAL_AUTHORITY_DO_IT_TOOLTIP                               :{BLACK}Carry out the highlighted action in the list above

STR_LOCAL_AUTHORITY_ACTION_SMALL_ADVERTISING_CAMPAIGN           :Small advertising campaign
STR_LOCAL_AUTHORITY_ACTION_MEDIUM_ADVERTISING_CAMPAIGN          :Medium advertising campaign
STR_LOCAL_AUTHORITY_ACTION_LARGE_ADVERTISING_CAMPAIGN           :Large advertising campaign
STR_LOCAL_AUTHORITY_ACTION_ROAD_RECONSTRUCTION                  :Fund local road reconstruction
STR_LOCAL_AUTHORITY_ACTION_STATUE_OF_COMPANY                    :Build statue of company owner
STR_LOCAL_AUTHORITY_ACTION_NEW_BUILDINGS                        :Fund new buildings
STR_LOCAL_AUTHORITY_ACTION_EXCLUSIVE_TRANSPORT                  :Buy exclusive transport rights
STR_LOCAL_AUTHORITY_ACTION_BRIBE                                :Bribe the local authority

STR_LOCAL_AUTHORITY_ACTION_TOOLTIP_SMALL_ADVERTISING            :{YELLOW}Initiate a small local advertising campaign, to attract more passengers and cargo to your transport services.{}Cost: {CURRENCY_LONG}
STR_LOCAL_AUTHORITY_ACTION_TOOLTIP_MEDIUM_ADVERTISING           :{YELLOW}Initiate a medium local advertising campaign, to attract more passengers and cargo to your transport services.{}Cost: {CURRENCY_LONG}
STR_LOCAL_AUTHORITY_ACTION_TOOLTIP_LARGE_ADVERTISING            :{YELLOW}Initiate a large local advertising campaign, to attract more passengers and cargo to your transport services.{}Cost: {CURRENCY_LONG}
STR_LOCAL_AUTHORITY_ACTION_TOOLTIP_ROAD_RECONSTRUCTION          :{YELLOW}Fund the reconstruction of the urban road network. Causes considerable disruption to road traffic for up to 6 months.{}Cost: {CURRENCY_LONG}
STR_LOCAL_AUTHORITY_ACTION_TOOLTIP_STATUE_OF_COMPANY            :{YELLOW}Build a statue in honour of your company.{}Cost: {CURRENCY_LONG}
STR_LOCAL_AUTHORITY_ACTION_TOOLTIP_NEW_BUILDINGS                :{YELLOW}Fund the construction of new commercial buildings in the town.{}Cost: {CURRENCY_LONG}
STR_LOCAL_AUTHORITY_ACTION_TOOLTIP_EXCLUSIVE_TRANSPORT          :{YELLOW}Buy 1 year's exclusive transport rights in town. Town authority will only allow passengers and cargo to use your company's stations.{}Cost: {CURRENCY_LONG}
STR_LOCAL_AUTHORITY_ACTION_TOOLTIP_BRIBE                        :{YELLOW}Bribe the local authority to increase your rating, at the risk of a severe penalty if caught.{}Cost: {CURRENCY_LONG}

# Goal window
STR_GOALS_CAPTION                                               :{WHITE}{COMPANY} Goals
STR_GOALS_SPECTATOR_CAPTION                                     :{WHITE}Global Goals
STR_GOALS_GLOBAL_TITLE                                          :{BLACK}Global goals:
STR_GOALS_TEXT                                                  :{ORANGE}{RAW_STRING}
STR_GOALS_NONE                                                  :{ORANGE}- None -
STR_GOALS_SPECTATOR_NONE                                        :{ORANGE}- Not applicable -
STR_GOALS_PROGRESS                                              :{ORANGE}{RAW_STRING}
STR_GOALS_PROGRESS_COMPLETE                                     :{GREEN}{RAW_STRING}
STR_GOALS_COMPANY_TITLE                                         :{BLACK}Company goals:
STR_GOALS_TOOLTIP_CLICK_ON_SERVICE_TO_CENTER                    :{BLACK}Click on goal to centre main view on industry/town/tile. Ctrl+Click opens a new viewport on industry/town/tile location

# Goal question window
STR_GOAL_QUESTION_CAPTION_QUESTION                              :Question
STR_GOAL_QUESTION_CAPTION_INFORMATION                           :Information
STR_GOAL_QUESTION_CAPTION_WARNING                               :Warning
STR_GOAL_QUESTION_CAPTION_ERROR                                 :Error

############ Start of Goal Question button list
STR_GOAL_QUESTION_BUTTON_CANCEL                                 :Cancel
STR_GOAL_QUESTION_BUTTON_OK                                     :OK
STR_GOAL_QUESTION_BUTTON_NO                                     :No
STR_GOAL_QUESTION_BUTTON_YES                                    :Yes
STR_GOAL_QUESTION_BUTTON_DECLINE                                :Decline
STR_GOAL_QUESTION_BUTTON_ACCEPT                                 :Accept
STR_GOAL_QUESTION_BUTTON_IGNORE                                 :Ignore
STR_GOAL_QUESTION_BUTTON_RETRY                                  :Retry
STR_GOAL_QUESTION_BUTTON_PREVIOUS                               :Previous
STR_GOAL_QUESTION_BUTTON_NEXT                                   :Next
STR_GOAL_QUESTION_BUTTON_STOP                                   :Stop
STR_GOAL_QUESTION_BUTTON_START                                  :Start
STR_GOAL_QUESTION_BUTTON_GO                                     :Go
STR_GOAL_QUESTION_BUTTON_CONTINUE                               :Continue
STR_GOAL_QUESTION_BUTTON_RESTART                                :Restart
STR_GOAL_QUESTION_BUTTON_POSTPONE                               :Postpone
STR_GOAL_QUESTION_BUTTON_SURRENDER                              :Surrender
STR_GOAL_QUESTION_BUTTON_CLOSE                                  :Close
############ End of Goal Question button list

# Subsidies window
STR_SUBSIDIES_CAPTION                                           :{WHITE}Subsidies
STR_SUBSIDIES_OFFERED_TITLE                                     :{BLACK}Subsidies on offer for services taking:
STR_SUBSIDIES_OFFERED_FROM_TO                                   :{ORANGE}{STRING} from {STRING2} to {STRING2}{YELLOW} (by {DATE_SHORT})
STR_SUBSIDIES_NONE                                              :{ORANGE}- None -
STR_SUBSIDIES_SUBSIDISED_TITLE                                  :{BLACK}Services already subsidised:
STR_SUBSIDIES_SUBSIDISED_FROM_TO                                :{ORANGE}{STRING} from {STRING2} to {STRING2}{YELLOW} ({COMPANY}{YELLOW}, until {DATE_SHORT})
STR_SUBSIDIES_TOOLTIP_CLICK_ON_SERVICE_TO_CENTER                :{BLACK}Click on service to centre main view on industry/town. Ctrl+Click opens a new viewport on industry/town location

# Story book window
STR_STORY_BOOK_CAPTION                                          :{WHITE}{COMPANY} Story Book
STR_STORY_BOOK_SPECTATOR_CAPTION                                :{WHITE}Global Story Book
STR_STORY_BOOK_TITLE                                            :{YELLOW}{RAW_STRING}
STR_STORY_BOOK_GENERIC_PAGE_ITEM                                :Page {NUM}
STR_STORY_BOOK_SEL_PAGE_TOOLTIP                                 :{BLACK}Jump to a specific page by selecting it in this drop down list.
STR_STORY_BOOK_PREV_PAGE                                        :{BLACK}Previous
STR_STORY_BOOK_PREV_PAGE_TOOLTIP                                :{BLACK}Go to previous page
STR_STORY_BOOK_NEXT_PAGE                                        :{BLACK}Next
STR_STORY_BOOK_NEXT_PAGE_TOOLTIP                                :{BLACK}Go to next page
STR_STORY_BOOK_INVALID_GOAL_REF                                 :{RED}Invalid goal reference

# Station list window
STR_STATION_LIST_TOOLTIP                                        :{BLACK}Station names - click on name to centre main view on station. Ctrl+Click opens a new viewport on station location
STR_STATION_LIST_USE_CTRL_TO_SELECT_MORE                        :{BLACK}Hold Ctrl to select more than one item
STR_STATION_LIST_CAPTION                                        :{WHITE}{COMPANY} - {COMMA} Station{P "" s}
STR_STATION_LIST_STATION                                        :{YELLOW}{STATION} {STATION_FEATURES}
STR_STATION_LIST_WAYPOINT                                       :{YELLOW}{WAYPOINT}
STR_STATION_LIST_NONE                                           :{YELLOW}- None -
STR_STATION_LIST_SELECT_ALL_FACILITIES                          :{BLACK}Select all facilities
STR_STATION_LIST_SELECT_ALL_TYPES                               :{BLACK}Select all cargo types (including no waiting cargo)
STR_STATION_LIST_NO_WAITING_CARGO                               :{BLACK}No cargo of any type is waiting

# Station view window
STR_STATION_VIEW_CAPTION                                        :{WHITE}{STATION} {STATION_FEATURES}
STR_STATION_VIEW_WAITING_CARGO                                  :{WHITE}{CARGO_LONG}
STR_STATION_VIEW_EN_ROUTE_FROM                                  :{YELLOW}({CARGO_SHORT} from {STATION})
STR_STATION_VIEW_RESERVED                                       :{YELLOW}({CARGO_SHORT} reserved for loading)

STR_STATION_VIEW_ACCEPTS_BUTTON                                 :{BLACK}Accepts
STR_STATION_VIEW_ACCEPTS_TOOLTIP                                :{BLACK}Show list of accepted cargo
STR_STATION_VIEW_ACCEPTS_CARGO                                  :{BLACK}Accepts: {WHITE}{CARGO_LIST}

STR_STATIOV_VIEW_EXCLUSIVE_RIGHTS_SELF                          :{BLACK}This station has exclusive transport rights in this town.
STR_STATIOV_VIEW_EXCLUSIVE_RIGHTS_COMPANY                       :{YELLOW}{COMPANY}{BLACK} bought exclusive transport rights in this town.

STR_STATION_VIEW_RATINGS_BUTTON                                 :{BLACK}Ratings
STR_STATION_VIEW_RATINGS_TOOLTIP                                :{BLACK}Show station ratings
STR_STATION_VIEW_SUPPLY_RATINGS_TITLE                           :{BLACK}Monthly supply and local rating:
STR_STATION_VIEW_CARGO_SUPPLY_RATING                            :{WHITE}{STRING}: {YELLOW}{COMMA} / {STRING} ({COMMA}%)

STR_STATION_VIEW_GROUP                                          :{BLACK}Group by
STR_STATION_VIEW_WAITING_STATION                                :Station: Waiting
STR_STATION_VIEW_WAITING_AMOUNT                                 :Amount: Waiting
STR_STATION_VIEW_PLANNED_STATION                                :Station: Planned
STR_STATION_VIEW_PLANNED_AMOUNT                                 :Amount: Planned
STR_STATION_VIEW_FROM                                           :{YELLOW}{CARGO_SHORT} from {STATION}
STR_STATION_VIEW_VIA                                            :{YELLOW}{CARGO_SHORT} via {STATION}
STR_STATION_VIEW_TO                                             :{YELLOW}{CARGO_SHORT} to {STATION}
STR_STATION_VIEW_FROM_ANY                                       :{RED}{CARGO_SHORT} from unknown station
STR_STATION_VIEW_TO_ANY                                         :{RED}{CARGO_SHORT} to any station
STR_STATION_VIEW_VIA_ANY                                        :{RED}{CARGO_SHORT} via any station
STR_STATION_VIEW_FROM_HERE                                      :{GREEN}{CARGO_SHORT} from this station
STR_STATION_VIEW_VIA_HERE                                       :{GREEN}{CARGO_SHORT} stopping at this station
STR_STATION_VIEW_TO_HERE                                        :{GREEN}{CARGO_SHORT} to this station
STR_STATION_VIEW_NONSTOP                                        :{YELLOW}{CARGO_SHORT} non-stop

STR_STATION_VIEW_GROUP_S_V_D                                    :Source-Via-Destination
STR_STATION_VIEW_GROUP_S_D_V                                    :Source-Destination-Via
STR_STATION_VIEW_GROUP_V_S_D                                    :Via-Source-Destination
STR_STATION_VIEW_GROUP_V_D_S                                    :Via-Destination-Source
STR_STATION_VIEW_GROUP_D_S_V                                    :Destination-Source-Via
STR_STATION_VIEW_GROUP_D_V_S                                    :Destination-Via-Source

STR_STATION_VIEW_DEPARTURES_BUTTON                              :{BLACK}Departures
STR_STATION_VIEW_DEPARTURES_TOOLTIP                             :{BLACK}Show list of scheduled departures

############ range for rating starts
STR_CARGO_RATING_APPALLING                                      :Appalling
STR_CARGO_RATING_VERY_POOR                                      :Very Poor
STR_CARGO_RATING_POOR                                           :Poor
STR_CARGO_RATING_MEDIOCRE                                       :Mediocre
STR_CARGO_RATING_GOOD                                           :Good
STR_CARGO_RATING_VERY_GOOD                                      :Very Good
STR_CARGO_RATING_EXCELLENT                                      :Excellent
STR_CARGO_RATING_OUTSTANDING                                    :Outstanding
############ range for rating ends

STR_STATION_VIEW_CENTER_TOOLTIP                                 :{BLACK}Centre main view on station location. Ctrl+Click opens a new viewport on station location
STR_STATION_VIEW_RENAME_TOOLTIP                                 :{BLACK}Change name of station

STR_STATION_VIEW_SCHEDULED_TRAINS_TOOLTIP                       :{BLACK}Show all trains which have this station on their schedule
STR_STATION_VIEW_SCHEDULED_ROAD_VEHICLES_TOOLTIP                :{BLACK}Show all road vehicles which have this station on their schedule
STR_STATION_VIEW_SCHEDULED_AIRCRAFT_TOOLTIP                     :{BLACK}Show all aircraft which have this station on their schedule
STR_STATION_VIEW_SCHEDULED_SHIPS_TOOLTIP                        :{BLACK}Show all ships which have this station on their schedule

STR_STATION_VIEW_RENAME_STATION_CAPTION                         :Rename station/loading area
STR_STATION_VIEW_CLOSE_AIRPORT                                  :{BLACK}Close airport
STR_STATION_VIEW_CLOSE_AIRPORT_TOOLTIP                          :{BLACK}Prevent aircraft from landing on this airport

# Departures window
STR_DEPARTURES_CAPTION                                          :{WHITE}{STATION} Live Travel Information
STR_DEPARTURES_CAPTION_WAYPOINT                                 :{WHITE}{WAYPOINT} Live Travel Information
STR_DEPARTURES_DEPARTURES                                       :{BLACK}{TINY_FONT}D
STR_DEPARTURES_ARRIVALS                                         :{BLACK}{TINY_FONT}A
STR_DEPARTURES_VIA_BUTTON                                       :{BLACK}{TINY_FONT}via
STR_DEPARTURES_DEPARTURES_TOOLTIP                               :{BLACK}Show timetabled departures
STR_DEPARTURES_ARRIVALS_TOOLTIP                                 :{BLACK}Show timetabled arrivals
STR_DEPARTURES_VIA_TOOLTIP                                      :{BLACK}Show timetabled vehicles that do not stop here
STR_DEPARTURES_EMPTY                                            :{ORANGE}No vehicles are currently timetabled for this station.
STR_DEPARTURES_NONE_SELECTED                                    :{ORANGE}No timetable information has been requested.
STR_DEPARTURES_TIME                                             :{ORANGE}{DATE_WALLCLOCK_TINY}
STR_DEPARTURES_TIME_DEP                                         :{ORANGE}{DATE_WALLCLOCK_TINY} {GREEN}{UP_ARROW}
STR_DEPARTURES_TIME_ARR                                         :{ORANGE}{DATE_WALLCLOCK_TINY} {RED}{DOWN_ARROW}
STR_DEPARTURES_TIME_BOTH                                        :{ORANGE}{1:DATE_WALLCLOCK_TINY} {RED}{DOWN_ARROW} {ORANGE}{0:DATE_WALLCLOCK_TINY} {GREEN}{UP_ARROW}
STR_DEPARTURES_TERMINUS                                         :{ORANGE}{STATION}{STRING}
STR_DEPARTURES_TERMINUS_VIA_STATION                             :{ORANGE}{STATION}{STRING} via {STATION}{STRING}
STR_DEPARTURES_TERMINUS_VIA                                     :{ORANGE}{STATION}{STRING} via
STR_DEPARTURES_VIA                                              :{ORANGE}via {STATION}{STRING}
STR_DEPARTURES_TOC                                              :{ORANGE}{COMPANY}
STR_DEPARTURES_GROUP                                            :{ORANGE}{GROUP}
STR_DEPARTURES_VEH                                              :{ORANGE}{VEHICLE}
STR_DEPARTURES_CALLING_AT                                       :{TINY_FONT}{ORANGE}Calling at:
STR_DEPARTURES_CALLING_AT_LARGE                                 :{ORANGE}Calling at:
STR_DEPARTURES_CALLING_AT_FIRST_STATION                         :{STATION}
STR_DEPARTURES_CALLING_AT_STATION                               :{RAW_STRING}, {STATION}
STR_DEPARTURES_CALLING_AT_LAST_STATION                          :{RAW_STRING} and {STATION}
STR_DEPARTURES_CALLING_AT_LIST                                  :{TINY_FONT}{ORANGE}{RAW_STRING}.
STR_DEPARTURES_CALLING_AT_LIST_LARGE                            :{ORANGE}{RAW_STRING}.
STR_DEPARTURES_CALLING_AT_LIST_SMART_TERMINUS                   :{TINY_FONT}{ORANGE}{RAW_STRING}. This service continues to {STATION}.
STR_DEPARTURES_CALLING_AT_LIST_SMART_TERMINUS_LARGE             :{ORANGE}{RAW_STRING}. This service continues to {STATION}.

STR_DEPARTURES_TYPE_TRAIN                                       :{ORANGE}{TRAIN}
STR_DEPARTURES_TYPE_TRAIN_SILVER                                :{SILVER}{TRAIN}
STR_DEPARTURES_TYPE_BUS                                         :{ORANGE}{BUS}
STR_DEPARTURES_TYPE_BUS_SILVER                                  :{SILVER}{BUS}
STR_DEPARTURES_TYPE_LORRY                                       :{ORANGE}{LORRY}
STR_DEPARTURES_TYPE_LORRY_SILVER                                :{SILVER}{LORRY}
STR_DEPARTURES_TYPE_PLANE                                       :{ORANGE}{PLANE}
STR_DEPARTURES_TYPE_PLANE_SILVER                                :{SILVER}{PLANE}
STR_DEPARTURES_TYPE_SHIP                                        :{ORANGE}{SHIP}
STR_DEPARTURES_TYPE_SHIP_SILVER                                 :{SILVER}{SHIP}

STR_DEPARTURES_STATION_NONE                                     :
STR_DEPARTURES_STATION_PORT                                     :{ORANGE} {SHIP}
STR_DEPARTURES_STATION_AIRPORT                                  :{ORANGE} {PLANE}
STR_DEPARTURES_STATION_PORTAIRPORT                              :{ORANGE} {SHIP} {PLANE}

############ possible statuses start
STR_DEPARTURES_ON_TIME                                          :{GREEN}On time
STR_DEPARTURES_ARRIVED                                          :{GREEN}Arrived
STR_DEPARTURES_DELAYED                                          :{YELLOW}Delayed
STR_DEPARTURES_EXPECTED                                         :{YELLOW}Expt {DATE_WALLCLOCK_TINY}
STR_DEPARTURES_CANCELLED                                        :{RED}Cancelled

############ config settings
STR_CONFIG_SETTING_DEPARTUREBOARDS                              :{ORANGE}Departure boards
STR_CONFIG_MAX_DEPARTURES                                       :Show at most {STRING2} departures at each station
STR_CONFIG_MAX_DEPARTURES_HELPTEXT                              :The maximum number of departures to show on a departure board
STR_CONFIG_MAX_DEPARTURE_TIME                                   :Show departures at most {STRING2} days in advance
STR_CONFIG_MAX_DEPARTURE_TIME_HELPTEXT                          :How far in advance to show departures, in days
STR_CONFIG_DEPARTURE_CALC_FREQUENCY                             :Calculate departures every {STRING2} ticks
STR_CONFIG_DEPARTURE_CALC_FREQUENCY_HELPTEXT                    :How frequently to refresh a list of departures, in ticks
STR_CONFIG_DEPARTURE_VEHICLE_NAME                               :Show vehicle name with departures: {STRING2}
STR_CONFIG_DEPARTURE_VEHICLE_NAME_HELPTEXT                      :Whether to show vehicle names next to their departures
STR_CONFIG_DEPARTURE_GROUP_NAME                                 :Show group name with departures: {STRING2}
STR_CONFIG_DEPARTURE_GROUP_NAME_HELPTEXT                        :Whether to show names of groups that a vehicle belongs to next to its departures
STR_CONFIG_DEPARTURE_COMPANY_NAME                               :Show company name with departures: {STRING2}
STR_CONFIG_DEPARTURE_COMPANY_NAME_HELPTEXT                      :Whether to show a company's name next to its vehicles' departures
STR_CONFIG_DEPARTURE_VEHICLE_TYPE                               :Show vehicle type icon with departures: {STRING2}
STR_CONFIG_DEPARTURE_VEHICLE_TYPE_HELPTEXT                      :Whether to show a vehicle's type as an icon next to its departures
STR_CONFIG_DEPARTURE_VEHICLE_COLOR                              :Show vehicle type icon in silver: {STRING2}
STR_CONFIG_DEPARTURE_VEHICLE_COLOR_HELPTEXT                     :Whether to show vehicle type icons in silver
STR_CONFIG_DEPARTURE_LARGER_FONT                                :Use larger font for stations called at on departure boards: {STRING2}
STR_CONFIG_DEPARTURE_LARGER_FONT_HELPTEXT                       :Whether to use a larger font for lists of stations called at
STR_CONFIG_DEPARTURE_DESTINATION_TYPE                           :Show icons for destinations that are docks or airports: {STRING2}
STR_CONFIG_DEPARTURE_DESTINATION_TYPE_HELPTEXT                  :Whether to show icons next to destinations that are docks or airports
STR_CONFIG_DEPARTURE_SHOW_BOTH                                  :Show arrival and departure times on the same line: {STRING2}
STR_CONFIG_DEPARTURE_SHOW_BOTH_HELPTEXT                         :Whether to show both arrival and departure times next to departures
STR_CONFIG_DEPARTURE_ONLY_PASSENGERS                            :Only show departures for vehicles that can carry passengers: {STRING2}
STR_CONFIG_DEPARTURE_ONLY_PASSENGERS_HELPTEXT                   :Whether to only show departures of vehicles that can carry passengers
STR_CONFIG_DEPARTURE_SMART_TERMINUS                             :Don't show termini that can be reached sooner on a later vehicle: {STRING2}
STR_CONFIG_DEPARTURE_SMART_TERMINUS_HELPTEXT                    :Whether to show termini that can be reached sooner on another vehicle that departs later
STR_CONFIG_DEPARTURE_CONDITIONALS                               :Handle conditional order jumps by: {STRING2}
STR_CONFIG_DEPARTURE_CONDITIONALS_HELPTEXT                      :How conditional orders should be dealt with when calculating departures
STR_CONFIG_DEPARTURE_CONDITIONALS_1                             :giving up
STR_CONFIG_DEPARTURE_CONDITIONALS_2                             :assuming they will be taken
STR_CONFIG_DEPARTURE_CONDITIONALS_3                             :assuming they will not be taken
STR_CONFIG_DEPARTURE_SHOW_ALL_STOPS                             :Show all stations called at regardless of loading/unloading: {STRING2}
STR_CONFIG_DEPARTURE_SHOW_ALL_STOPS_HELPTEXT                    :Whether stations that a vehicle only loads from will be shown in the calling at list
STR_CONFIG_DEPARTURE_MERGE_IDENTICAL                            :Merge identical departures: {STRING2}
STR_CONFIG_DEPARTURE_MERGE_IDENTICAL_HELPTEXT                   :Whether identical departures should be merged into a single departure

# Waypoint/buoy view window
STR_WAYPOINT_VIEW_CAPTION                                       :{WHITE}{WAYPOINT}
STR_WAYPOINT_VIEW_CENTER_TOOLTIP                                :{BLACK}Centre main view on waypoint location. Ctrl+Click opens a new viewport on waypoint location
STR_WAYPOINT_VIEW_CHANGE_WAYPOINT_NAME                          :{BLACK}Change waypoint name
STR_BUOY_VIEW_CENTER_TOOLTIP                                    :{BLACK}Centre main view on buoy location. Ctrl+Click opens a new viewport on buoy location
STR_BUOY_VIEW_CHANGE_BUOY_NAME                                  :{BLACK}Change buoy name

STR_EDIT_WAYPOINT_NAME                                          :{WHITE}Edit waypoint name

# Finances window
STR_FINANCES_CAPTION                                            :{WHITE}{COMPANY} Finances {BLACK}{COMPANY_NUM}
STR_FINANCES_EXPENDITURE_INCOME_TITLE                           :{WHITE}Expenditure/Income
STR_FINANCES_YEAR                                               :{WHITE}{NUM}
STR_FINANCES_SECTION_CONSTRUCTION                               :{GOLD}Construction
STR_FINANCES_SECTION_NEW_VEHICLES                               :{GOLD}New Vehicles
STR_FINANCES_SECTION_TRAIN_RUNNING_COSTS                        :{GOLD}Train Running Costs
STR_FINANCES_SECTION_ROAD_VEHICLE_RUNNING_COSTS                 :{GOLD}Road Vehicle Running Costs
STR_FINANCES_SECTION_AIRCRAFT_RUNNING_COSTS                     :{GOLD}Aircraft Running Costs
STR_FINANCES_SECTION_SHIP_RUNNING_COSTS                         :{GOLD}Ship Running Costs
STR_FINANCES_SECTION_PROPERTY_MAINTENANCE                       :{GOLD}Property Maintenance
STR_FINANCES_SECTION_TRAIN_INCOME                               :{GOLD}Train Income
STR_FINANCES_SECTION_ROAD_VEHICLE_INCOME                        :{GOLD}Road Vehicle Income
STR_FINANCES_SECTION_AIRCRAFT_INCOME                            :{GOLD}Aircraft Income
STR_FINANCES_SECTION_SHIP_INCOME                                :{GOLD}Ship Income
STR_FINANCES_SECTION_LOAN_INTEREST                              :{GOLD}Loan Interest
STR_FINANCES_SECTION_OTHER                                      :{GOLD}Other
STR_FINANCES_SECTION_INFRASTRUCTURE_COSTS                       :{GOLD}Infrastructure Sharing Costs
STR_FINANCES_SECTION_INFRASTRUCTURE_INCOME                      :{GOLD}Infrastructure Sharing Income
STR_FINANCES_NEGATIVE_INCOME                                    :{BLACK}-{CURRENCY_LONG}
STR_FINANCES_POSITIVE_INCOME                                    :{BLACK}+{CURRENCY_LONG}
STR_FINANCES_TOTAL_CAPTION                                      :{WHITE}Total:
STR_FINANCES_BANK_BALANCE_TITLE                                 :{WHITE}Bank Balance
STR_FINANCES_LOAN_TITLE                                         :{WHITE}Loan
STR_FINANCES_MAX_LOAN                                           :{WHITE}Maximum Loan: {BLACK}{CURRENCY_LONG}
STR_FINANCES_TOTAL_CURRENCY                                     :{BLACK}{CURRENCY_LONG}
STR_FINANCES_BORROW_BUTTON                                      :{BLACK}Borrow {CURRENCY_LONG}
STR_FINANCES_BORROW_TOOLTIP                                     :{BLACK}Increase size of loan. Ctrl+Click borrows as much as possible
STR_FINANCES_REPAY_BUTTON                                       :{BLACK}Repay {CURRENCY_LONG}
STR_FINANCES_REPAY_TOOLTIP                                      :{BLACK}Repay part of loan. Ctrl+Click repays as much loan as possible
STR_FINANCES_INFRASTRUCTURE_BUTTON                              :{BLACK}Infrastructure

# Company view
STR_COMPANY_VIEW_CAPTION                                        :{WHITE}{COMPANY} {BLACK}{COMPANY_NUM}
STR_COMPANY_VIEW_PRESIDENT_MANAGER_TITLE                        :{WHITE}{PRESIDENT_NAME}{}{GOLD}(Manager)

STR_COMPANY_VIEW_INAUGURATED_TITLE                              :{GOLD}Inaugurated: {WHITE}{NUM}
STR_COMPANY_VIEW_COLOUR_SCHEME_TITLE                            :{GOLD}Colour Scheme:
STR_COMPANY_VIEW_VEHICLES_TITLE                                 :{GOLD}Vehicles:
STR_COMPANY_VIEW_TRAINS                                         :{WHITE}{COMMA} train{P "" s}
STR_COMPANY_VIEW_ROAD_VEHICLES                                  :{WHITE}{COMMA} road vehicle{P "" s}
STR_COMPANY_VIEW_AIRCRAFT                                       :{WHITE}{COMMA} aircraft
STR_COMPANY_VIEW_SHIPS                                          :{WHITE}{COMMA} ship{P "" s}
STR_COMPANY_VIEW_VEHICLES_NONE                                  :{WHITE}None
STR_COMPANY_VIEW_COMPANY_VALUE                                  :{GOLD}Company value: {WHITE}{CURRENCY_LONG}
STR_COMPANY_VIEW_SHARES_OWNED_BY                                :{WHITE}({COMMA}% owned by {COMPANY})
STR_COMPANY_VIEW_INFRASTRUCTURE                                 :{GOLD}Infrastructure:
STR_COMPANY_VIEW_INFRASTRUCTURE_RAIL                            :{WHITE}{COMMA} rail piece{P "" s}
STR_COMPANY_VIEW_INFRASTRUCTURE_ROAD                            :{WHITE}{COMMA} road piece{P "" s}
STR_COMPANY_VIEW_INFRASTRUCTURE_WATER                           :{WHITE}{COMMA} water tile{P "" s}
STR_COMPANY_VIEW_INFRASTRUCTURE_STATION                         :{WHITE}{COMMA} station tile{P "" s}
STR_COMPANY_VIEW_INFRASTRUCTURE_AIRPORT                         :{WHITE}{COMMA} airport{P "" s}
STR_COMPANY_VIEW_INFRASTRUCTURE_NONE                            :{WHITE}None

STR_COMPANY_VIEW_BUILD_HQ_BUTTON                                :{BLACK}Build HQ
STR_COMPANY_VIEW_BUILD_HQ_TOOLTIP                               :{BLACK}Build company headquarters
STR_COMPANY_VIEW_VIEW_HQ_BUTTON                                 :{BLACK}View HQ
STR_COMPANY_VIEW_VIEW_HQ_TOOLTIP                                :{BLACK}View company headquarters
STR_COMPANY_VIEW_RELOCATE_HQ                                    :{BLACK}Relocate HQ
STR_COMPANY_VIEW_RELOCATE_COMPANY_HEADQUARTERS                  :{BLACK}Rebuild company headquarters elsewhere for 1% cost of company value. Shift+Click shows estimated cost without relocating HQ
STR_COMPANY_VIEW_INFRASTRUCTURE_BUTTON                          :{BLACK}Details
STR_COMPANY_VIEW_INFRASTRUCTURE_TOOLTIP                         :{BLACK}View detailed infrastructure counts

STR_COMPANY_VIEW_NEW_FACE_BUTTON                                :{BLACK}New Face
STR_COMPANY_VIEW_NEW_FACE_TOOLTIP                               :{BLACK}Select new face for manager
STR_COMPANY_VIEW_COLOUR_SCHEME_BUTTON                           :{BLACK}Colour Scheme
STR_COMPANY_VIEW_COLOUR_SCHEME_TOOLTIP                          :{BLACK}Change the company vehicle livery
STR_COMPANY_VIEW_COMPANY_NAME_BUTTON                            :{BLACK}Company Name
STR_COMPANY_VIEW_COMPANY_NAME_TOOLTIP                           :{BLACK}Change the company name
STR_COMPANY_VIEW_PRESIDENT_NAME_BUTTON                          :{BLACK}Manager Name
STR_COMPANY_VIEW_PRESIDENT_NAME_TOOLTIP                         :{BLACK}Change the manager's name

STR_COMPANY_VIEW_BUY_SHARE_BUTTON                               :{BLACK}Buy 25% share in company
STR_COMPANY_VIEW_SELL_SHARE_BUTTON                              :{BLACK}Sell 25% share in company
STR_COMPANY_VIEW_BUY_SHARE_TOOLTIP                              :{BLACK}Buy 25% share in this company. Shift+Click shows estimated cost without purchasing any share
STR_COMPANY_VIEW_SELL_SHARE_TOOLTIP                             :{BLACK}Sell 25% share in this company. Shift+Click shows estimated income without selling any share

STR_COMPANY_VIEW_COMPANY_NAME_QUERY_CAPTION                     :Company Name
STR_COMPANY_VIEW_PRESIDENT_S_NAME_QUERY_CAPTION                 :Manager's Name

STR_BUY_COMPANY_MESSAGE                                         :{WHITE}We are looking for a transport company to take-over our company.{}{}Do you want to purchase {COMPANY} for {CURRENCY_LONG}?

# Company infrastructure window
STR_COMPANY_INFRASTRUCTURE_VIEW_CAPTION                         :{WHITE}Infrastructure of {COMPANY}
STR_COMPANY_INFRASTRUCTURE_VIEW_RAIL_SECT                       :{GOLD}Rail pieces:
STR_COMPANY_INFRASTRUCTURE_VIEW_SIGNALS                         :{WHITE}Signals
STR_COMPANY_INFRASTRUCTURE_VIEW_ROAD_SECT                       :{GOLD}Road pieces:
STR_COMPANY_INFRASTRUCTURE_VIEW_ROAD                            :{WHITE}Road
STR_COMPANY_INFRASTRUCTURE_VIEW_TRAMWAY                         :{WHITE}Tramway
STR_COMPANY_INFRASTRUCTURE_VIEW_WATER_SECT                      :{GOLD}Water tiles:
STR_COMPANY_INFRASTRUCTURE_VIEW_CANALS                          :{WHITE}Canals
STR_COMPANY_INFRASTRUCTURE_VIEW_STATION_SECT                    :{GOLD}Stations:
STR_COMPANY_INFRASTRUCTURE_VIEW_STATIONS                        :{WHITE}Station tiles
STR_COMPANY_INFRASTRUCTURE_VIEW_AIRPORTS                        :{WHITE}Airports
STR_COMPANY_INFRASTRUCTURE_VIEW_TOTAL                           :{WHITE}{CURRENCY_LONG}/yr

# Industry directory
STR_INDUSTRY_DIRECTORY_CAPTION                                  :{WHITE}Industries
STR_INDUSTRY_DIRECTORY_NONE                                     :{ORANGE}- None -
STR_INDUSTRY_DIRECTORY_ITEM                                     :{ORANGE}{INDUSTRY}{BLACK} ({CARGO_LONG}{RAW_STRING}){YELLOW} ({COMMA}% transported)
STR_INDUSTRY_DIRECTORY_ITEM_TWO                                 :{ORANGE}{INDUSTRY}{BLACK} ({CARGO_LONG}{RAW_STRING}/{CARGO_LONG}{RAW_STRING}){YELLOW} ({COMMA}%/{COMMA}% transported)
STR_INDUSTRY_DIRECTORY_ITEM_NOPROD                              :{ORANGE}{INDUSTRY}
STR_INDUSTRY_DIRECTORY_LIST_CAPTION                             :{BLACK}Industry names - click on name to centre main view on industry. Ctrl+Click opens a new viewport on industry location

# Industry view
STR_INDUSTRY_VIEW_CAPTION                                       :{WHITE}{INDUSTRY}
STR_INDUSTRY_VIEW_PRODUCTION_LAST_MONTH_TITLE                   :{BLACK}Production last month:
STR_INDUSTRY_VIEW_TRANSPORTED                                   :{YELLOW}{CARGO_LONG}{RAW_STRING}{BLACK} ({COMMA}% transported)
STR_INDUSTRY_VIEW_LOCATION_TOOLTIP                              :{BLACK}Centre the main view on industry location. Ctrl+Click opens a new viewport on industry location
STR_INDUSTRY_VIEW_PRODUCTION_LEVEL                              :{BLACK}Production level: {YELLOW}{COMMA}%
STR_INDUSTRY_VIEW_INDUSTRY_ANNOUNCED_CLOSURE                    :{YELLOW}The industry has announced imminent closure!

# Industry tooltip
STR_INDUSTRY_VIEW_TRANSPORTED_TOOLTIP                           :{BLACK}{STRING}
STR_INDUSTRY_VIEW_TRANSPORTED_TOOLTIP_TOOLTIP                   :{BLACK}{STRING}{}{CARGO_LONG} ({COMMA}%)
STR_INDUSTRY_VIEW_TRANSPORTED_TOOLTIP_TOOLTIP_TOOLTIP           :{BLACK}{STRING}{}{CARGO_LONG} ({COMMA}%){}{BLACK}{CARGO_LONG} ({COMMA}%)

# Town tooltip
STR_TOWN_NAME_TOOLTIP                                           :{BLACK}{TOWN}

############ range for requires starts
STR_INDUSTRY_VIEW_REQUIRES_CARGO                                :{BLACK}Requires: {YELLOW}{STRING}{RAW_STRING}
STR_INDUSTRY_VIEW_REQUIRES_CARGO_CARGO                          :{BLACK}Requires: {YELLOW}{STRING}{RAW_STRING}, {STRING}{RAW_STRING}
STR_INDUSTRY_VIEW_REQUIRES_CARGO_CARGO_CARGO                    :{BLACK}Requires: {YELLOW}{STRING}{RAW_STRING}, {STRING}{RAW_STRING}, {STRING}{RAW_STRING}
############ range for requires ends

############ range for produces starts
STR_INDUSTRY_VIEW_WAITING_FOR_PROCESSING                        :{BLACK}Cargo waiting to be processed:
STR_INDUSTRY_VIEW_WAITING_STOCKPILE_CARGO                       :{YELLOW}{CARGO_LONG}{RAW_STRING}{BLACK}
STR_INDUSTRY_VIEW_PRODUCES_CARGO                                :{BLACK}Produces: {YELLOW}{STRING}{RAW_STRING}
STR_INDUSTRY_VIEW_PRODUCES_CARGO_CARGO                          :{BLACK}Produces: {YELLOW}{STRING}{RAW_STRING}, {STRING}{RAW_STRING}
############ range for produces ends

STR_CONFIG_GAME_PRODUCTION                                      :{WHITE}Change production (multiple of 8, up to 2040)
STR_CONFIG_GAME_PRODUCTION_LEVEL                                :{WHITE}Change production level (percentage, up to 800%)

# Vehicle lists
STR_VEHICLE_LIST_TRAIN_CAPTION                                  :{WHITE}{STRING2} - {COMMA} Train{P "" s}
STR_VEHICLE_LIST_ROAD_VEHICLE_CAPTION                           :{WHITE}{STRING2} - {COMMA} Road Vehicle{P "" s}
STR_VEHICLE_LIST_SHIP_CAPTION                                   :{WHITE}{STRING2} - {COMMA} Ship{P "" s}
STR_VEHICLE_LIST_AIRCRAFT_CAPTION                               :{WHITE}{STRING2} - {COMMA} Aircraft

STR_VEHICLE_LIST_TRAIN_LIST_TOOLTIP                             :{BLACK}Trains - click on train for information
STR_VEHICLE_LIST_ROAD_VEHICLE_TOOLTIP                           :{BLACK}Road vehicles - click on vehicle for information
STR_VEHICLE_LIST_SHIP_TOOLTIP                                   :{BLACK}Ships - click on ship for information
STR_VEHICLE_LIST_AIRCRAFT_TOOLTIP                               :{BLACK}Aircraft - click on aircraft for information

STR_VEHICLE_LIST_PROFIT_THIS_YEAR_LAST_YEAR                     :{TINY_FONT}{BLACK}Profit this year: {CURRENCY_LONG} (last year: {CURRENCY_LONG})

STR_VEHICLE_LIST_AVAILABLE_TRAINS                               :Available Trains
STR_VEHICLE_LIST_AVAILABLE_ROAD_VEHICLES                        :Available Vehicles
STR_VEHICLE_LIST_AVAILABLE_SHIPS                                :Available Ships
STR_VEHICLE_LIST_AVAILABLE_AIRCRAFT                             :Available Aircraft
STR_VEHICLE_LIST_AVAILABLE_ENGINES_TOOLTIP                      :{BLACK}See a list of available engine designs for this vehicle type

STR_VEHICLE_LIST_MANAGE_LIST                                    :{BLACK}Manage list
STR_VEHICLE_LIST_MANAGE_LIST_TOOLTIP                            :{BLACK}Send instructions to all vehicles in this list
STR_VEHICLE_LIST_REPLACE_VEHICLES                               :Replace vehicles
STR_VEHICLE_LIST_SEND_FOR_SERVICING                             :Send for Servicing

STR_VEHICLE_LIST_SEND_TRAIN_TO_DEPOT                            :Send to Depot
STR_VEHICLE_LIST_SEND_ROAD_VEHICLE_TO_DEPOT                     :Send to Depot
STR_VEHICLE_LIST_SEND_SHIP_TO_DEPOT                             :Send to Depot
STR_VEHICLE_LIST_SEND_AIRCRAFT_TO_HANGAR                        :Send to Hangar

STR_VEHICLE_LIST_MASS_STOP_LIST_TOOLTIP                         :{BLACK}Click to stop all the vehicles in the list
STR_VEHICLE_LIST_MASS_START_LIST_TOOLTIP                        :{BLACK}Click to start all the vehicles in the list

STR_VEHICLE_LIST_SHARED_ORDERS_LIST_CAPTION                     :{WHITE}Shared orders of {COMMA} Vehicle{P "" s}

# Group window
STR_GROUP_ALL_TRAINS                                            :All trains
STR_GROUP_ALL_ROAD_VEHICLES                                     :All road vehicles
STR_GROUP_ALL_SHIPS                                             :All ships
STR_GROUP_ALL_AIRCRAFTS                                         :All aircraft

STR_GROUP_DEFAULT_TRAINS                                        :Ungrouped trains
STR_GROUP_DEFAULT_ROAD_VEHICLES                                 :Ungrouped road vehicles
STR_GROUP_DEFAULT_SHIPS                                         :Ungrouped ships
STR_GROUP_DEFAULT_AIRCRAFTS                                     :Ungrouped aircraft

STR_GROUPS_CLICK_ON_GROUP_FOR_TOOLTIP                           :{BLACK}Groups - click on a group to list all vehicles of this group. Drag and drop groups to arrange hierarchy.
STR_GROUP_CREATE_TOOLTIP                                        :{BLACK}Click to create a group
STR_GROUP_DELETE_TOOLTIP                                        :{BLACK}Delete the selected group
STR_GROUP_RENAME_TOOLTIP                                        :{BLACK}Rename the selected group
STR_GROUP_REPLACE_PROTECTION_TOOLTIP                            :{BLACK}Click to protect this group from global autoreplace

STR_QUERY_GROUP_DELETE_CAPTION                                  :{WHITE}Delete Group
STR_GROUP_DELETE_QUERY_TEXT                                     :{WHITE}Are you sure you want to delete this group and any descendants?

STR_GROUP_ADD_SHARED_VEHICLE                                    :Add shared vehicles
STR_GROUP_REMOVE_ALL_VEHICLES                                   :Remove all vehicles

STR_GROUP_RENAME_CAPTION                                        :{BLACK}Rename a group

STR_GROUP_PROFIT_THIS_YEAR                                      :Profit this year:
STR_GROUP_PROFIT_LAST_YEAR                                      :Profit last year:
STR_GROUP_OCCUPANCY                                             :Current usage:
STR_GROUP_OCCUPANCY_VALUE                                       :{NUM}%

# Build vehicle window
STR_BUY_VEHICLE_TRAIN_RAIL_CAPTION                              :New Rail Vehicles
STR_BUY_VEHICLE_TRAIN_ELRAIL_CAPTION                            :New Electric Rail Vehicles
STR_BUY_VEHICLE_TRAIN_MONORAIL_CAPTION                          :New Monorail Vehicles
STR_BUY_VEHICLE_TRAIN_MAGLEV_CAPTION                            :New Maglev Vehicles

STR_BUY_VEHICLE_TRAIN_ALL_CAPTION                               :New Rail Vehicles
STR_BUY_VEHICLE_ROAD_VEHICLE_CAPTION                            :New Road Vehicles
STR_BUY_VEHICLE_SHIP_CAPTION                                    :New Ships
STR_BUY_VEHICLE_AIRCRAFT_CAPTION                                :New Aircraft

STR_PURCHASE_INFO_COST_WEIGHT                                   :{BLACK}Cost: {GOLD}{CURRENCY_LONG}{BLACK} Weight: {GOLD}{WEIGHT_SHORT}
STR_PURCHASE_INFO_SPEED_POWER                                   :{BLACK}Speed: {GOLD}{VELOCITY}{BLACK} Power: {GOLD}{POWER}
STR_PURCHASE_INFO_SPEED                                         :{BLACK}Speed: {GOLD}{VELOCITY}
STR_PURCHASE_INFO_SPEED_OCEAN                                   :{BLACK}Speed on ocean: {GOLD}{VELOCITY}
STR_PURCHASE_INFO_SPEED_CANAL                                   :{BLACK}Speed on canal/river: {GOLD}{VELOCITY}
STR_PURCHASE_INFO_RUNNINGCOST                                   :{BLACK}Running Cost: {GOLD}{CURRENCY_LONG}/yr
STR_PURCHASE_INFO_CAPACITY                                      :{BLACK}Capacity: {GOLD}{CARGO_LONG} {STRING}
STR_PURCHASE_INFO_REFITTABLE                                    :(refittable)
STR_PURCHASE_INFO_DESIGNED_LIFE                                 :{BLACK}Designed: {GOLD}{NUM}{BLACK} Life: {GOLD}{COMMA} year{P "" s}
STR_PURCHASE_INFO_RELIABILITY                                   :{BLACK}Max. Reliability: {GOLD}{COMMA}%
STR_PURCHASE_INFO_COST                                          :{BLACK}Cost: {GOLD}{CURRENCY_LONG}
STR_PURCHASE_INFO_WEIGHT_CWEIGHT                                :{BLACK}Weight: {GOLD}{WEIGHT_SHORT} ({WEIGHT_SHORT})
STR_PURCHASE_INFO_COST_SPEED                                    :{BLACK}Cost: {GOLD}{CURRENCY_LONG}{BLACK} Speed: {GOLD}{VELOCITY}
STR_PURCHASE_INFO_AIRCRAFT_CAPACITY                             :{BLACK}Capacity: {GOLD}{CARGO_LONG}, {CARGO_LONG}
STR_PURCHASE_INFO_PWAGPOWER_PWAGWEIGHT                          :{BLACK}Powered Wagons: {GOLD}+{POWER}{BLACK} Weight: {GOLD}+{WEIGHT_SHORT}
STR_PURCHASE_INFO_REFITTABLE_TO                                 :{BLACK}Refittable to: {GOLD}{STRING2}
STR_PURCHASE_INFO_ALL_TYPES                                     :All cargo types
STR_PURCHASE_INFO_ALL_BUT                                       :All but {CARGO_LIST}
STR_PURCHASE_INFO_MAX_TE                                        :{BLACK}Max. Tractive Effort: {GOLD}{FORCE}
STR_PURCHASE_INFO_AIRCRAFT_RANGE                                :{BLACK}Range: {GOLD}{COMMA} tiles

STR_BUY_VEHICLE_TRAIN_LIST_TOOLTIP                              :{BLACK}Train vehicle selection list. Click on vehicle for information. Ctrl+Click for toggling hiding of the vehicle type
STR_BUY_VEHICLE_ROAD_VEHICLE_LIST_TOOLTIP                       :{BLACK}Road vehicle selection list. Click on vehicle for information. Ctrl+Click for toggling hiding of the vehicle type
STR_BUY_VEHICLE_SHIP_LIST_TOOLTIP                               :{BLACK}Ship selection list. Click on ship for information. Ctrl+Click for toggling hiding of the ship type
STR_BUY_VEHICLE_AIRCRAFT_LIST_TOOLTIP                           :{BLACK}Aircraft selection list. Click on aircraft for information. Ctrl+Click for toggling hiding of the aircraft type

STR_BUY_REFIT_VEHICLE_BUY_VEHICLE_BUTTON                        :{BLACK}Refit after buy
STR_BUY_REFIT_VEHICLE_BUY_VEHICLE_TOOLTIP                       :{BLACK}Automatically refit the highlighted vehicle after buying to selected cargo type

STR_BUY_VEHICLE_TRAIN_BUY_VEHICLE_BUTTON                        :{BLACK}Buy Vehicle
STR_BUY_VEHICLE_ROAD_VEHICLE_BUY_VEHICLE_BUTTON                 :{BLACK}Buy Vehicle
STR_BUY_VEHICLE_SHIP_BUY_VEHICLE_BUTTON                         :{BLACK}Buy Ship
STR_BUY_VEHICLE_AIRCRAFT_BUY_VEHICLE_BUTTON                     :{BLACK}Buy Aircraft

STR_BUY_VEHICLE_TRAIN_BUY_VEHICLE_TOOLTIP                       :{BLACK}Buy the highlighted train vehicle. Shift+Click shows estimated cost without purchase
STR_BUY_VEHICLE_ROAD_VEHICLE_BUY_VEHICLE_TOOLTIP                :{BLACK}Buy the highlighted road vehicle. Shift+Click shows estimated cost without purchase
STR_BUY_VEHICLE_SHIP_BUY_VEHICLE_TOOLTIP                        :{BLACK}Buy the highlighted ship. Shift+Click shows estimated cost without purchase
STR_BUY_VEHICLE_AIRCRAFT_BUY_VEHICLE_TOOLTIP                    :{BLACK}Buy the highlighted aircraft. Shift+Click shows estimated cost without purchase

STR_BUY_VEHICLE_TRAIN_RENAME_BUTTON                             :{BLACK}Rename
STR_BUY_VEHICLE_ROAD_VEHICLE_RENAME_BUTTON                      :{BLACK}Rename
STR_BUY_VEHICLE_SHIP_RENAME_BUTTON                              :{BLACK}Rename
STR_BUY_VEHICLE_AIRCRAFT_RENAME_BUTTON                          :{BLACK}Rename

STR_BUY_VEHICLE_TRAIN_RENAME_TOOLTIP                            :{BLACK}Rename train vehicle type
STR_BUY_VEHICLE_ROAD_VEHICLE_RENAME_TOOLTIP                     :{BLACK}Rename road vehicle type
STR_BUY_VEHICLE_SHIP_RENAME_TOOLTIP                             :{BLACK}Rename ship type
STR_BUY_VEHICLE_AIRCRAFT_RENAME_TOOLTIP                         :{BLACK}Rename aircraft type

STR_BUY_VEHICLE_TRAIN_HIDE_TOGGLE_BUTTON                        :{BLACK}Hide
STR_BUY_VEHICLE_ROAD_VEHICLE_HIDE_TOGGLE_BUTTON                 :{BLACK}Hide
STR_BUY_VEHICLE_SHIP_HIDE_TOGGLE_BUTTON                         :{BLACK}Hide
STR_BUY_VEHICLE_AIRCRAFT_HIDE_TOGGLE_BUTTON                     :{BLACK}Hide

STR_BUY_VEHICLE_TRAIN_SHOW_TOGGLE_BUTTON                        :{BLACK}Display
STR_BUY_VEHICLE_ROAD_VEHICLE_SHOW_TOGGLE_BUTTON                 :{BLACK}Display
STR_BUY_VEHICLE_SHIP_SHOW_TOGGLE_BUTTON                         :{BLACK}Display
STR_BUY_VEHICLE_AIRCRAFT_SHOW_TOGGLE_BUTTON                     :{BLACK}Display

STR_BUY_VEHICLE_TRAIN_HIDE_SHOW_TOGGLE_TOOLTIP                  :{BLACK}Toggle hiding/displaying of the train vehicle type
STR_BUY_VEHICLE_ROAD_VEHICLE_HIDE_SHOW_TOGGLE_TOOLTIP           :{BLACK}Toggle hiding/displaying of the road vehicle type
STR_BUY_VEHICLE_SHIP_HIDE_SHOW_TOGGLE_TOOLTIP                   :{BLACK}Toggle hiding/displaying of the ship type
STR_BUY_VEHICLE_AIRCRAFT_HIDE_SHOW_TOGGLE_TOOLTIP               :{BLACK}Toggle hiding/displaying of the aircraft type

STR_QUERY_RENAME_TRAIN_TYPE_CAPTION                             :{WHITE}Rename train vehicle type
STR_QUERY_RENAME_ROAD_VEHICLE_TYPE_CAPTION                      :{WHITE}Rename road vehicle type
STR_QUERY_RENAME_SHIP_TYPE_CAPTION                              :{WHITE}Rename ship type
STR_QUERY_RENAME_AIRCRAFT_TYPE_CAPTION                          :{WHITE}Rename aircraft type

# Depot window
STR_DEPOT_CAPTION                                               :{WHITE}{DEPOT}

STR_DEPOT_RENAME_TOOLTIP                                        :{BLACK}Change name of depot
STR_DEPOT_RENAME_DEPOT_CAPTION                                  :Rename depot

STR_DEPOT_NO_ENGINE                                             :{BLACK}-
STR_DEPOT_VEHICLE_TOOLTIP                                       :{BLACK}{ENGINE}{RAW_STRING}
STR_DEPOT_VEHICLE_TOOLTIP_CHAIN                                 :{BLACK}{NUM} vehicle{P "" s}{RAW_STRING}
STR_DEPOT_VEHICLE_TOOLTIP_CARGO                                 :{}{CARGO_LONG} ({CARGO_SHORT})

STR_DEPOT_TRAIN_LIST_TOOLTIP                                    :{BLACK}Trains - drag vehicle with left-click to add/remove from train, right-click for information. Hold Ctrl to make both functions apply to the following chain
STR_DEPOT_ROAD_VEHICLE_LIST_TOOLTIP                             :{BLACK}Vehicles - right-click on vehicle for information
STR_DEPOT_SHIP_LIST_TOOLTIP                                     :{BLACK}Ships - right-click on ship for information
STR_DEPOT_AIRCRAFT_LIST_TOOLTIP                                 :{BLACK}Aircraft - right-click on aircraft for information

STR_DEPOT_TRAIN_SELL_TOOLTIP                                    :{BLACK}Drag train vehicle to here to sell it
STR_DEPOT_ROAD_VEHICLE_SELL_TOOLTIP                             :{BLACK}Drag road vehicle to here to sell it
STR_DEPOT_SHIP_SELL_TOOLTIP                                     :{BLACK}Drag ship to here to sell it
STR_DEPOT_AIRCRAFT_SELL_TOOLTIP                                 :{BLACK}Drag aircraft to here to sell it

STR_DEPOT_DRAG_WHOLE_TRAIN_TO_SELL_TOOLTIP                      :{BLACK}Drag train engine here to sell the whole train

STR_DEPOT_SELL_ALL_BUTTON_TRAIN_TOOLTIP                         :{BLACK}Sell all trains in the depot
STR_DEPOT_SELL_ALL_BUTTON_ROAD_VEHICLE_TOOLTIP                  :{BLACK}Sell all road vehicles in the depot
STR_DEPOT_SELL_ALL_BUTTON_SHIP_TOOLTIP                          :{BLACK}Sell all ships in the depot
STR_DEPOT_SELL_ALL_BUTTON_AIRCRAFT_TOOLTIP                      :{BLACK}Sell all aircraft in the hangar

STR_DEPOT_AUTOREPLACE_TRAIN_TOOLTIP                             :{BLACK}Autoreplace all trains in the depot
STR_DEPOT_AUTOREPLACE_ROAD_VEHICLE_TOOLTIP                      :{BLACK}Autoreplace all road vehicles in the depot
STR_DEPOT_AUTOREPLACE_SHIP_TOOLTIP                              :{BLACK}Autoreplace all ships in the depot
STR_DEPOT_AUTOREPLACE_AIRCRAFT_TOOLTIP                          :{BLACK}Autoreplace all aircraft in the hangar

STR_DEPOT_TRAIN_NEW_VEHICLES_BUTTON                             :{BLACK}New Vehicles
STR_DEPOT_ROAD_VEHICLE_NEW_VEHICLES_BUTTON                      :{BLACK}New Vehicles
STR_DEPOT_SHIP_NEW_VEHICLES_BUTTON                              :{BLACK}New Ships
STR_DEPOT_AIRCRAFT_NEW_VEHICLES_BUTTON                          :{BLACK}New Aircraft

STR_DEPOT_TRAIN_NEW_VEHICLES_TOOLTIP                            :{BLACK}Buy new train vehicle
STR_DEPOT_ROAD_VEHICLE_NEW_VEHICLES_TOOLTIP                     :{BLACK}Buy new road vehicle
STR_DEPOT_SHIP_NEW_VEHICLES_TOOLTIP                             :{BLACK}Buy new ship
STR_DEPOT_AIRCRAFT_NEW_VEHICLES_TOOLTIP                         :{BLACK}Buy new aircraft

STR_DEPOT_CLONE_TRAIN                                           :{BLACK}Clone Train
STR_DEPOT_CLONE_ROAD_VEHICLE                                    :{BLACK}Clone Vehicle
STR_DEPOT_CLONE_SHIP                                            :{BLACK}Clone Ship
STR_DEPOT_CLONE_AIRCRAFT                                        :{BLACK}Clone Aircraft

STR_DEPOT_CLONE_TRAIN_DEPOT_INFO                                :{BLACK}This will buy a copy of a train including all cars. Click this button and then on a train inside or outside the depot. Ctrl+Click will share the orders. Shift+Click shows estimated cost without purchase
STR_DEPOT_CLONE_ROAD_VEHICLE_DEPOT_INFO                         :{BLACK}This will buy a copy of a road vehicle. Click this button and then on a road vehicle inside or outside the depot. Ctrl+Click will share the orders. Shift+Click shows estimated cost without purchase
STR_DEPOT_CLONE_SHIP_DEPOT_INFO                                 :{BLACK}This will buy a copy of a ship. Click this button and then on a ship inside or outside the depot. Ctrl+Click will share the orders. Shift+Click shows estimated cost without purchase
STR_DEPOT_CLONE_AIRCRAFT_INFO_HANGAR_WINDOW                     :{BLACK}This will buy a copy of an aircraft. Click this button and then on an aircraft inside or outside the hangar. Ctrl+Click will share the orders. Shift+Click shows estimated cost without purchase

STR_DEPOT_TRAIN_LOCATION_TOOLTIP                                :{BLACK}Centre main view on train depot location. Ctrl+Click opens a new viewport on train depot location
STR_DEPOT_ROAD_VEHICLE_LOCATION_TOOLTIP                         :{BLACK}Centre main view on road vehicle depot location. Ctrl+Click opens a new viewport on road depot location
STR_DEPOT_SHIP_LOCATION_TOOLTIP                                 :{BLACK}Centre main view on ship depot location. Ctrl+Click opens a new viewport on ship depot location
STR_DEPOT_AIRCRAFT_LOCATION_TOOLTIP                             :{BLACK}Centre main view on hangar location. Ctrl+Click opens a new viewport on hangar location

STR_DEPOT_VEHICLE_ORDER_LIST_TRAIN_TOOLTIP                      :{BLACK}Get a list of all trains with the current depot in their orders
STR_DEPOT_VEHICLE_ORDER_LIST_ROAD_VEHICLE_TOOLTIP               :{BLACK}Get a list of all road vehicles with the current depot in their orders
STR_DEPOT_VEHICLE_ORDER_LIST_SHIP_TOOLTIP                       :{BLACK}Get a list of all ships with the current depot in their orders
STR_DEPOT_VEHICLE_ORDER_LIST_AIRCRAFT_TOOLTIP                   :{BLACK}Get a list of all aircraft with any hangar at this airport in their orders

STR_DEPOT_MASS_STOP_DEPOT_TRAIN_TOOLTIP                         :{BLACK}Click to stop all the trains inside the depot
STR_DEPOT_MASS_STOP_DEPOT_ROAD_VEHICLE_TOOLTIP                  :{BLACK}Click to stop all the road vehicles inside the depot
STR_DEPOT_MASS_STOP_DEPOT_SHIP_TOOLTIP                          :{BLACK}Click to stop all the ships inside the depot
STR_DEPOT_MASS_STOP_HANGAR_TOOLTIP                              :{BLACK}Click to stop all the aircraft inside the hangar

STR_DEPOT_MASS_START_DEPOT_TRAIN_TOOLTIP                        :{BLACK}Click to start all the trains inside the depot
STR_DEPOT_MASS_START_DEPOT_ROAD_VEHICLE_TOOLTIP                 :{BLACK}Click to start all the road vehicles inside the depot
STR_DEPOT_MASS_START_DEPOT_SHIP_TOOLTIP                         :{BLACK}Click to start all the ships inside the depot
STR_DEPOT_MASS_START_HANGAR_TOOLTIP                             :{BLACK}Click to start all the aircraft inside the hangar

STR_DEPOT_SELL_CONFIRMATION_TEXT                                :{YELLOW}You are about to sell all the vehicles in the depot. Are you sure?

# Engine preview window
STR_ENGINE_PREVIEW_CAPTION                                      :{WHITE}Message from vehicle manufacturer
STR_ENGINE_PREVIEW_MESSAGE                                      :{GOLD}We have just designed a new {STRING} - would you be interested in a year's exclusive use of this vehicle, so we can see how it performs before making it universally available?
STR_ENGINE_PREVIEW_RAILROAD_LOCOMOTIVE                          :railway locomotive
STR_ENGINE_PREVIEW_ROAD_VEHICLE                                 :road vehicle
STR_ENGINE_PREVIEW_AIRCRAFT                                     :aircraft
STR_ENGINE_PREVIEW_SHIP                                         :ship
STR_ENGINE_PREVIEW_MONORAIL_LOCOMOTIVE                          :monorail locomotive
STR_ENGINE_PREVIEW_MAGLEV_LOCOMOTIVE                            :maglev locomotive

STR_ENGINE_PREVIEW_COST_WEIGHT_SPEED_POWER                      :{BLACK}Cost: {CURRENCY_LONG} Weight: {WEIGHT_SHORT}{}Speed: {VELOCITY}  Power: {POWER}{}Running Cost: {CURRENCY_LONG}/yr{}Capacity: {CARGO_LONG}
STR_ENGINE_PREVIEW_COST_WEIGHT_SPEED_POWER_MAX_TE               :{BLACK}Cost: {CURRENCY_LONG} Weight: {WEIGHT_SHORT}{}Speed: {VELOCITY}  Power: {POWER}  Max. T.E.: {6:FORCE}{}Running Cost: {4:CURRENCY_LONG}/yr{}Capacity: {5:CARGO_LONG}
STR_ENGINE_PREVIEW_COST_MAX_SPEED_CAPACITY_CAPACITY_RUNCOST     :{BLACK}Cost: {CURRENCY_LONG} Max. Speed: {VELOCITY}{}Capacity: {CARGO_LONG}, {CARGO_LONG}{}Running Cost: {CURRENCY_LONG}/yr
STR_ENGINE_PREVIEW_COST_MAX_SPEED_CAPACITY_RUNCOST              :{BLACK}Cost: {CURRENCY_LONG} Max. Speed: {VELOCITY}{}Capacity: {CARGO_LONG}{}Running Cost: {CURRENCY_LONG}/yr
STR_ENGINE_PREVIEW_COST_MAX_SPEED_RANGE_CAPACITY_CAPACITY_RUNCOST:{BLACK}Cost: {CURRENCY_LONG} Max. Speed: {VELOCITY} Range: {COMMA} tiles{}Capacity: {CARGO_LONG}, {CARGO_LONG}{}Running Cost: {CURRENCY_LONG}/yr
STR_ENGINE_PREVIEW_COST_MAX_SPEED_RANGE_CAPACITY_RUNCOST        :{BLACK}Cost: {CURRENCY_LONG} Max. Speed: {VELOCITY} Range: {COMMA} tiles{}Capacity: {CARGO_LONG}{}Running Cost: {CURRENCY_LONG}/yr

# Autoreplace window
STR_REPLACE_VEHICLES_WHITE                                      :{WHITE}Replace {STRING} - {STRING1}
STR_REPLACE_VEHICLE_TRAIN                                       :Train
STR_REPLACE_VEHICLE_ROAD_VEHICLE                                :Road Vehicle
STR_REPLACE_VEHICLE_SHIP                                        :Ship
STR_REPLACE_VEHICLE_AIRCRAFT                                    :Aircraft

STR_REPLACE_VEHICLE_VEHICLES_IN_USE                             :{YELLOW}Vehicles in use
STR_REPLACE_VEHICLE_VEHICLES_IN_USE_TOOLTIP                     :{BLACK}Column with vehicles that you own
STR_REPLACE_VEHICLE_AVAILABLE_VEHICLES                          :{YELLOW}Available vehicles
STR_REPLACE_VEHICLE_AVAILABLE_VEHICLES_TOOLTIP                  :{BLACK}Column with vehicles available for replacement

STR_REPLACE_HELP_LEFT_ARRAY                                     :{BLACK}Select the engine type to replace
STR_REPLACE_HELP_RIGHT_ARRAY                                    :{BLACK}Select the new engine type you would like to use in place of the left selected engine type

STR_REPLACE_VEHICLES_START                                      :{BLACK}Start Replacing Vehicles
STR_REPLACE_VEHICLES_NOW                                        :Replace all vehicles now
STR_REPLACE_VEHICLES_WHEN_OLD                                   :Replace only old vehicles
STR_REPLACE_HELP_START_BUTTON                                   :{BLACK}Press to begin replacement of the left selected engine type with the right selected engine type
STR_REPLACE_NOT_REPLACING                                       :{BLACK}Not replacing
STR_REPLACE_NOT_REPLACING_VEHICLE_SELECTED                      :{BLACK}No vehicle selected
STR_REPLACE_REPLACING_WHEN_OLD                                  :{ENGINE} when old
STR_REPLACE_VEHICLES_STOP                                       :{BLACK}Stop Replacing Vehicles
STR_REPLACE_HELP_STOP_BUTTON                                    :{BLACK}Press to stop the replacement of the engine type selected on the left

STR_REPLACE_ENGINE_WAGON_SELECT                                 :{BLACK}Replacing: {ORANGE}{STRING}
STR_REPLACE_ENGINE_WAGON_SELECT_HELP                            :{BLACK}Switch between engine and wagon replacement windows
STR_REPLACE_ENGINES                                             :Engines
STR_REPLACE_WAGONS                                              :Wagons

STR_REPLACE_HELP_RAILTYPE                                       :{BLACK}Choose the rail type you want to replace engines for
STR_REPLACE_HELP_REPLACE_INFO_TAB                               :{BLACK}Displays which engine the left selected engine is being replaced with, if any
STR_REPLACE_RAIL_VEHICLES                                       :Rail Vehicles
STR_REPLACE_ELRAIL_VEHICLES                                     :Electrified Rail Vehicles
STR_REPLACE_MONORAIL_VEHICLES                                   :Monorail Vehicles
STR_REPLACE_MAGLEV_VEHICLES                                     :Maglev Vehicles

STR_REPLACE_REMOVE_WAGON                                        :{BLACK}Wagon removal: {ORANGE}{STRING}
STR_REPLACE_REMOVE_WAGON_HELP                                   :{BLACK}Make autoreplace keep the length of a train the same by removing wagons (starting at the front), if replacing the engine would make the train longer

# Vehicle view
STR_VEHICLE_VIEW_CAPTION                                        :{WHITE}{VEHICLE}

STR_VEHICLE_VIEW_TRAIN_LOCATION_TOOLTIP                         :{BLACK}Centre main view on train's location. Ctrl+Click will follow train in main view
STR_VEHICLE_VIEW_ROAD_VEHICLE_LOCATION_TOOLTIP                  :{BLACK}Centre main view on vehicle's location. Ctrl+Click will follow vehicle in main view
STR_VEHICLE_VIEW_SHIP_LOCATION_TOOLTIP                          :{BLACK}Centre main view on ship's location. Ctrl+Click will follow ship in main view
STR_VEHICLE_VIEW_AIRCRAFT_LOCATION_TOOLTIP                      :{BLACK}Centre main view on aircraft's location. Ctrl+Click will follow aircraft in main view

STR_VEHICLE_VIEW_TRAIN_SEND_TO_DEPOT_TOOLTIP                    :{BLACK}Send train to depot. Ctrl+Click will only service
STR_VEHICLE_VIEW_ROAD_VEHICLE_SEND_TO_DEPOT_TOOLTIP             :{BLACK}Send vehicle to depot. Ctrl+Click will only service
STR_VEHICLE_VIEW_SHIP_SEND_TO_DEPOT_TOOLTIP                     :{BLACK}Send ship to depot. Ctrl+Click will only service
STR_VEHICLE_VIEW_AIRCRAFT_SEND_TO_DEPOT_TOOLTIP                 :{BLACK}Send aircraft to hangar. Ctrl+Click will only service

STR_VEHICLE_VIEW_CLONE_TRAIN_INFO                               :{BLACK}This will buy a copy of the train including all cars. Ctrl+Click will share the orders. Shift+Click shows estimated cost without purchase
STR_VEHICLE_VIEW_CLONE_ROAD_VEHICLE_INFO                        :{BLACK}This will buy a copy of the road vehicle. Ctrl+Click will share the orders. Shift+Click shows estimated cost without purchase
STR_VEHICLE_VIEW_CLONE_SHIP_INFO                                :{BLACK}This will buy a copy of the ship. Ctrl+Click will share the orders. Shift+Click shows estimated cost without purchase
STR_VEHICLE_VIEW_CLONE_AIRCRAFT_INFO                            :{BLACK}This will buy a copy of the aircraft. Ctrl+Click will share the orders. Shift+Click shows estimated cost without purchase

STR_VEHICLE_VIEW_TRAIN_IGNORE_SIGNAL_TOOLTIP                    :{BLACK}Force train to proceed without waiting for signal to clear it

STR_VEHICLE_VIEW_TRAIN_REFIT_TOOLTIP                            :{BLACK}Refit train to carry a different cargo type
STR_VEHICLE_VIEW_ROAD_VEHICLE_REFIT_TOOLTIP                     :{BLACK}Refit road vehicle to carry a different cargo type
STR_VEHICLE_VIEW_SHIP_REFIT_TOOLTIP                             :{BLACK}Refit ship to carry a different cargo type
STR_VEHICLE_VIEW_AIRCRAFT_REFIT_TOOLTIP                         :{BLACK}Refit aircraft to carry a different cargo type

STR_VEHICLE_VIEW_TRAIN_REVERSE_TOOLTIP                          :{BLACK}Reverse direction of train
STR_VEHICLE_VIEW_ROAD_VEHICLE_REVERSE_TOOLTIP                   :{BLACK}Force vehicle to turn around

STR_VEHICLE_VIEW_TRAIN_ORDERS_TOOLTIP                           :{BLACK}Show train's orders. Ctrl+Click to show train's timetable
STR_VEHICLE_VIEW_ROAD_VEHICLE_ORDERS_TOOLTIP                    :{BLACK}Show vehicle's orders. Ctrl+Click to show vehicle's timetable
STR_VEHICLE_VIEW_SHIP_ORDERS_TOOLTIP                            :{BLACK}Show ship's orders. Ctrl+Click to show ship's timetable
STR_VEHICLE_VIEW_AIRCRAFT_ORDERS_TOOLTIP                        :{BLACK}Show aircraft's orders. Ctrl+Click to show aircraft's timetable

STR_VEHICLE_VIEW_TRAIN_SHOW_DETAILS_TOOLTIP                     :{BLACK}Show train details
STR_VEHICLE_VIEW_ROAD_VEHICLE_SHOW_DETAILS_TOOLTIP              :{BLACK}Show road vehicle details
STR_VEHICLE_VIEW_SHIP_SHOW_DETAILS_TOOLTIP                      :{BLACK}Show ship details
STR_VEHICLE_VIEW_AIRCRAFT_SHOW_DETAILS_TOOLTIP                  :{BLACK}Show aircraft details

STR_VEHICLE_VIEW_TRAIN_STATE_START_STOP_TOOLTIP                 :{BLACK}Current train action - click to stop/start train. Ctrl+Click to scroll to destination
STR_VEHICLE_VIEW_ROAD_VEHICLE_STATE_START_STOP_TOOLTIP          :{BLACK}Current vehicle action - click to stop/start vehicle. Ctrl+Click to scroll to destination
STR_VEHICLE_VIEW_SHIP_STATE_START_STOP_TOOLTIP                  :{BLACK}Current ship action - click to stop/start ship. Ctrl+Click to scroll to destination
STR_VEHICLE_VIEW_AIRCRAFT_STATE_START_STOP_TOOLTIP              :{BLACK}Current aircraft action - click to stop/start aircraft. Ctrl+Click to scroll to destination

# Messages in the start stop button in the vehicle view
STR_VEHICLE_STATUS_LOADING_UNLOADING                            :{LTBLUE}Loading / Unloading
STR_VEHICLE_STATUS_LEAVING                                      :{LTBLUE}Leaving
STR_VEHICLE_STATUS_CRASHED                                      :{RED}Crashed!
STR_VEHICLE_STATUS_BROKEN_DOWN                                  :{RED}Broken down
STR_VEHICLE_STATUS_STOPPED                                      :{RED}Stopped
STR_VEHICLE_STATUS_BROKEN_DOWN_VEL                              :{RED}Broken down - {STRING1}, {LTBLUE} {VELOCITY}
STR_VEHICLE_STATUS_TRAIN_STOPPING_VEL                           :{RED}Stopping, {VELOCITY}
STR_VEHICLE_STATUS_TRAIN_NO_POWER                               :{RED}No power
STR_VEHICLE_STATUS_TRAIN_STUCK                                  :{ORANGE}Waiting for free path
STR_VEHICLE_STATUS_AIRCRAFT_TOO_FAR                             :{ORANGE}Too far to next destination

STR_BREAKDOWN_TYPE_CRITICAL                                     :Mechanical failure
STR_BREAKDOWN_TYPE_EM_STOP                                      :Emergency stop
STR_BREAKDOWN_TYPE_LOW_SPEED                                    :Limited to {VELOCITY}
STR_BREAKDOWN_TYPE_LOW_POWER                                    :{COMMA}% Power
STR_BREAKDOWN_TYPE_DEPOT                                        :Heading to {STATION} Hangar for repairs
STR_BREAKDOWN_TYPE_LANDING                                      :Heading to {STATION} for emergency landing
STR_ERROR_TRAIN_TOO_HEAVY                                       :{WHITE}{VEHICLE} is too heavy

STR_VEHICLE_STATUS_HEADING_FOR_STATION_VEL                      :{LTBLUE}Heading for {STATION}, {VELOCITY}
STR_VEHICLE_STATUS_NO_ORDERS_VEL                                :{LTBLUE}No orders, {VELOCITY}
STR_VEHICLE_STATUS_HEADING_FOR_WAYPOINT_VEL                     :{LTBLUE}Heading for {WAYPOINT}, {VELOCITY}
STR_VEHICLE_STATUS_HEADING_FOR_DEPOT_VEL                        :{ORANGE}Heading for {DEPOT}, {VELOCITY}
STR_VEHICLE_STATUS_HEADING_FOR_DEPOT_SERVICE_VEL                :{LTBLUE}Service at {DEPOT}, {VELOCITY}

# Vehicle stopped/started animations
STR_VEHICLE_COMMAND_STOPPED_SMALL                               :{TINY_FONT}{RED}Stopped
STR_VEHICLE_COMMAND_STOPPED                                     :{RED}Stopped
STR_VEHICLE_COMMAND_STARTED_SMALL                               :{TINY_FONT}{GREEN}Started
STR_VEHICLE_COMMAND_STARTED                                     :{GREEN}Started

# Vehicle details
STR_VEHICLE_DETAILS_CAPTION                                     :{WHITE}{VEHICLE} (Details)
STR_VEHICLE_NAME_BUTTON                                         :{BLACK}Name

STR_VEHICLE_DETAILS_TRAIN_RENAME                                :{BLACK}Name train
STR_VEHICLE_DETAILS_ROAD_VEHICLE_RENAME                         :{BLACK}Name road vehicle
STR_VEHICLE_DETAILS_SHIP_RENAME                                 :{BLACK}Name ship
STR_VEHICLE_DETAILS_AIRCRAFT_RENAME                             :{BLACK}Name aircraft

STR_VEHICLE_INFO_AGE_RUNNING_COST_YR                            :{BLACK}Age: {LTBLUE}{STRING2}{BLACK}   Running Cost: {LTBLUE}{CURRENCY_LONG}/yr

STR_RUNNING                                                     :{LTBLUE}Running
STR_NEED_REPAIR                                                 :{ORANGE}Train needs repair - max speed reduced to {VELOCITY}
STR_CURRENT_STATUS                                              :{BLACK}Current status: {STRING2}

# The next two need to stay in this order
STR_VEHICLE_INFO_AGE                                            :{COMMA} year{P "" s} ({COMMA})
STR_VEHICLE_INFO_AGE_RED                                        :{RED}{COMMA} year{P "" s} ({COMMA})

STR_VEHICLE_INFO_MAX_SPEED                                      :{BLACK}Max. speed: {LTBLUE}{VELOCITY}
STR_VEHICLE_INFO_MAX_SPEED_RANGE                                :{BLACK}Max. speed: {LTBLUE}{VELOCITY} {BLACK}Range: {LTBLUE}{COMMA} tiles
STR_VEHICLE_INFO_WEIGHT_POWER_MAX_SPEED                         :{BLACK}Weight: {LTBLUE}{WEIGHT_SHORT} {BLACK}Power: {LTBLUE}{POWER}{BLACK} Max. speed: {LTBLUE}{VELOCITY}
STR_VEHICLE_INFO_WEIGHT_POWER_MAX_SPEED_MAX_TE                  :{BLACK}Weight: {LTBLUE}{WEIGHT_SHORT} {BLACK}Power: {LTBLUE}{POWER}{BLACK} Max. speed: {LTBLUE}{VELOCITY} {BLACK}Max. T.E.: {LTBLUE}{FORCE}

STR_VEHICLE_INFO_TRAIN_LENGTH                                   :{BLACK}Train length {LTBLUE}{DECIMAL} tile{P "" s} {STRING3}

STR_VEHICLE_INFO_PROFIT_THIS_YEAR_LAST_YEAR                     :{BLACK}Profit this year: {LTBLUE}{CURRENCY_LONG} (last year: {CURRENCY_LONG})
STR_VEHICLE_INFO_RELIABILITY_BREAKDOWNS                         :{BLACK}Reliability: {LTBLUE}{COMMA}%  {BLACK}Breakdowns since last service: {LTBLUE}{COMMA}

STR_VEHICLE_INFO_GROUP                                          :{BLACK}Group: {LTBLUE}{GROUP}

STR_VEHICLE_INFO_BUILT_VALUE                                    :{LTBLUE}{ENGINE} {BLACK}Built: {LTBLUE}{NUM}{BLACK} Value: {LTBLUE}{CURRENCY_LONG}
STR_VEHICLE_INFO_NO_CAPACITY                                    :{BLACK}Capacity: {LTBLUE}None{STRING}
STR_VEHICLE_INFO_CAPACITY                                       :{BLACK}Capacity: {LTBLUE}{CARGO_LONG}{3:STRING}
STR_VEHICLE_INFO_CAPACITY_MULT                                  :{BLACK}Capacity: {LTBLUE}{CARGO_LONG}{3:STRING} (x{4:NUM})
STR_VEHICLE_INFO_CAPACITY_CAPACITY                              :{BLACK}Capacity: {LTBLUE}{CARGO_LONG}, {CARGO_LONG}{STRING}

STR_VEHICLE_INFO_FEEDER_CARGO_VALUE                             :{BLACK}Transfer Credits: {LTBLUE}{CURRENCY_LONG}

STR_VEHICLE_DETAILS_SERVICING_INTERVAL_DAYS                     :{BLACK}Servicing interval: {LTBLUE}{COMMA}{NBSP}days{BLACK}   Last service: {LTBLUE}{DATE_LONG}
STR_VEHICLE_DETAILS_SERVICING_INTERVAL_PERCENT                  :{BLACK}Servicing interval: {LTBLUE}{COMMA}%{BLACK}   Last service: {LTBLUE}{DATE_LONG}
STR_VEHICLE_DETAILS_INCREASE_SERVICING_INTERVAL_TOOLTIP         :{BLACK}Increase servicing interval by 10. Ctrl+Click increases servicing interval by 5
STR_VEHICLE_DETAILS_DECREASE_SERVICING_INTERVAL_TOOLTIP         :{BLACK}Decrease servicing interval by 10. Ctrl+Click decreases servicing interval by 5

STR_SERVICE_INTERVAL_DROPDOWN_TOOLTIP                           :{BLACK}Change servicing interval type
STR_VEHICLE_DETAILS_DEFAULT                                     :Default
STR_VEHICLE_DETAILS_DAYS                                        :Days
STR_VEHICLE_DETAILS_PERCENT                                     :Percentage

STR_QUERY_RENAME_TRAIN_CAPTION                                  :{WHITE}Name train
STR_QUERY_RENAME_ROAD_VEHICLE_CAPTION                           :{WHITE}Name road vehicle
STR_QUERY_RENAME_SHIP_CAPTION                                   :{WHITE}Name ship
STR_QUERY_RENAME_AIRCRAFT_CAPTION                               :{WHITE}Name aircraft

# Extra buttons for train details windows
STR_VEHICLE_DETAILS_TRAIN_ENGINE_BUILT_AND_VALUE                :{LTBLUE}{ENGINE}{BLACK}   Built: {LTBLUE}{NUM}{BLACK} Value: {LTBLUE}{CURRENCY_LONG}
STR_VEHICLE_DETAILS_TRAIN_ENGINE_BUILT_AND_VALUE_AND_SPEED      :{LTBLUE}{ENGINE}{BLACK}   Built: {LTBLUE}{NUM}{BLACK} Value: {LTBLUE}{CURRENCY_LONG} {BLACK}Max. speed: {LTBLUE}{VELOCITY}
STR_VEHICLE_DETAILS_TRAIN_WAGON_VALUE                           :{LTBLUE}{ENGINE}{BLACK}   Value: {LTBLUE}{CURRENCY_LONG}
STR_VEHICLE_DETAILS_TRAIN_WAGON_VALUE_AND_SPEED                 :{LTBLUE}{ENGINE}{BLACK}   Value: {LTBLUE}{CURRENCY_LONG} {BLACK}Max. speed: {LTBLUE}{VELOCITY}

STR_VEHICLE_DETAILS_TRAIN_TOTAL_CAPACITY_TEXT                   :{BLACK}Total cargo capacity of this train:
STR_VEHICLE_DETAILS_TRAIN_TOTAL_CAPACITY                        :{LTBLUE}- {CARGO_LONG} ({CARGO_SHORT})
STR_VEHICLE_DETAILS_TRAIN_TOTAL_CAPACITY_MULT                   :{LTBLUE}- {CARGO_LONG} ({CARGO_SHORT}) (x{NUM})

STR_VEHICLE_DETAILS_CARGO_EMPTY                                 :{LTBLUE}Empty
STR_VEHICLE_DETAILS_CARGO_FROM                                  :{LTBLUE}{CARGO_LONG} from {STATION}
STR_VEHICLE_DETAILS_CARGO_FROM_MULT                             :{LTBLUE}{CARGO_LONG} from {STATION} (x{NUM})

STR_VEHICLE_DETAIL_TAB_CARGO                                    :{BLACK}Cargo
STR_VEHICLE_DETAILS_TRAIN_CARGO_TOOLTIP                         :{BLACK}Show details of cargo carried
STR_VEHICLE_DETAIL_TAB_INFORMATION                              :{BLACK}Information
STR_VEHICLE_DETAILS_TRAIN_INFORMATION_TOOLTIP                   :{BLACK}Show details of train vehicles
STR_VEHICLE_DETAIL_TAB_CAPACITIES                               :{BLACK}Capacities
STR_VEHICLE_DETAILS_TRAIN_CAPACITIES_TOOLTIP                    :{BLACK}Show capacities of each vehicle
STR_VEHICLE_DETAIL_TAB_TOTAL_CARGO                              :{BLACK}Total Cargo
STR_VEHICLE_DETAILS_TRAIN_TOTAL_CARGO_TOOLTIP                   :{BLACK}Show total capacity of train, split by cargo type

STR_VEHICLE_DETAILS_TRAIN_ARTICULATED_RV_CAPACITY               :{BLACK}Capacity: {LTBLUE}

# Vehicle refit
STR_REFIT_CAPTION                                               :{WHITE}{VEHICLE} (Refit)
STR_REFIT_TITLE                                                 :{GOLD}Select cargo type to carry:
STR_REFIT_NEW_CAPACITY_COST_OF_REFIT                            :{BLACK}New capacity: {GOLD}{CARGO_LONG}{}{BLACK}Cost of refit: {RED}{CURRENCY_LONG}
STR_REFIT_NEW_CAPACITY_INCOME_FROM_REFIT                        :{BLACK}New capacity: {GOLD}{CARGO_LONG}{}{BLACK}Income from refit: {GREEN}{CURRENCY_LONG}
STR_REFIT_NEW_CAPACITY_COST_OF_AIRCRAFT_REFIT                   :{BLACK}New capacity: {GOLD}{CARGO_LONG}, {GOLD}{CARGO_LONG}{}{BLACK}Cost of refit: {RED}{CURRENCY_LONG}
STR_REFIT_NEW_CAPACITY_INCOME_FROM_AIRCRAFT_REFIT               :{BLACK}New capacity: {GOLD}{CARGO_LONG}, {GOLD}{CARGO_LONG}{}{BLACK}Income from refit: {GREEN}{CURRENCY_LONG}
STR_REFIT_SELECT_VEHICLES_TOOLTIP                               :{BLACK}Select the vehicles to refit. Dragging with the mouse allows to select multiple vehicles. Clicking on an empty space will select the whole vehicle. Ctrl+Click will select a vehicle and the following chain

STR_REFIT_TRAIN_LIST_TOOLTIP                                    :{BLACK}Select type of cargo for train to carry
STR_REFIT_ROAD_VEHICLE_LIST_TOOLTIP                             :{BLACK}Select type of cargo for road vehicle to carry
STR_REFIT_SHIP_LIST_TOOLTIP                                     :{BLACK}Select type of cargo for ship to carry
STR_REFIT_AIRCRAFT_LIST_TOOLTIP                                 :{BLACK}Select type of cargo for aircraft to carry

STR_REFIT_TRAIN_REFIT_BUTTON                                    :{BLACK}Refit train
STR_REFIT_ROAD_VEHICLE_REFIT_BUTTON                             :{BLACK}Refit road vehicle
STR_REFIT_SHIP_REFIT_BUTTON                                     :{BLACK}Refit ship
STR_REFIT_AIRCRAFT_REFIT_BUTTON                                 :{BLACK}Refit aircraft

STR_REFIT_TRAIN_REFIT_TOOLTIP                                   :{BLACK}Refit train to carry highlighted cargo type
STR_REFIT_ROAD_VEHICLE_REFIT_TOOLTIP                            :{BLACK}Refit road vehicle to carry highlighted cargo type
STR_REFIT_SHIP_REFIT_TOOLTIP                                    :{BLACK}Refit ship to carry highlighted cargo type
STR_REFIT_AIRCRAFT_REFIT_TOOLTIP                                :{BLACK}Refit aircraft to carry highlighted cargo type

# Order view
STR_ORDERS_CAPTION                                              :{WHITE}{VEHICLE} (Orders)
STR_ORDERS_TIMETABLE_VIEW                                       :{BLACK}Timetable
STR_ORDERS_TIMETABLE_VIEW_TOOLTIP                               :{BLACK}Switch to the timetable view

STR_ORDERS_LIST_TOOLTIP                                         :{BLACK}Order list - click on an order to highlight it. Ctrl+Click scrolls to the order's destination
STR_ORDER_INDEX                                                 :{COMMA}:{NBSP}
STR_ORDER_TEXT                                                  :{STRING4} {STRING2} {STRING}

STR_ORDERS_END_OF_ORDERS                                        :- - End of Orders - -
STR_ORDERS_END_OF_SHARED_ORDERS                                 :- - End of Shared Orders - -

# Order bottom buttons
STR_ORDER_NON_STOP                                              :{BLACK}Non-stop
STR_ORDER_GO_TO                                                 :Go to
STR_ORDER_GO_NON_STOP_TO                                        :Go non-stop to
STR_ORDER_GO_VIA                                                :Go via
STR_ORDER_GO_NON_STOP_VIA                                       :Go non-stop via
STR_ORDER_TOOLTIP_NON_STOP                                      :{BLACK}Change the stopping behaviour of the highlighted order

STR_ORDER_TOGGLE_FULL_LOAD                                      :{BLACK}Full load any cargo
STR_ORDER_DROP_LOAD_IF_POSSIBLE                                 :Load if available
STR_ORDER_DROP_FULL_LOAD_ALL                                    :Full load all cargo
STR_ORDER_DROP_FULL_LOAD_ANY                                    :Full load any cargo
STR_ORDER_DROP_NO_LOADING                                       :No loading
STR_ORDER_TOOLTIP_FULL_LOAD                                     :{BLACK}Change the loading behaviour of the highlighted order

STR_ORDER_TOGGLE_UNLOAD                                         :{BLACK}Unload all
STR_ORDER_DROP_UNLOAD_IF_ACCEPTED                               :Unload if accepted
STR_ORDER_DROP_UNLOAD                                           :Unload all
STR_ORDER_DROP_TRANSFER                                         :Transfer
STR_ORDER_DROP_NO_UNLOADING                                     :No unloading
STR_ORDER_TOOLTIP_UNLOAD                                        :{BLACK}Change the unloading behaviour of the highlighted order

STR_ORDER_REFIT                                                 :{BLACK}Refit
STR_ORDER_REFIT_TOOLTIP                                         :{BLACK}Select what cargo type to refit to in this order. Ctrl+Click to remove refit instruction
STR_ORDER_REFIT_AUTO                                            :{BLACK}Refit at station
STR_ORDER_REFIT_AUTO_TOOLTIP                                    :{BLACK}Select what cargo type to refit to in this order. Ctrl+Click to remove refit instruction. Refitting at stations will only be done if the vehicle allows it
STR_ORDER_DROP_REFIT_AUTO                                       :Fixed cargo
STR_ORDER_DROP_REFIT_AUTO_ANY                                   :Available cargo

STR_ORDER_REVERSE                                               :{BLACK}Reverse
STR_ORDER_REVERSE_TOOLTIP                                       :{BLACK}Change the reversing behaviour of the highlighted order.

STR_ORDER_SERVICE                                               :{BLACK}Service
STR_ORDER_DROP_GO_ALWAYS_DEPOT                                  :Always go
STR_ORDER_DROP_SERVICE_DEPOT                                    :Service if needed
STR_ORDER_DROP_HALT_DEPOT                                       :Stop
STR_ORDER_SERVICE_TOOLTIP                                       :{BLACK}Skip this order unless a service is needed

STR_ORDER_CONDITIONAL_VARIABLE_TOOLTIP                          :{BLACK}Vehicle data to base jumping on

# Conditional order variables, must follow order of OrderConditionVariable enum
STR_ORDER_CONDITIONAL_LOAD_PERCENTAGE                           :Load percentage
STR_ORDER_CONDITIONAL_RELIABILITY                               :Reliability
STR_ORDER_CONDITIONAL_MAX_SPEED                                 :Maximum speed
STR_ORDER_CONDITIONAL_AGE                                       :Age (years)
STR_ORDER_CONDITIONAL_REQUIRES_SERVICE                          :Requires service
STR_ORDER_CONDITIONAL_UNCONDITIONALLY                           :Always
STR_ORDER_CONDITIONAL_REMAINING_LIFETIME                        :Remaining lifetime (years)
STR_ORDER_CONDITIONAL_CARGO_WAITING                             :Waiting cargo
STR_ORDER_CONDITIONAL_ACCEPTANCE_DROPDOWN                       :Accepted cargo
STR_ORDER_CONDITIONAL_FREE_PLATFORMS                            :Free platforms
STR_ORDER_CONDITIONAL_PERCENT                                   :Percent of times

STR_ORDER_CONDITIONAL_REQUIRES_SERVICE_ORDER                    :Requires service {STRING}
STR_ORDER_CONDITIONAL_CARGO_WAITING_ORDER                       :Next station {STRING} {STRING} waiting
STR_ORDER_CONDITIONAL_ACCEPTANCE                                :Next station {STRING} {STRING}
STR_CONDITIONAL_FREE_PLATFORMS                                  :Jump to order {COMMA} when Next station {STRING} {COMMA} free platform{P "" s}
STR_CONDITIONAL_PERCENT                                         :Jump to order {COMMA} {COMMA} percent of times

STR_ORDER_CONDITIONAL_NEXT_STATION                              :Next station

STR_ORDER_CONDITIONAL_COMPARATOR_TOOLTIP                        :{BLACK}How to compare the vehicle data to the given value
STR_ORDER_CONDITIONAL_COMPARATOR_EQUALS                         :is equal to
STR_ORDER_CONDITIONAL_COMPARATOR_NOT_EQUALS                     :is not equal to
STR_ORDER_CONDITIONAL_COMPARATOR_LESS_THAN                      :is less than
STR_ORDER_CONDITIONAL_COMPARATOR_LESS_EQUALS                    :is less or equal to
STR_ORDER_CONDITIONAL_COMPARATOR_MORE_THAN                      :is more than
STR_ORDER_CONDITIONAL_COMPARATOR_MORE_EQUALS                    :is more or equal to
STR_ORDER_CONDITIONAL_COMPARATOR_IS_TRUE                        :is true
STR_ORDER_CONDITIONAL_COMPARATOR_IS_FALSE                       :is false

STR_ORDER_CONDITIONAL_VALUE_TOOLTIP                             :{BLACK}The value to compare the vehicle data against
STR_ORDER_CONDITIONAL_CARGO_TOOLTIP                             :{BLACK}The cargo to compare the station data against
STR_ORDER_CONDITIONAL_VALUE_CAPT                                :{WHITE}Enter value to compare against

STR_ORDER_CONDITIONAL_COMPARATOR_ACCEPTS                        :accepts
STR_ORDER_CONDITIONAL_COMPARATOR_DOES_NOT_ACCEPT                :does not accept
STR_ORDER_CONDITIONAL_COMPARATOR_HAS                            :has
STR_ORDER_CONDITIONAL_COMPARATOR_HAS_NO                         :does not have
STR_ORDER_CONDITIONAL_COMPARATOR_HAS_LESS_THAN                  :has less than
STR_ORDER_CONDITIONAL_COMPARATOR_HAS_LESS_EQUALS                :has less than or exactly
STR_ORDER_CONDITIONAL_COMPARATOR_HAS_MORE_THAN                  :has more than
STR_ORDER_CONDITIONAL_COMPARATOR_HAS_MORE_EQUALS                :has more than or exactly

STR_ORDERS_SKIP_BUTTON                                          :{BLACK}Skip
STR_ORDERS_SKIP_TOOLTIP                                         :{BLACK}Skip the current order, and start the next. Ctrl+Click skips to the selected order

STR_ORDERS_DELETE_BUTTON                                        :{BLACK}Delete
STR_ORDERS_DELETE_TOOLTIP                                       :{BLACK}Delete the highlighted order
STR_ORDERS_DELETE_ALL_TOOLTIP                                   :{BLACK}Delete all orders
STR_ORDERS_STOP_SHARING_BUTTON                                  :{BLACK}Stop sharing
STR_ORDERS_STOP_SHARING_TOOLTIP                                 :{BLACK}Stop sharing the order list. Ctrl+Click additionally deletes all orders for this vehicle

STR_ORDERS_GO_TO_BUTTON                                         :{BLACK}Go To
STR_ORDER_GO_TO_NEAREST_DEPOT                                   :Go to nearest depot
STR_ORDER_GO_TO_NEAREST_HANGAR                                  :Go to nearest hangar
STR_ORDER_CONDITIONAL                                           :Conditional order jump
STR_ORDER_SHARE                                                 :Share orders
STR_ORDERS_GO_TO_TOOLTIP                                        :{BLACK}Insert a new order before the highlighted order, or add to end of list. Ctrl makes station orders 'full load any cargo', waypoint orders 'non-stop' and depot orders 'service'. 'Share orders' or Ctrl lets this vehicle share orders with the selected vehicle. Clicking a vehicle copies the orders from that vehicle. A depot order disables automatic servicing of the vehicle

STR_ORDERS_VEH_WITH_SHARED_ORDERS_LIST_TOOLTIP                  :{BLACK}Show all vehicles that share this schedule

STR_ORDERS_OCCUPANCY_BUTTON                                     :{BLACK}%
STR_ORDERS_OCCUPANCY_BUTTON_TOOLTIP                             :{BLACK}Show occupancy running averages
STR_ORDERS_OCCUPANCY_LIST_TOOLTIP                               :{BLACK}Order occupancy - this shows runnings averages of recent occupancy levels when leaving a station, for all vehicles sharing these orders
STR_ORDERS_OCCUPANCY_PERCENT                                    :{NUM}%

# String parts to build the order string
STR_ORDER_GO_TO_WAYPOINT                                        :Go via {WAYPOINT}
STR_ORDER_GO_NON_STOP_TO_WAYPOINT                               :Go non-stop via {WAYPOINT}
STR_ORDER_GO_TO_WAYPOINT_REVERSE                                :Go via and reverse at {WAYPOINT}
STR_ORDER_GO_NON_STOP_TO_WAYPOINT_REVERSE                       :Go non-stop via and reverse at {WAYPOINT}

STR_ORDER_SERVICE_AT                                            :Service at
STR_ORDER_SERVICE_NON_STOP_AT                                   :Service non-stop at

STR_ORDER_NEAREST_DEPOT                                         :the nearest
STR_ORDER_NEAREST_HANGAR                                        :the nearest Hangar
STR_ORDER_TRAIN_DEPOT                                           :Train Depot
STR_ORDER_ROAD_VEHICLE_DEPOT                                    :Road Vehicle Depot
STR_ORDER_SHIP_DEPOT                                            :Ship Depot
STR_ORDER_GO_TO_NEAREST_DEPOT_FORMAT                            :{STRING} {STRING} {STRING}
STR_ORDER_GO_TO_DEPOT_FORMAT                                    :{STRING} {DEPOT}

STR_ORDER_REFIT_ORDER                                           :(Refit to {STRING})
STR_ORDER_REFIT_STOP_ORDER                                      :(Refit to {STRING} and stop)
STR_ORDER_STOP_ORDER                                            :(Stop)

STR_ORDER_GO_TO_STATION                                         :{STRING} {STATION} {STRING1}

STR_ORDER_IMPLICIT                                              :(Implicit)

STR_ORDER_FULL_LOAD                                             :(Full load)
STR_ORDER_FULL_LOAD_ANY                                         :(Full load any cargo)
STR_ORDER_NO_LOAD                                               :(No loading)
STR_ORDER_UNLOAD                                                :(Unload and take cargo)
STR_ORDER_UNLOAD_FULL_LOAD                                      :(Unload and wait for full load)
STR_ORDER_UNLOAD_FULL_LOAD_ANY                                  :(Unload and wait for any full load)
STR_ORDER_UNLOAD_NO_LOAD                                        :(Unload and leave empty)
STR_ORDER_TRANSFER                                              :(Transfer and take cargo)
STR_ORDER_TRANSFER_FULL_LOAD                                    :(Transfer and wait for full load)
STR_ORDER_TRANSFER_FULL_LOAD_ANY                                :(Transfer and wait for any full load)
STR_ORDER_TRANSFER_NO_LOAD                                      :(Transfer and leave empty)
STR_ORDER_NO_UNLOAD                                             :(No unloading and take cargo)
STR_ORDER_NO_UNLOAD_FULL_LOAD                                   :(No unloading and wait for full load)
STR_ORDER_NO_UNLOAD_FULL_LOAD_ANY                               :(No unloading and wait for any full load)
STR_ORDER_NO_UNLOAD_NO_LOAD                                     :(No unloading and no loading)

STR_ORDER_AUTO_REFIT                                            :(Refit to {STRING})
STR_ORDER_FULL_LOAD_REFIT                                       :(Full load with refit to {STRING})
STR_ORDER_FULL_LOAD_ANY_REFIT                                   :(Full load any cargo with refit to {STRING})
STR_ORDER_UNLOAD_REFIT                                          :(Unload and take cargo with refit to {STRING})
STR_ORDER_UNLOAD_FULL_LOAD_REFIT                                :(Unload and wait for full load with refit to {STRING})
STR_ORDER_UNLOAD_FULL_LOAD_ANY_REFIT                            :(Unload and wait for any full load with refit to {STRING})
STR_ORDER_TRANSFER_REFIT                                        :(Transfer and take cargo with refit to {STRING})
STR_ORDER_TRANSFER_FULL_LOAD_REFIT                              :(Transfer and wait for full load with refit to {STRING})
STR_ORDER_TRANSFER_FULL_LOAD_ANY_REFIT                          :(Transfer and wait for any full load with refit to {STRING})
STR_ORDER_NO_UNLOAD_REFIT                                       :(No unloading and take cargo with refit to {STRING})
STR_ORDER_NO_UNLOAD_FULL_LOAD_REFIT                             :(No unloading and wait for full load with refit to {STRING})
STR_ORDER_NO_UNLOAD_FULL_LOAD_ANY_REFIT                         :(No unloading and wait for any full load with refit to {STRING})

STR_ORDER_AUTO_REFIT_ANY                                        :available cargo

STR_ORDER_STOP_LOCATION_NEAR_END                                :[near end]
STR_ORDER_STOP_LOCATION_MIDDLE                                  :[middle]
STR_ORDER_STOP_LOCATION_FAR_END                                 :[far end]

STR_ORDER_OUT_OF_RANGE                                          :{RED} (Next destination is out of range)

STR_ORDER_CONDITIONAL_UNCONDITIONAL                             :Jump to order {COMMA}
STR_ORDER_CONDITIONAL_NUM                                       :Jump to order {COMMA} when {STRING} {STRING} {COMMA}
STR_ORDER_CONDITIONAL_CARGO                                     :Jump to order {COMMA} when {STRING} {STRING} {STRING}
STR_ORDER_CONDITIONAL_TRUE_FALSE                                :Jump to order {COMMA} when {STRING} {STRING}

STR_INVALID_ORDER                                               :{RED} (Invalid Order)

# Time table window
STR_TIMETABLE_TITLE                                             :{WHITE}{VEHICLE} (Timetable)
STR_TIMETABLE_ORDER_VIEW                                        :{BLACK}Orders
STR_TIMETABLE_ORDER_VIEW_TOOLTIP                                :{BLACK}Switch to the order view

STR_TIMETABLE_TOOLTIP                                           :{BLACK}Timetable - click on an order to highlight it

STR_TIMETABLE_NO_TRAVEL                                         :No travel
STR_TIMETABLE_NOT_TIMETABLEABLE                                 :Travel (automatic; timetabled by next manual order)
STR_TIMETABLE_TRAVEL_NOT_TIMETABLED                             :Travel (not timetabled)
STR_TIMETABLE_TRAVEL_NOT_TIMETABLED_SPEED                       :Travel (not timetabled) with at most {2:VELOCITY}
STR_TIMETABLE_TRAVEL_FOR                                        :Travel for {STRING1}
STR_TIMETABLE_TRAVEL_FOR_SPEED                                  :Travel for {STRING1} with at most {VELOCITY}
STR_TIMETABLE_TRAVEL_FOR_ESTIMATED                              :Travel (for {STRING1}, not timetabled)
STR_TIMETABLE_TRAVEL_FOR_SPEED_ESTIMATED                        :Travel (for {STRING1}, not timetabled) with at most {VELOCITY}
STR_TIMETABLE_STAY_FOR_ESTIMATED                                :(stay for {STRING1}, not timetabled)
STR_TIMETABLE_AND_TRAVEL_FOR_ESTIMATED                          :(travel for {STRING1}, not timetabled)
STR_TIMETABLE_STAY_FOR                                          :and stay for {STRING1}
STR_TIMETABLE_AND_TRAVEL_FOR                                    :and travel for {STRING1}
STR_TIMETABLE_DAYS                                              :{COMMA}{NBSP}day{P "" s}
STR_TIMETABLE_TICKS                                             :{COMMA}{NBSP}tick{P "" s}
STR_TIMETABLE_MINUTES                                           :{COMMA}{NBSP}minute{P "" s}

STR_TIMETABLE_TOTAL_TIME                                        :{BLACK}This timetable will take {STRING1} to complete
STR_TIMETABLE_TOTAL_TIME_INCOMPLETE                             :{BLACK}This timetable will take at least {STRING1} to complete (not all timetabled)

STR_TIMETABLE_STATUS_ON_TIME                                    :{BLACK}This vehicle is currently running on time
STR_TIMETABLE_STATUS_LATE                                       :{BLACK}This vehicle is currently running {STRING1} late
STR_TIMETABLE_STATUS_EARLY                                      :{BLACK}This vehicle is currently running {STRING1} early
STR_TIMETABLE_STATUS_NOT_STARTED                                :{BLACK}This timetable has not yet started
STR_TIMETABLE_STATUS_START_AT                                   :{BLACK}This timetable will start at {STRING1}

STR_TIMETABLE_STARTING_DATE                                     :{BLACK}Start date
STR_TIMETABLE_STARTING_DATE_TOOLTIP                             :{BLACK}Select a date as starting point of this timetable. Ctrl+Click sets the starting point of this timetable and distributes all vehicles sharing this order evenly based on their relative order, if the order is completely timetabled

STR_TIMETABLE_CHANGE_TIME                                       :{BLACK}Change Time
STR_TIMETABLE_WAIT_TIME_TOOLTIP                                 :{BLACK}Change the amount of time that the highlighted order should take

STR_TIMETABLE_CLEAR_TIME                                        :{BLACK}Clear Time
STR_TIMETABLE_CLEAR_TIME_TOOLTIP                                :{BLACK}Clear the amount of time for the highlighted order

STR_TIMETABLE_CHANGE_SPEED                                      :{BLACK}Change Speed Limit
STR_TIMETABLE_CHANGE_SPEED_TOOLTIP                              :{BLACK}Change the maximum travel speed of the highlighted order

STR_TIMETABLE_CLEAR_SPEED                                       :{BLACK}Clear Speed Limit
STR_TIMETABLE_CLEAR_SPEED_TOOLTIP                               :{BLACK}Clear the maximum travel speed of the highlighted order

STR_TIMETABLE_RESET_LATENESS                                    :{BLACK}Reset Late Counter
STR_TIMETABLE_RESET_LATENESS_TOOLTIP                            :{BLACK}Reset the lateness counter, so the vehicle will be on time

STR_TIMETABLE_AUTOFILL                                          :{BLACK}Autofill
STR_TIMETABLE_AUTOFILL_TOOLTIP                                  :{BLACK}Fill the timetable automatically with the values from the next journey (Ctrl+Click to try to keep waiting times)

STR_TIMETABLE_AUTOMATE                                          :{BLACK}Automate
<<<<<<< HEAD
STR_TIMETABLE_AUTOMATE_TOOLTIP                                  :{BLACK}Manage the timetables automatically by updating the values for each journey
=======
STR_TIMETABLE_AUTOMATE_TOOLTIP                                  :{BLACK}Manage the timetables automatically by updating the values for each journey (Ctrl+Click when disabling to keep the current timetable)
>>>>>>> 9eb07b4a

STR_TIMETABLE_EXPECTED                                          :{BLACK}Expected
STR_TIMETABLE_SCHEDULED                                         :{BLACK}Scheduled
STR_TIMETABLE_EXPECTED_TOOLTIP                                  :{BLACK}Switch between expected and scheduled

STR_TIMETABLE_ARRIVAL_ABBREVIATION                              :A:
STR_TIMETABLE_DEPARTURE_ABBREVIATION                            :D:


# Date window (for timetable)
STR_DATE_CAPTION                                                :{WHITE}Set date
STR_DATE_SET_DATE                                               :{BLACK}Set date
STR_DATE_SET_DATE_TOOLTIP                                       :{BLACK}Use the selected date as starting date for the timetable
STR_DATE_DAY_TOOLTIP                                            :{BLACK}Select day
STR_DATE_MONTH_TOOLTIP                                          :{BLACK}Select month
STR_DATE_YEAR_TOOLTIP                                           :{BLACK}Select year
STR_DATE_MINUTES_DAY_TOOLTIP                                    :{BLACK}Select minute
STR_DATE_MINUTES_MONTH_TOOLTIP                                  :{BLACK}Select hour


# AI debug window
STR_AI_DEBUG                                                    :{WHITE}AI/Game Script Debug
STR_AI_DEBUG_NAME_AND_VERSION                                   :{BLACK}{RAW_STRING} (v{NUM})
STR_AI_DEBUG_NAME_TOOLTIP                                       :{BLACK}Name of the script
STR_AI_DEBUG_SETTINGS                                           :{BLACK}Settings
STR_AI_DEBUG_SETTINGS_TOOLTIP                                   :{BLACK}Change the settings of the script
STR_AI_DEBUG_RELOAD                                             :{BLACK}Reload AI
STR_AI_DEBUG_RELOAD_TOOLTIP                                     :{BLACK}Kill the AI, reload the script, and restart the AI
STR_AI_DEBUG_BREAK_STR_ON_OFF_TOOLTIP                           :{BLACK}Enable/disable breaking when an AI log message matches the break string
STR_AI_DEBUG_BREAK_ON_LABEL                                     :{BLACK}Break on:
STR_AI_DEBUG_BREAK_STR_OSKTITLE                                 :{BLACK}Break on
STR_AI_DEBUG_BREAK_STR_TOOLTIP                                  :{BLACK}When an AI log message matches this string, the game is paused
STR_AI_DEBUG_MATCH_CASE                                         :{BLACK}Match case
STR_AI_DEBUG_MATCH_CASE_TOOLTIP                                 :{BLACK}Toggle matching case when comparing AI log messages against the break string
STR_AI_DEBUG_CONTINUE                                           :{BLACK}Continue
STR_AI_DEBUG_CONTINUE_TOOLTIP                                   :{BLACK}Unpause and continue the AI
STR_AI_DEBUG_SELECT_AI_TOOLTIP                                  :{BLACK}View debug output of this AI
STR_AI_GAME_SCRIPT                                              :{BLACK}Game Script
STR_AI_GAME_SCRIPT_TOOLTIP                                      :{BLACK}Check the Game Script log

STR_ERROR_AI_NO_AI_FOUND                                        :No suitable AI found to load.{}This AI is a dummy AI and won't do anything.{}You can download several AIs via the 'Online Content' system
STR_ERROR_AI_PLEASE_REPORT_CRASH                                :{WHITE}One of the running scripts crashed. Please report this to the script author with a screenshot of the AI/Game Script Debug Window
STR_ERROR_AI_DEBUG_SERVER_ONLY                                  :{YELLOW}AI/Game Script Debug window is only available for the server

# AI configuration window
STR_AI_CONFIG_CAPTION                                           :{WHITE}AI/Game Script Configuration
STR_AI_CONFIG_GAMELIST_TOOLTIP                                  :{BLACK}The Game Script that will be loaded in the next game
STR_AI_CONFIG_AILIST_TOOLTIP                                    :{BLACK}The AIs that will be loaded in the next game
STR_AI_CONFIG_HUMAN_PLAYER                                      :Human player
STR_AI_CONFIG_RANDOM_AI                                         :Random AI
STR_AI_CONFIG_NONE                                              :(none)

STR_AI_CONFIG_MOVE_UP                                           :{BLACK}Move Up
STR_AI_CONFIG_MOVE_UP_TOOLTIP                                   :{BLACK}Move selected AI up in the list
STR_AI_CONFIG_MOVE_DOWN                                         :{BLACK}Move Down
STR_AI_CONFIG_MOVE_DOWN_TOOLTIP                                 :{BLACK}Move selected AI down in the list

STR_AI_CONFIG_GAMESCRIPT                                        :{SILVER}Game Script
STR_AI_CONFIG_AI                                                :{SILVER}AIs

STR_AI_CONFIG_CHANGE                                            :{BLACK}Select {STRING}
STR_AI_CONFIG_CHANGE_NONE                                       :
STR_AI_CONFIG_CHANGE_AI                                         :AI
STR_AI_CONFIG_CHANGE_GAMESCRIPT                                 :Game Script
STR_AI_CONFIG_CHANGE_TOOLTIP                                    :{BLACK}Load another script
STR_AI_CONFIG_CONFIGURE                                         :{BLACK}Configure
STR_AI_CONFIG_CONFIGURE_TOOLTIP                                 :{BLACK}Configure the parameters of the Script

# Available AIs window
STR_AI_LIST_CAPTION                                             :{WHITE}Available {STRING}
STR_AI_LIST_CAPTION_AI                                          :AIs
STR_AI_LIST_CAPTION_GAMESCRIPT                                  :Game Scripts
STR_AI_LIST_TOOLTIP                                             :{BLACK}Click to select a script

STR_AI_LIST_AUTHOR                                              :{LTBLUE}Author: {ORANGE}{RAW_STRING}
STR_AI_LIST_VERSION                                             :{LTBLUE}Version: {ORANGE}{NUM}
STR_AI_LIST_URL                                                 :{LTBLUE}URL: {ORANGE}{RAW_STRING}

STR_AI_LIST_ACCEPT                                              :{BLACK}Accept
STR_AI_LIST_ACCEPT_TOOLTIP                                      :{BLACK}Select highlighted script
STR_AI_LIST_CANCEL                                              :{BLACK}Cancel
STR_AI_LIST_CANCEL_TOOLTIP                                      :{BLACK}Don't change the script

# AI Parameters
STR_AI_SETTINGS_CAPTION                                         :{WHITE}{STRING} Parameters
STR_AI_SETTINGS_CAPTION_AI                                      :AI
STR_AI_SETTINGS_CAPTION_GAMESCRIPT                              :Game Script
STR_AI_SETTINGS_CLOSE                                           :{BLACK}Close
STR_AI_SETTINGS_RESET                                           :{BLACK}Reset
STR_AI_SETTINGS_SETTING                                         :{RAW_STRING}: {ORANGE}{STRING1}
STR_AI_SETTINGS_START_DELAY                                     :Number of days to start this AI after the previous one (give or take): {ORANGE}{STRING1}


# Textfile window
STR_TEXTFILE_README_CAPTION                                     :{WHITE}{STRING} readme of {RAW_STRING}
STR_TEXTFILE_CHANGELOG_CAPTION                                  :{WHITE}{STRING} changelog of {RAW_STRING}
STR_TEXTFILE_LICENCE_CAPTION                                    :{WHITE}{STRING} licence of {RAW_STRING}
STR_TEXTFILE_WRAP_TEXT                                          :{WHITE}Wrap text
STR_TEXTFILE_WRAP_TEXT_TOOLTIP                                  :{BLACK}Wrap the text of the window so it all fits without having to scroll
STR_TEXTFILE_VIEW_README                                        :{BLACK}View readme
STR_TEXTFILE_VIEW_CHANGELOG                                     :{BLACK}Changelog
STR_TEXTFILE_VIEW_LICENCE                                       :{BLACK}Licence

# Plans window
STR_PLANS_CAPTION                                               :{WHITE}Plans
STR_PLANS_NEW_PLAN                                              :{BLACK}New
STR_PLANS_NEW_PLAN_TOOLTIP                                      :{BLACK}Create a new plan
STR_PLANS_ADD_LINES                                             :{BLACK}Add lines
STR_PLANS_ADDING_LINES                                          :{BLACK}Adding...
STR_PLANS_HIDE_ALL                                              :{BLACK}Hide all
STR_PLANS_HIDE_ALL_TOOLTIP                                      :{BLACK}Set the visibility of all the plans and all their lines to false
STR_PLANS_VISIBILITY_PRIVATE                                    :{BLACK}Make private
STR_PLANS_VISIBILITY_PUBLIC                                     :{BLACK}Make public
STR_PLANS_VISIBILITY_TOOLTIP                                    :{BLACK}Toggle the visibility of a plan (private is yellow, public is blue). A public plan will be displayed in the plan window of the other companies but only its owner can add lines to it.
STR_PLANS_DELETE                                                :{BLACK}Delete
STR_PLANS_DELETE_TOOLTIP                                        :{BLACK}Delete the selected item in the list
STR_PLANS_LIST_ITEM_PLAN                                        :Plan #{NUM}: {NUM} line{P "" s} ({DATE_SHORT})
STR_PLANS_LIST_ITEM_LINE                                        : -- Line #{NUM}: {NUM} segment{P "" s}
STR_PLANS_LIST_TOOLTIP                                          :{BLACK}Double click any item in the list to (un)fold the related plan

# Vehicle loading indicators
STR_PERCENT_UP_SMALL                                            :{TINY_FONT}{WHITE}{NUM}%{UP_ARROW}
STR_PERCENT_UP                                                  :{WHITE}{NUM}%{UP_ARROW}
STR_PERCENT_DOWN_SMALL                                          :{TINY_FONT}{WHITE}{NUM}%{DOWN_ARROW}
STR_PERCENT_DOWN                                                :{WHITE}{NUM}%{DOWN_ARROW}
STR_PERCENT_UP_DOWN_SMALL                                       :{TINY_FONT}{WHITE}{NUM}%{UP_ARROW}{DOWN_ARROW}
STR_PERCENT_UP_DOWN                                             :{WHITE}{NUM}%{UP_ARROW}{DOWN_ARROW}
STR_PERCENT_NONE_SMALL                                          :{TINY_FONT}{WHITE}{NUM}%
STR_PERCENT_NONE                                                :{WHITE}{NUM}%

# Income 'floats'
STR_INCOME_FLOAT_COST_SMALL                                     :{TINY_FONT}{RED}Cost: {CURRENCY_LONG}
STR_INCOME_FLOAT_COST                                           :{RED}Cost: {CURRENCY_LONG}
STR_INCOME_FLOAT_INCOME_SMALL                                   :{TINY_FONT}{GREEN}Income: {CURRENCY_LONG}
STR_INCOME_FLOAT_INCOME                                         :{GREEN}Income: {CURRENCY_LONG}
STR_FEEDER_TINY                                                 :{TINY_FONT}{YELLOW}Transfer: {CURRENCY_LONG}
STR_FEEDER                                                      :{YELLOW}Transfer: {CURRENCY_LONG}
STR_FEEDER_INCOME_TINY                                          :{TINY_FONT}{YELLOW}Transfer: {CURRENCY_LONG}{WHITE} / {GREEN}Income: {CURRENCY_LONG}
STR_FEEDER_INCOME                                               :{YELLOW}Transfer: {CURRENCY_LONG}{WHITE} / {GREEN}Income: {CURRENCY_LONG}
STR_FEEDER_COST_TINY                                            :{TINY_FONT}{YELLOW}Transfer: {CURRENCY_LONG}{WHITE} / {RED}Cost: {CURRENCY_LONG}
STR_FEEDER_COST                                                 :{YELLOW}Transfer: {CURRENCY_LONG}{WHITE} / {RED}Cost: {CURRENCY_LONG}
STR_MESSAGE_ESTIMATED_COST                                      :{WHITE}Estimated Cost: {CURRENCY_LONG}
STR_MESSAGE_ESTIMATED_INCOME                                    :{WHITE}Estimated Income: {CURRENCY_LONG}

# Saveload messages
STR_ERROR_SAVE_STILL_IN_PROGRESS                                :{WHITE}Saving still in progress,{}please wait until it is finished!
STR_ERROR_AUTOSAVE_FAILED                                       :{WHITE}Autosave failed
STR_ERROR_UNABLE_TO_READ_DRIVE                                  :{BLACK}Unable to read drive
STR_ERROR_GAME_SAVE_FAILED                                      :{WHITE}Game Save Failed{}{STRING1}
STR_ERROR_UNABLE_TO_DELETE_FILE                                 :{WHITE}Unable to delete file
STR_ERROR_GAME_LOAD_FAILED                                      :{WHITE}Game Load Failed{}{STRING1}
STR_GAME_SAVELOAD_ERROR_BROKEN_INTERNAL_ERROR                   :Internal error: {RAW_STRING}
STR_GAME_SAVELOAD_ERROR_BROKEN_SAVEGAME                         :Broken savegame - {RAW_STRING}
STR_GAME_SAVELOAD_ERROR_TOO_NEW_SAVEGAME                        :Savegame is made with newer version
STR_GAME_SAVELOAD_ERROR_FILE_NOT_READABLE                       :File not readable
STR_GAME_SAVELOAD_ERROR_FILE_NOT_WRITEABLE                      :File not writeable
STR_GAME_SAVELOAD_ERROR_DATA_INTEGRITY_CHECK_FAILED             :Data integrity check failed
STR_GAME_SAVELOAD_NOT_AVAILABLE                                 :<not available>
STR_WARNING_LOADGAME_REMOVED_TRAMS                              :{WHITE}Game was saved in version without tram support. All trams have been removed

STR_GAME_SAVELOAD_ERROR_HUGE_AIRPORTS_PRESENT                   :Savegame uses huge airports
STR_GAME_SAVELOAD_ERROR_HELI_OILRIG_BUG                         :Savegame has a helicopter on approach to a buggy oil rig

# Map generation messages
STR_ERROR_COULD_NOT_CREATE_TOWN                                 :{WHITE}Map generation aborted...{}... no suitable town locations
STR_ERROR_NO_TOWN_IN_SCENARIO                                   :{WHITE}... there is no town in this scenario

STR_ERROR_PNGMAP                                                :{WHITE}Can't load landscape from PNG...
STR_ERROR_PNGMAP_FILE_NOT_FOUND                                 :{WHITE}... file not found
STR_ERROR_PNGMAP_IMAGE_TYPE                                     :{WHITE}... could not convert image type. 8 or 24-bit PNG image needed
STR_ERROR_PNGMAP_MISC                                           :{WHITE}... something just went wrong (probably corrupted file)

STR_ERROR_BMPMAP                                                :{WHITE}Can't load landscape from BMP...
STR_ERROR_BMPMAP_IMAGE_TYPE                                     :{WHITE}... could not convert image type

STR_ERROR_HEIGHTMAP_TOO_LARGE                                   :{WHITE}... image is too large

STR_WARNING_HEIGHTMAP_SCALE_CAPTION                             :{WHITE}Scale warning
STR_WARNING_HEIGHTMAP_SCALE_MESSAGE                             :{YELLOW}Resizing source map too much is not recommended. Continue with the generation?

# Soundset messages
STR_WARNING_FALLBACK_SOUNDSET                                   :{WHITE}Only a fallback sound set was found. If you want sounds, install a sound set via the content download system

# Screenshot related messages
STR_WARNING_SCREENSHOT_SIZE_CAPTION                             :{WHITE}Huge screenshot
STR_WARNING_SCREENSHOT_SIZE_MESSAGE                             :{YELLOW}The screenshot will have a resolution of {COMMA} x {COMMA} pixels. Taking the screenshot may take a while. Do you want to continue?

STR_MESSAGE_SCREENSHOT_SUCCESSFULLY                             :{WHITE}Screenshot successfully saved as '{RAW_STRING}'
STR_ERROR_SCREENSHOT_FAILED                                     :{WHITE}Screenshot failed!

# Error message titles
STR_ERROR_MESSAGE_CAPTION                                       :{YELLOW}Message
STR_ERROR_MESSAGE_CAPTION_OTHER_COMPANY                         :{YELLOW}Message from {STRING1}

# Generic construction errors
STR_ERROR_OFF_EDGE_OF_MAP                                       :{WHITE}Off edge of map
STR_ERROR_TOO_CLOSE_TO_EDGE_OF_MAP                              :{WHITE}Too close to edge of map
STR_ERROR_NOT_ENOUGH_CASH_REQUIRES_CURRENCY                     :{WHITE}Not enough cash - requires {CURRENCY_LONG}
STR_ERROR_FLAT_LAND_REQUIRED                                    :{WHITE}Flat land required
STR_ERROR_LAND_SLOPED_IN_WRONG_DIRECTION                        :{WHITE}Land sloped in wrong direction
STR_ERROR_CAN_T_DO_THIS                                         :{WHITE}Can't do this...
STR_ERROR_BUILDING_MUST_BE_DEMOLISHED                           :{WHITE}Building must be demolished first
STR_ERROR_CAN_T_CLEAR_THIS_AREA                                 :{WHITE}Can't clear this area...
STR_ERROR_SITE_UNSUITABLE                                       :{WHITE}... site unsuitable
STR_ERROR_ALREADY_BUILT                                         :{WHITE}... already built
STR_ERROR_OWNED_BY                                              :{WHITE}... owned by {STRING2}
STR_ERROR_AREA_IS_OWNED_BY_ANOTHER                              :{WHITE}... area is owned by another company
STR_ERROR_TERRAFORM_LIMIT_REACHED                               :{WHITE}... landscaping limit reached
STR_ERROR_CLEARING_LIMIT_REACHED                                :{WHITE}... tile clearing limit reached
STR_ERROR_TREE_PLANT_LIMIT_REACHED                              :{WHITE}... tree planting limit reached
STR_ERROR_NAME_MUST_BE_UNIQUE                                   :{WHITE}Name must be unique
STR_ERROR_GENERIC_OBJECT_IN_THE_WAY                             :{WHITE}{1:STRING} in the way
STR_ERROR_NOT_ALLOWED_WHILE_PAUSED                              :{WHITE}Not allowed while paused

# Local authority errors
STR_ERROR_LOCAL_AUTHORITY_REFUSES_TO_ALLOW_THIS                 :{WHITE}{TOWN} local authority refuses to allow this
STR_ERROR_LOCAL_AUTHORITY_REFUSES_AIRPORT                       :{WHITE}{TOWN} local authority refuses to allow another airport to be built in this town
STR_ERROR_LOCAL_AUTHORITY_REFUSES_NOISE                         :{WHITE}{TOWN} local authority refuses permission for airport due to noise concerns
STR_ERROR_BRIBE_FAILED                                          :{WHITE}Your attempted bribe has been discovered by a regional investigator

# Levelling errors
STR_ERROR_CAN_T_RAISE_LAND_HERE                                 :{WHITE}Can't raise land here...
STR_ERROR_CAN_T_LOWER_LAND_HERE                                 :{WHITE}Can't lower land here...
STR_ERROR_CAN_T_LEVEL_LAND_HERE                                 :{WHITE}Can't level land here...
STR_ERROR_EXCAVATION_WOULD_DAMAGE                               :{WHITE}Excavation would damage tunnel
STR_ERROR_ALREADY_AT_SEA_LEVEL                                  :{WHITE}... already at sea level
STR_ERROR_TOO_HIGH                                              :{WHITE}... too high
STR_ERROR_ALREADY_LEVELLED                                      :{WHITE}... already flat
STR_ERROR_BRIDGE_TOO_HIGH_AFTER_LOWER_LAND                      :{WHITE}Afterwards the bridge above it would be too high.

# Company related errors
STR_ERROR_CAN_T_CHANGE_COMPANY_NAME                             :{WHITE}Can't change company name...
STR_ERROR_CAN_T_CHANGE_PRESIDENT                                :{WHITE}Can't change manager's name...

STR_ERROR_MAXIMUM_PERMITTED_LOAN                                :{WHITE}... maximum permitted loan size is {CURRENCY_LONG}
STR_ERROR_CAN_T_BORROW_ANY_MORE_MONEY                           :{WHITE}Can't borrow any more money...
STR_ERROR_LOAN_ALREADY_REPAYED                                  :{WHITE}... no loan to repay
STR_ERROR_CURRENCY_REQUIRED                                     :{WHITE}... {CURRENCY_LONG} required
STR_ERROR_CAN_T_REPAY_LOAN                                      :{WHITE}Can't repay loan...
STR_ERROR_INSUFFICIENT_FUNDS                                    :{WHITE}Can't give away money that is loaned from the bank...
STR_ERROR_CAN_T_BUY_COMPANY                                     :{WHITE}Can't buy company...
STR_ERROR_CAN_T_BUILD_COMPANY_HEADQUARTERS                      :{WHITE}Can't build company headquarters...
STR_ERROR_CAN_T_BUY_25_SHARE_IN_THIS                            :{WHITE}Can't buy 25% share in this company...
STR_ERROR_CAN_T_SELL_25_SHARE_IN                                :{WHITE}Can't sell 25% share in this company...
STR_ERROR_PROTECTED                                             :{WHITE}This company is not old enough to trade shares yet...

# Town related errors
STR_ERROR_CAN_T_GENERATE_TOWN                                   :{WHITE}Can't build any towns
STR_ERROR_CAN_T_RENAME_TOWN                                     :{WHITE}Can't rename town...
STR_ERROR_CAN_T_FOUND_TOWN_HERE                                 :{WHITE}Can't found town here...
STR_ERROR_CAN_T_EXPAND_TOWN                                     :{WHITE}Can't expand town...
STR_ERROR_CAN_T_BUILD_HOUSE_HERE                                :{WHITE}Can't build house here...
STR_ERROR_TOO_CLOSE_TO_EDGE_OF_MAP_SUB                          :{WHITE}... too close to edge of map
STR_ERROR_TOO_CLOSE_TO_ANOTHER_TOWN                             :{WHITE}... too close to another town
STR_ERROR_TOO_MANY_TOWNS                                        :{WHITE}... too many towns
STR_ERROR_NO_SPACE_FOR_TOWN                                     :{WHITE}... there is no more space on the map
STR_ERROR_TOWN_EXPAND_WARN_NO_ROADS                             :{WHITE}The town will not build roads. You can enable building of roads via Settings->Environment->Towns
STR_ERROR_ROAD_WORKS_IN_PROGRESS                                :{WHITE}Road works in progress
STR_ERROR_TOWN_CAN_T_DELETE                                     :{WHITE}Can't delete this town...{}A station or depot is referring to the town or a town owned tile can't be removed
STR_ERROR_STATUE_NO_SUITABLE_PLACE                              :{WHITE}... there is no suitable place for a statue in the centre of this town
STR_ERROR_BUILDING_NOT_ALLOWED_IN_THIS_TOWN_ZONE                :{WHITE}... not allowed in this town zone.
STR_ERROR_BUILDING_NOT_ALLOWED_ABOVE_SNOW_LINE                  :{WHITE}... not allowed above the snow line.
STR_ERROR_BUILDING_NOT_ALLOWED_BELOW_SNOW_LINE                  :{WHITE}... not allowed below the snow line.
STR_ERROR_TOO_MANY_HOUSE_SETS                                   :{WHITE}... too many house sets in the town
STR_ERROR_TOO_MANY_HOUSE_TYPES                                  :{WHITE}... too many house types in the town
STR_ERROR_BUILDING_IS_TOO_OLD                                   :{WHITE}... building is too old.
STR_ERROR_BUILDING_IS_TOO_MODERN                                :{WHITE}... building is too modern.
STR_ERROR_ONLY_ONE_BUILDING_ALLOWED_PER_TOWN                    :{WHITE}... only one building of this type is allowed in a town.
STR_ERROR_BUILDING_NOT_ALLOWED                                  :{WHITE}... the building is not allowed.

# Industry related errors
STR_ERROR_TOO_MANY_INDUSTRIES                                   :{WHITE}... too many industries
STR_ERROR_CAN_T_GENERATE_INDUSTRIES                             :{WHITE}Can't generate industries...
STR_ERROR_CAN_T_BUILD_HERE                                      :{WHITE}Can't build {STRING} here...
STR_ERROR_CAN_T_CONSTRUCT_THIS_INDUSTRY                         :{WHITE}Can't construct this industry type here...
STR_ERROR_INDUSTRY_TOO_CLOSE                                    :{WHITE}... too close to another industry
STR_ERROR_MUST_FOUND_TOWN_FIRST                                 :{WHITE}... must found town first
STR_ERROR_ONLY_ONE_ALLOWED_PER_TOWN                             :{WHITE}... only one allowed per town
STR_ERROR_CAN_ONLY_BE_BUILT_IN_TOWNS_WITH_POPULATION_OF_1200    :{WHITE}... can only be built in towns with a population of at least 1200
STR_ERROR_CAN_ONLY_BE_BUILT_IN_RAINFOREST                       :{WHITE}... can only be built in rainforest areas
STR_ERROR_CAN_ONLY_BE_BUILT_IN_DESERT                           :{WHITE}... can only be built in desert areas
STR_ERROR_CAN_ONLY_BE_BUILT_IN_TOWNS                            :{WHITE}... can only be built in towns (replacing houses)
STR_ERROR_CAN_ONLY_BE_BUILT_NEAR_TOWN_CENTER                    :{WHITE}... can only be built near the center of towns
STR_ERROR_CAN_ONLY_BE_BUILT_IN_LOW_AREAS                        :{WHITE}... can only be built in low areas
STR_ERROR_CAN_ONLY_BE_POSITIONED                                :{WHITE}... can only be positioned near edges of map
STR_ERROR_FOREST_CAN_ONLY_BE_PLANTED                            :{WHITE}... forest can only be planted above snow-line
STR_ERROR_CAN_ONLY_BE_BUILT_ABOVE_SNOW_LINE                     :{WHITE}... can only be built above the snow-line
STR_ERROR_CAN_ONLY_BE_BUILT_BELOW_SNOW_LINE                     :{WHITE}... can only be built below the snow-line

STR_ERROR_NO_SUITABLE_PLACES_FOR_INDUSTRIES                     :{WHITE}There were no suitable places for '{STRING}' industries
STR_ERROR_NO_SUITABLE_PLACES_FOR_INDUSTRIES_EXPLANATION         :{WHITE}Change the map generation parameters to get a better map

# Station construction related errors
STR_ERROR_CAN_T_BUILD_RAILROAD_STATION                          :{WHITE}Can't build railway station here...
STR_ERROR_CAN_T_BUILD_BUS_STATION                               :{WHITE}Can't build bus station...
STR_ERROR_CAN_T_BUILD_TRUCK_STATION                             :{WHITE}Can't build lorry station...
STR_ERROR_CAN_T_BUILD_PASSENGER_TRAM_STATION                    :{WHITE}Can't build passenger tram station...
STR_ERROR_CAN_T_BUILD_CARGO_TRAM_STATION                        :{WHITE}Can't build freight tram station...
STR_ERROR_CAN_T_BUILD_DOCK_HERE                                 :{WHITE}Can't build dock here...
STR_ERROR_CAN_T_BUILD_AIRPORT_HERE                              :{WHITE}Can't build airport here...

STR_ERROR_ADJOINS_MORE_THAN_ONE_EXISTING                        :{WHITE}Adjoins more than one existing station/loading area
STR_ERROR_STATION_TOO_SPREAD_OUT                                :{WHITE}... station too spread out
STR_ERROR_TOO_MANY_STATIONS_LOADING                             :{WHITE}Too many stations/loading areas
STR_ERROR_TOO_MANY_STATION_SPECS                                :{WHITE}Too many railway station parts
STR_ERROR_TOO_MANY_BUS_STOPS                                    :{WHITE}Too many bus stops
STR_ERROR_TOO_MANY_TRUCK_STOPS                                  :{WHITE}Too many lorry stations
STR_ERROR_TOO_CLOSE_TO_ANOTHER_STATION                          :{WHITE}Too close to another station/loading area
STR_ERROR_TOO_CLOSE_TO_ANOTHER_DOCK                             :{WHITE}Too close to another dock
STR_ERROR_TOO_CLOSE_TO_ANOTHER_AIRPORT                          :{WHITE}Too close to another airport
STR_ERROR_CAN_T_RENAME_STATION                                  :{WHITE}Can't rename station...
STR_ERROR_DRIVE_THROUGH_ON_TOWN_ROAD                            :{WHITE}... this is a town owned road
STR_ERROR_DRIVE_THROUGH_DIRECTION                               :{WHITE}... road facing in the wrong direction
STR_ERROR_DRIVE_THROUGH_CORNER                                  :{WHITE}... drive through stops can't have corners
STR_ERROR_DRIVE_THROUGH_JUNCTION                                :{WHITE}... drive through stops can't have junctions

# Station destruction related errors
STR_ERROR_CAN_T_REMOVE_PART_OF_STATION                          :{WHITE}Can't remove part of station...
STR_ERROR_MUST_REMOVE_RAILWAY_STATION_FIRST                     :{WHITE}Must remove railway station first
STR_ERROR_CAN_T_REMOVE_BUS_STATION                              :{WHITE}Can't remove bus station...
STR_ERROR_CAN_T_REMOVE_TRUCK_STATION                            :{WHITE}Can't remove lorry station...
STR_ERROR_CAN_T_REMOVE_PASSENGER_TRAM_STATION                   :{WHITE}Can't remove passenger tram station...
STR_ERROR_CAN_T_REMOVE_CARGO_TRAM_STATION                       :{WHITE}Can't remove freight tram station...
STR_ERROR_MUST_REMOVE_ROAD_STOP_FIRST                           :{WHITE}Must remove road stop first
STR_ERROR_THERE_IS_NO_STATION                                   :{WHITE}... there is no station here

STR_ERROR_MUST_DEMOLISH_RAILROAD                                :{WHITE}Must demolish railway station first
STR_ERROR_MUST_DEMOLISH_BUS_STATION_FIRST                       :{WHITE}Must demolish bus station first
STR_ERROR_MUST_DEMOLISH_TRUCK_STATION_FIRST                     :{WHITE}Must demolish lorry station first
STR_ERROR_MUST_DEMOLISH_PASSENGER_TRAM_STATION_FIRST            :{WHITE}Must demolish passenger tram station first
STR_ERROR_MUST_DEMOLISH_CARGO_TRAM_STATION_FIRST                :{WHITE}Must demolish freight tram station first
STR_ERROR_MUST_DEMOLISH_DOCK_FIRST                              :{WHITE}Must demolish dock first
STR_ERROR_MUST_DEMOLISH_AIRPORT_FIRST                           :{WHITE}Must demolish airport first

# Waypoint related errors
STR_ERROR_WAYPOINT_ADJOINS_MORE_THAN_ONE_EXISTING               :{WHITE}Adjoins more than one existing waypoint
STR_ERROR_TOO_CLOSE_TO_ANOTHER_WAYPOINT                         :{WHITE}Too close to another waypoint

STR_ERROR_CAN_T_BUILD_TRAIN_WAYPOINT                            :{WHITE}Can't build train waypoint here...
STR_ERROR_CAN_T_POSITION_BUOY_HERE                              :{WHITE}Can't place buoy here...
STR_ERROR_CAN_T_CHANGE_WAYPOINT_NAME                            :{WHITE}Can't change waypoint name...

STR_ERROR_CAN_T_REMOVE_TRAIN_WAYPOINT                           :{WHITE}Can't remove train waypoint here...
STR_ERROR_MUST_REMOVE_RAILWAYPOINT_FIRST                        :{WHITE}Must remove rail waypoint first
STR_ERROR_BUOY_IN_THE_WAY                                       :{WHITE}... buoy in the way
STR_ERROR_BUOY_IS_IN_USE                                        :{WHITE}... buoy is in use by another company!

# Depot related errors
STR_ERROR_CAN_T_BUILD_TRAIN_DEPOT                               :{WHITE}Can't build train depot here...
STR_ERROR_CAN_T_BUILD_ROAD_DEPOT                                :{WHITE}Can't build road vehicle depot here...
STR_ERROR_CAN_T_BUILD_TRAM_DEPOT                                :{WHITE}Can't build tram vehicle depot here...
STR_ERROR_CAN_T_BUILD_SHIP_DEPOT                                :{WHITE}Can't build ship depot here...

STR_ERROR_CAN_T_RENAME_DEPOT                                    :{WHITE}Can't rename depot...

STR_ERROR_TRAIN_MUST_BE_STOPPED_INSIDE_DEPOT                    :{WHITE}... must be stopped inside a depot
STR_ERROR_ROAD_VEHICLE_MUST_BE_STOPPED_INSIDE_DEPOT             :{WHITE}... must be stopped inside a depot
STR_ERROR_SHIP_MUST_BE_STOPPED_INSIDE_DEPOT                     :{WHITE}... must be stopped inside a depot
STR_ERROR_AIRCRAFT_MUST_BE_STOPPED_INSIDE_HANGAR                :{WHITE}... must be stopped inside a hangar

STR_ERROR_TRAINS_CAN_ONLY_BE_ALTERED_INSIDE_A_DEPOT             :{WHITE}Trains can only be altered when stopped inside a depot
STR_ERROR_TRAIN_TOO_LONG                                        :{WHITE}Train too long
STR_ERROR_CAN_T_REVERSE_DIRECTION_RAIL_VEHICLE                  :{WHITE}Can't reverse direction of vehicle...
STR_ERROR_CAN_T_REVERSE_DIRECTION_RAIL_VEHICLE_MULTIPLE_UNITS   :{WHITE}... consists of multiple units
STR_ERROR_INCOMPATIBLE_RAIL_TYPES                               :Incompatible rail types

STR_ERROR_CAN_T_MOVE_VEHICLE                                    :{WHITE}Can't move vehicle...
STR_ERROR_REAR_ENGINE_FOLLOW_FRONT                              :{WHITE}The rear engine will always follow its front counterpart
STR_ERROR_UNABLE_TO_FIND_ROUTE_TO                               :{WHITE}Unable to find route to local depot
STR_ERROR_UNABLE_TO_FIND_LOCAL_DEPOT                            :{WHITE}Unable to find local depot

STR_ERROR_DEPOT_WRONG_DEPOT_TYPE                                :Wrong depot type

# Autoreplace related errors
STR_ERROR_TRAIN_TOO_LONG_AFTER_REPLACEMENT                      :{WHITE}{VEHICLE} is too long after replacement
STR_ERROR_AUTOREPLACE_NOTHING_TO_DO                             :{WHITE}No autoreplace/renew rules applied
STR_ERROR_AUTOREPLACE_MONEY_LIMIT                               :(money limit)

# Rail construction errors
STR_ERROR_IMPOSSIBLE_TRACK_COMBINATION                          :{WHITE}Impossible track combination
STR_ERROR_MUST_REMOVE_SIGNALS_FIRST                             :{WHITE}Must remove signals first
STR_ERROR_NO_SUITABLE_RAILROAD_TRACK                            :{WHITE}No suitable railway track
STR_ERROR_MUST_REMOVE_RAILROAD_TRACK                            :{WHITE}Must remove railway track first
STR_ERROR_CROSSING_ON_ONEWAY_ROAD                               :{WHITE}Road is one way or blocked
STR_ERROR_CROSSING_DISALLOWED                                   :{WHITE}Level crossings not allowed for this rail type
STR_ERROR_CAN_T_BUILD_SIGNALS_HERE                              :{WHITE}Can't build signals here...
STR_ERROR_CAN_T_BUILD_RAILROAD_TRACK                            :{WHITE}Can't build railway track here...
STR_ERROR_CAN_T_REMOVE_RAILROAD_TRACK                           :{WHITE}Can't remove railway track from here...
STR_ERROR_CAN_T_REMOVE_SIGNALS_FROM                             :{WHITE}Can't remove signals from here...
STR_ERROR_SIGNAL_CAN_T_CONVERT_SIGNALS_HERE                     :{WHITE}Can't convert signals here...
STR_ERROR_THERE_IS_NO_RAILROAD_TRACK                            :{WHITE}... there is no railway track
STR_ERROR_THERE_ARE_NO_SIGNALS                                  :{WHITE}... there are no signals

STR_ERROR_CAN_T_CONVERT_RAIL                                    :{WHITE}Can't convert rail type here...

STR_ERROR_SIGNAL_CHANGES                                        :{WHITE}Number of programmable signal evaluations exceeded limit

# Road construction errors
STR_ERROR_MUST_REMOVE_ROAD_FIRST                                :{WHITE}Must remove road first
STR_ERROR_ONEWAY_ROADS_CAN_T_HAVE_JUNCTION                      :{WHITE}... one way roads can't have junctions
STR_ERROR_CAN_T_BUILD_ROAD_HERE                                 :{WHITE}Can't build road here...
STR_ERROR_CAN_T_BUILD_TRAMWAY_HERE                              :{WHITE}Can't build tramway here...
STR_ERROR_CAN_T_REMOVE_ROAD_FROM                                :{WHITE}Can't remove road from here...
STR_ERROR_CAN_T_REMOVE_TRAMWAY_FROM                             :{WHITE}Can't remove tramway from here...
STR_ERROR_THERE_IS_NO_ROAD                                      :{WHITE}... there is no road
STR_ERROR_THERE_IS_NO_TRAMWAY                                   :{WHITE}... there is no tramway

# Waterway construction errors
STR_ERROR_CAN_T_BUILD_CANALS                                    :{WHITE}Can't build canals here...
STR_ERROR_CAN_T_BUILD_LOCKS                                     :{WHITE}Can't build locks here...
STR_ERROR_CAN_T_PLACE_RIVERS                                    :{WHITE}Can't place rivers here...
STR_ERROR_MUST_BE_BUILT_ON_WATER                                :{WHITE}... must be built on water
STR_ERROR_CAN_T_BUILD_ON_WATER                                  :{WHITE}... can't build on water
STR_ERROR_CAN_T_BUILD_ON_SEA                                    :{WHITE}... can't build on open sea
STR_ERROR_CAN_T_BUILD_ON_CANAL                                  :{WHITE}... can't build on canal
STR_ERROR_CAN_T_BUILD_ON_RIVER                                  :{WHITE}... can't build on river
STR_ERROR_MUST_DEMOLISH_CANAL_FIRST                             :{WHITE}Must demolish canal first
STR_ERROR_CAN_T_BUILD_AQUEDUCT_HERE                             :{WHITE}Can't build aqueduct here...

# Tree related errors
STR_ERROR_TREE_ALREADY_HERE                                     :{WHITE}... tree already here
STR_ERROR_TREE_WRONG_TERRAIN_FOR_TREE_TYPE                      :{WHITE}... wrong terrain for tree type
STR_ERROR_CAN_T_PLANT_TREE_HERE                                 :{WHITE}Can't plant tree here...

# Bridge related errors
STR_ERROR_CAN_T_BUILD_BRIDGE_HERE                               :{WHITE}Can't build bridge here...
STR_ERROR_MUST_DEMOLISH_BRIDGE_FIRST                            :{WHITE}Must demolish bridge first
STR_ERROR_CAN_T_START_AND_END_ON                                :{WHITE}Can't start and end in the same spot
STR_ERROR_BRIDGEHEADS_NOT_SAME_HEIGHT                           :{WHITE}Bridge heads not at the same level
STR_ERROR_BRIDGE_TOO_LOW_FOR_TERRAIN                            :{WHITE}Bridge is too low for the terrain
STR_ERROR_BRIDGE_TOO_HIGH_FOR_TERRAIN                           :{WHITE}Bridge is too high for this terrain.
STR_ERROR_START_AND_END_MUST_BE_IN                              :{WHITE}Start and end must be in line
STR_ERROR_ENDS_OF_BRIDGE_MUST_BOTH                              :{WHITE}... ends of bridge must both be on land
STR_ERROR_BRIDGE_TOO_LONG                                       :{WHITE}... bridge too long
STR_ERROR_BRIDGE_THROUGH_MAP_BORDER                             :{WHITE}Bridge would end out of the map

# Tunnel related errors
STR_ERROR_CAN_T_BUILD_TUNNEL_HERE                               :{WHITE}Can't build tunnel here...
STR_ERROR_SITE_UNSUITABLE_FOR_TUNNEL                            :{WHITE}Site unsuitable for tunnel entrance
STR_ERROR_MUST_DEMOLISH_TUNNEL_FIRST                            :{WHITE}Must demolish tunnel first
STR_ERROR_ANOTHER_TUNNEL_IN_THE_WAY                             :{WHITE}Another tunnel in the way
STR_ERROR_TUNNEL_THROUGH_MAP_BORDER                             :{WHITE}Tunnel would end out of the map
STR_ERROR_UNABLE_TO_EXCAVATE_LAND                               :{WHITE}Unable to excavate land for other end of tunnel
STR_ERROR_TUNNEL_TOO_LONG                                       :{WHITE}... tunnel too long

# Object related errors
STR_ERROR_TOO_MANY_OBJECTS                                      :{WHITE}... too many objects
STR_ERROR_CAN_T_BUILD_OBJECT                                    :{WHITE}Can't build object...
STR_ERROR_OBJECT_IN_THE_WAY                                     :{WHITE}Object in the way
STR_ERROR_COMPANY_HEADQUARTERS_IN                               :{WHITE}... company headquarters in the way
STR_ERROR_CAN_T_PURCHASE_THIS_LAND                              :{WHITE}Can't purchase this land area...
STR_ERROR_YOU_ALREADY_OWN_IT                                    :{WHITE}... you already own it!

# Group related errors
STR_ERROR_GROUP_CAN_T_CREATE                                    :{WHITE}Can't create group...
STR_ERROR_GROUP_CAN_T_DELETE                                    :{WHITE}Can't delete this group...
STR_ERROR_GROUP_CAN_T_RENAME                                    :{WHITE}Can't rename group...
STR_ERROR_GROUP_CAN_T_SET_PARENT                                :{WHITE}Can't set parent group...
STR_ERROR_GROUP_CAN_T_REMOVE_ALL_VEHICLES                       :{WHITE}Can't remove all vehicles from this group...
STR_ERROR_GROUP_CAN_T_ADD_VEHICLE                               :{WHITE}Can't add the vehicle to this group...
STR_ERROR_GROUP_CAN_T_ADD_SHARED_VEHICLE                        :{WHITE}Can't add shared vehicles to group...

# Generic vehicle errors
STR_ERROR_TRAIN_IN_THE_WAY                                      :{WHITE}Train in the way
STR_ERROR_ROAD_VEHICLE_IN_THE_WAY                               :{WHITE}Road vehicle in the way
STR_ERROR_SHIP_IN_THE_WAY                                       :{WHITE}Ship in the way
STR_ERROR_AIRCRAFT_IN_THE_WAY                                   :{WHITE}Aircraft in the way

STR_ERROR_CAN_T_REFIT_TRAIN                                     :{WHITE}Can't refit train...
STR_ERROR_CAN_T_REFIT_ROAD_VEHICLE                              :{WHITE}Can't refit road vehicle...
STR_ERROR_CAN_T_REFIT_SHIP                                      :{WHITE}Can't refit ship...
STR_ERROR_CAN_T_REFIT_AIRCRAFT                                  :{WHITE}Can't refit aircraft...

STR_ERROR_CAN_T_RENAME_TRAIN                                    :{WHITE}Can't name train...
STR_ERROR_CAN_T_RENAME_ROAD_VEHICLE                             :{WHITE}Can't name road vehicle...
STR_ERROR_CAN_T_RENAME_SHIP                                     :{WHITE}Can't name ship...
STR_ERROR_CAN_T_RENAME_AIRCRAFT                                 :{WHITE}Can't name aircraft...

STR_ERROR_CAN_T_STOP_START_TRAIN                                :{WHITE}Can't stop/start train...
STR_ERROR_CAN_T_STOP_START_ROAD_VEHICLE                         :{WHITE}Can't stop/start road vehicle...
STR_ERROR_CAN_T_STOP_START_SHIP                                 :{WHITE}Can't stop/start ship...
STR_ERROR_CAN_T_STOP_START_AIRCRAFT                             :{WHITE}Can't stop/start aircraft...

STR_ERROR_CAN_T_SEND_TRAIN_TO_DEPOT                             :{WHITE}Can't send train to depot...
STR_ERROR_CAN_T_SEND_ROAD_VEHICLE_TO_DEPOT                      :{WHITE}Can't send road vehicle to depot...
STR_ERROR_CAN_T_SEND_SHIP_TO_DEPOT                              :{WHITE}Can't send ship to depot...
STR_ERROR_CAN_T_SEND_AIRCRAFT_TO_HANGAR                         :{WHITE}Can't send aircraft to hangar...

STR_ERROR_CAN_T_BUY_TRAIN                                       :{WHITE}Can't buy railway vehicle...
STR_ERROR_CAN_T_BUY_ROAD_VEHICLE                                :{WHITE}Can't buy road vehicle...
STR_ERROR_CAN_T_BUY_SHIP                                        :{WHITE}Can't buy ship...
STR_ERROR_CAN_T_BUY_AIRCRAFT                                    :{WHITE}Can't buy aircraft...

STR_ERROR_CAN_T_RENAME_TRAIN_TYPE                               :{WHITE}Can't rename train vehicle type...
STR_ERROR_CAN_T_RENAME_ROAD_VEHICLE_TYPE                        :{WHITE}Can't rename road vehicle type...
STR_ERROR_CAN_T_RENAME_SHIP_TYPE                                :{WHITE}Can't rename ship type...
STR_ERROR_CAN_T_RENAME_AIRCRAFT_TYPE                            :{WHITE}Can't rename aircraft type...

STR_ERROR_CAN_T_SELL_TRAIN                                      :{WHITE}Can't sell railway vehicle...
STR_ERROR_CAN_T_SELL_ROAD_VEHICLE                               :{WHITE}Can't sell road vehicle...
STR_ERROR_CAN_T_SELL_SHIP                                       :{WHITE}Can't sell ship...
STR_ERROR_CAN_T_SELL_AIRCRAFT                                   :{WHITE}Can't sell aircraft...

STR_ERROR_RAIL_VEHICLE_NOT_AVAILABLE                            :{WHITE}Vehicle is not available
STR_ERROR_ROAD_VEHICLE_NOT_AVAILABLE                            :{WHITE}Vehicle is not available
STR_ERROR_SHIP_NOT_AVAILABLE                                    :{WHITE}Ship is not available
STR_ERROR_AIRCRAFT_NOT_AVAILABLE                                :{WHITE}Aircraft is not available

STR_ERROR_TOO_MANY_VEHICLES_IN_GAME                             :{WHITE}Too many vehicles in game
STR_ERROR_CAN_T_CHANGE_SERVICING                                :{WHITE}Can't change servicing interval...

STR_ERROR_VEHICLE_IS_DESTROYED                                  :{WHITE}... vehicle is destroyed

STR_ERROR_NO_VEHICLES_AVAILABLE_AT_ALL                          :{WHITE}No vehicles will be available at all
STR_ERROR_NO_VEHICLES_AVAILABLE_AT_ALL_EXPLANATION              :{WHITE}Change your NewGRF configuration
STR_ERROR_NO_VEHICLES_AVAILABLE_YET                             :{WHITE}No vehicles are available yet
STR_ERROR_NO_VEHICLES_AVAILABLE_YET_EXPLANATION                 :{WHITE}Start a new game after {DATE_SHORT} or use a NewGRF that provides early vehicles

# Specific vehicle errors
STR_ERROR_CAN_T_MAKE_TRAIN_PASS_SIGNAL                          :{WHITE}Can't make train pass signal at danger...
STR_ERROR_CAN_T_REVERSE_DIRECTION_TRAIN                         :{WHITE}Can't reverse direction of train...
STR_ERROR_TRAIN_START_NO_POWER                                  :Train has no power

STR_ERROR_CAN_T_MAKE_ROAD_VEHICLE_TURN                          :{WHITE}Can't make road vehicle turn around...

STR_ERROR_AIRCRAFT_IS_IN_FLIGHT                                 :{WHITE}Aircraft is in flight

# Order related errors
STR_ERROR_NO_MORE_SPACE_FOR_ORDERS                              :{WHITE}No more space for orders
STR_ERROR_TOO_MANY_ORDERS                                       :{WHITE}Too many orders
STR_ERROR_CAN_T_INSERT_NEW_ORDER                                :{WHITE}Can't insert new order...
STR_ERROR_CAN_T_DELETE_THIS_ORDER                               :{WHITE}Can't delete this order...
STR_ERROR_CAN_T_MODIFY_THIS_ORDER                               :{WHITE}Can't modify this order...
STR_ERROR_CAN_T_MOVE_THIS_ORDER                                 :{WHITE}Can't move this order...
STR_ERROR_CAN_T_SKIP_ORDER                                      :{WHITE}Can't skip current order...
STR_ERROR_CAN_T_SKIP_TO_ORDER                                   :{WHITE}Can't skip to selected order...
STR_ERROR_CAN_T_COPY_SHARE_ORDER                                :{WHITE}... vehicle can't go to all stations
STR_ERROR_CAN_T_ADD_ORDER                                       :{WHITE}... vehicle can't go to that station
STR_ERROR_CAN_T_ADD_ORDER_SHARED                                :{WHITE}... a vehicle sharing this order can't go to that station

STR_ERROR_CAN_T_SHARE_ORDER_LIST                                :{WHITE}Can't share order list...
STR_ERROR_CAN_T_STOP_SHARING_ORDER_LIST                         :{WHITE}Can't stop sharing order list...
STR_ERROR_CAN_T_COPY_ORDER_LIST                                 :{WHITE}Can't copy order list...
STR_ERROR_TOO_FAR_FROM_PREVIOUS_DESTINATION                     :{WHITE}... too far from previous destination
STR_ERROR_AIRCRAFT_NOT_ENOUGH_RANGE                             :{WHITE}... aircraft has not enough range

# Timetable related errors
STR_ERROR_CAN_T_TIMETABLE_VEHICLE                               :{WHITE}Can't timetable vehicle...
STR_ERROR_TIMETABLE_ONLY_WAIT_AT_STATIONS                       :{WHITE}Vehicles can only wait at stations
STR_ERROR_TIMETABLE_NOT_STOPPING_HERE                           :{WHITE}This vehicle is not stopping at this station

# Sign related errors
STR_ERROR_TOO_MANY_SIGNS                                        :{WHITE}... too many signs
STR_ERROR_CAN_T_PLACE_SIGN_HERE                                 :{WHITE}Can't place sign here...
STR_ERROR_CAN_T_CHANGE_SIGN_NAME                                :{WHITE}Can't change sign name...
STR_ERROR_CAN_T_DELETE_SIGN                                     :{WHITE}Can't delete sign...

# Plan related errors
STR_ERROR_TOO_MANY_PLANS                                        :{WHITE}... too many plans
STR_ERROR_TOO_MANY_NODES                                        :{WHITE}... too many nodes in plan line
STR_ERROR_NO_MORE_SPACE_FOR_LINES                               :{WHITE}No more space for lines

# Translatable comment for OpenTTD's desktop shortcut
STR_DESKTOP_SHORTCUT_COMMENT                                    :A simulation game based on Transport Tycoon Deluxe

# Translatable descriptions in media/baseset/*.ob* files
STR_BASEGRAPHICS_DOS_DESCRIPTION                                :Original Transport Tycoon Deluxe DOS edition graphics.
STR_BASEGRAPHICS_DOS_DE_DESCRIPTION                             :Original Transport Tycoon Deluxe DOS (German) edition graphics.
STR_BASEGRAPHICS_WIN_DESCRIPTION                                :Original Transport Tycoon Deluxe Windows edition graphics.
STR_BASESOUNDS_DOS_DESCRIPTION                                  :Original Transport Tycoon Deluxe DOS edition sounds.
STR_BASESOUNDS_WIN_DESCRIPTION                                  :Original Transport Tycoon Deluxe Windows edition sounds.
STR_BASESOUNDS_NONE_DESCRIPTION                                 :A sound pack without any sounds.
STR_BASEMUSIC_WIN_DESCRIPTION                                   :Original Transport Tycoon Deluxe Windows edition music.
STR_BASEMUSIC_NONE_DESCRIPTION                                  :A music pack without actual music.

##id 0x2000
# Town building names
STR_TOWN_BUILDING_NAME_TALL_OFFICE_BLOCK_1                      :Tall office block
STR_TOWN_BUILDING_NAME_OFFICE_BLOCK_1                           :Office block
STR_TOWN_BUILDING_NAME_SMALL_BLOCK_OF_FLATS_1                   :Small block of flats
STR_TOWN_BUILDING_NAME_CHURCH_1                                 :Church
STR_TOWN_BUILDING_NAME_LARGE_OFFICE_BLOCK_1                     :Large office block
STR_TOWN_BUILDING_NAME_TOWN_HOUSES_1                            :Town houses
STR_TOWN_BUILDING_NAME_HOTEL_1                                  :Hotel
STR_TOWN_BUILDING_NAME_STATUE_1                                 :Statue
STR_TOWN_BUILDING_NAME_FOUNTAIN_1                               :Fountain
STR_TOWN_BUILDING_NAME_PARK_1                                   :Park
STR_TOWN_BUILDING_NAME_OFFICE_BLOCK_2                           :Office block
STR_TOWN_BUILDING_NAME_SHOPS_AND_OFFICES_1                      :Shops and offices
STR_TOWN_BUILDING_NAME_MODERN_OFFICE_BUILDING_1                 :Modern office building
STR_TOWN_BUILDING_NAME_WAREHOUSE_1                              :Warehouse
STR_TOWN_BUILDING_NAME_OFFICE_BLOCK_3                           :Office block
STR_TOWN_BUILDING_NAME_STADIUM_1                                :Stadium
STR_TOWN_BUILDING_NAME_OLD_HOUSES_1                             :Old houses
STR_TOWN_BUILDING_NAME_COTTAGES_1                               :Cottages
STR_TOWN_BUILDING_NAME_HOUSES_1                                 :Houses
STR_TOWN_BUILDING_NAME_FLATS_1                                  :Flats
STR_TOWN_BUILDING_NAME_TALL_OFFICE_BLOCK_2                      :Tall office block
STR_TOWN_BUILDING_NAME_SHOPS_AND_OFFICES_2                      :Shops and offices
STR_TOWN_BUILDING_NAME_SHOPS_AND_OFFICES_3                      :Shops and offices
STR_TOWN_BUILDING_NAME_THEATER_1                                :Theatre
STR_TOWN_BUILDING_NAME_STADIUM_2                                :Stadium
STR_TOWN_BUILDING_NAME_OFFICES_1                                :Offices
STR_TOWN_BUILDING_NAME_HOUSES_2                                 :Houses
STR_TOWN_BUILDING_NAME_CINEMA_1                                 :Cinema
STR_TOWN_BUILDING_NAME_SHOPPING_MALL_1                          :Shopping centre
STR_TOWN_BUILDING_NAME_IGLOO_1                                  :Igloo
STR_TOWN_BUILDING_NAME_TEPEES_1                                 :Tepees
STR_TOWN_BUILDING_NAME_TEAPOT_HOUSE_1                           :Teapot-House
STR_TOWN_BUILDING_NAME_PIGGY_BANK_1                             :Piggy-Bank

##id 0x4800
# industry names
STR_INDUSTRY_NAME_COAL_MINE                                     :Coal Mine
STR_INDUSTRY_NAME_POWER_STATION                                 :Power Station
STR_INDUSTRY_NAME_SAWMILL                                       :Sawmill
STR_INDUSTRY_NAME_FOREST                                        :Forest
STR_INDUSTRY_NAME_OIL_REFINERY                                  :Oil Refinery
STR_INDUSTRY_NAME_OIL_RIG                                       :Oil Rig
STR_INDUSTRY_NAME_FACTORY                                       :Factory
STR_INDUSTRY_NAME_PRINTING_WORKS                                :Printing Works
STR_INDUSTRY_NAME_STEEL_MILL                                    :Steel Mill
STR_INDUSTRY_NAME_FARM                                          :Farm
STR_INDUSTRY_NAME_COPPER_ORE_MINE                               :Copper Ore Mine
STR_INDUSTRY_NAME_OIL_WELLS                                     :Oil Wells
STR_INDUSTRY_NAME_BANK                                          :Bank
STR_INDUSTRY_NAME_FOOD_PROCESSING_PLANT                         :Food Processing Plant
STR_INDUSTRY_NAME_PAPER_MILL                                    :Paper Mill
STR_INDUSTRY_NAME_GOLD_MINE                                     :Gold Mine
STR_INDUSTRY_NAME_BANK_TROPIC_ARCTIC                            :Bank
STR_INDUSTRY_NAME_DIAMOND_MINE                                  :Diamond Mine
STR_INDUSTRY_NAME_IRON_ORE_MINE                                 :Iron Ore Mine
STR_INDUSTRY_NAME_FRUIT_PLANTATION                              :Fruit Plantation
STR_INDUSTRY_NAME_RUBBER_PLANTATION                             :Rubber Plantation
STR_INDUSTRY_NAME_WATER_SUPPLY                                  :Water Supply
STR_INDUSTRY_NAME_WATER_TOWER                                   :Water Tower
STR_INDUSTRY_NAME_FACTORY_2                                     :Factory
STR_INDUSTRY_NAME_FARM_2                                        :Farm
STR_INDUSTRY_NAME_LUMBER_MILL                                   :Lumber Mill
STR_INDUSTRY_NAME_COTTON_CANDY_FOREST                           :Candyfloss Forest
STR_INDUSTRY_NAME_CANDY_FACTORY                                 :Sweet Factory
STR_INDUSTRY_NAME_BATTERY_FARM                                  :Battery Farm
STR_INDUSTRY_NAME_COLA_WELLS                                    :Cola Wells
STR_INDUSTRY_NAME_TOY_SHOP                                      :Toy Shop
STR_INDUSTRY_NAME_TOY_FACTORY                                   :Toy Factory
STR_INDUSTRY_NAME_PLASTIC_FOUNTAINS                             :Plastic Fountains
STR_INDUSTRY_NAME_FIZZY_DRINK_FACTORY                           :Fizzy Drink Factory
STR_INDUSTRY_NAME_BUBBLE_GENERATOR                              :Bubble Generator
STR_INDUSTRY_NAME_TOFFEE_QUARRY                                 :Toffee Quarry
STR_INDUSTRY_NAME_SUGAR_MINE                                    :Sugar Mine

############ WARNING, using range 0x6000 for strings that are stored in the savegame
############ These strings may never get a new id, or savegames will break!
##id 0x6000
STR_SV_EMPTY                                                    :
STR_SV_UNNAMED                                                  :Unnamed
STR_SV_TRAIN_NAME                                               :Train {COMMA}
STR_SV_ROAD_VEHICLE_NAME                                        :Road Vehicle {COMMA}
STR_SV_SHIP_NAME                                                :Ship {COMMA}
STR_SV_AIRCRAFT_NAME                                            :Aircraft {COMMA}

STR_SV_STNAME                                                   :{STRING1}
STR_SV_STNAME_NORTH                                             :{STRING1} North
STR_SV_STNAME_SOUTH                                             :{STRING1} South
STR_SV_STNAME_EAST                                              :{STRING1} East
STR_SV_STNAME_WEST                                              :{STRING1} West
STR_SV_STNAME_CENTRAL                                           :{STRING1} Central
STR_SV_STNAME_TRANSFER                                          :{STRING1} Transfer
STR_SV_STNAME_HALT                                              :{STRING1} Halt
STR_SV_STNAME_VALLEY                                            :{STRING1} Valley
STR_SV_STNAME_HEIGHTS                                           :{STRING1} Heights
STR_SV_STNAME_WOODS                                             :{STRING1} Woods
STR_SV_STNAME_LAKESIDE                                          :{STRING1} Lakeside
STR_SV_STNAME_EXCHANGE                                          :{STRING1} Exchange
STR_SV_STNAME_AIRPORT                                           :{STRING1} Airport
STR_SV_STNAME_OILFIELD                                          :{STRING1} Oilfield
STR_SV_STNAME_MINES                                             :{STRING1} Mines
STR_SV_STNAME_DOCKS                                             :{STRING1} Docks
STR_SV_STNAME_BUOY                                              :{STRING2}
STR_SV_STNAME_WAYPOINT                                          :{STRING2}
##id 0x6020
STR_SV_STNAME_ANNEXE                                            :{STRING1} Annexe
STR_SV_STNAME_SIDINGS                                           :{STRING1} Sidings
STR_SV_STNAME_BRANCH                                            :{STRING1} Branch
STR_SV_STNAME_UPPER                                             :Upper {STRING1}
STR_SV_STNAME_LOWER                                             :Lower {STRING1}
STR_SV_STNAME_HELIPORT                                          :{STRING1} Heliport
STR_SV_STNAME_FOREST                                            :{STRING1} Forest
STR_SV_STNAME_FALLBACK                                          :{STRING1} Station #{NUM}
############ end of savegame specific region!

##id 0x8000
# Vehicle names
STR_VEHICLE_NAME_TRAIN_ENGINE_RAIL_KIRBY_PAUL_TANK_STEAM        :Kirby Paul Tank (Steam)
STR_VEHICLE_NAME_TRAIN_ENGINE_RAIL_MJS_250_DIESEL               :MJS 250 (Diesel)
STR_VEHICLE_NAME_TRAIN_ENGINE_RAIL_PLODDYPHUT_CHOO_CHOO         :Ploddyphut Choo-Choo
STR_VEHICLE_NAME_TRAIN_ENGINE_RAIL_POWERNAUT_CHOO_CHOO          :Powernaut Choo-Choo
STR_VEHICLE_NAME_TRAIN_ENGINE_RAIL_MIGHTYMOVER_CHOO_CHOO        :MightyMover Choo-Choo
STR_VEHICLE_NAME_TRAIN_ENGINE_RAIL_PLODDYPHUT_DIESEL            :Ploddyphut Diesel
STR_VEHICLE_NAME_TRAIN_ENGINE_RAIL_POWERNAUT_DIESEL             :Powernaut Diesel
STR_VEHICLE_NAME_TRAIN_ENGINE_RAIL_WILLS_2_8_0_STEAM            :Wills 2-8-0 (Steam)
STR_VEHICLE_NAME_TRAIN_ENGINE_RAIL_CHANEY_JUBILEE_STEAM         :Chaney 'Jubilee' (Steam)
STR_VEHICLE_NAME_TRAIN_ENGINE_RAIL_GINZU_A4_STEAM               :Ginzu 'A4' (Steam)
STR_VEHICLE_NAME_TRAIN_ENGINE_RAIL_SH_8P_STEAM                  :SH '8P' (Steam)
STR_VEHICLE_NAME_TRAIN_ENGINE_RAIL_MANLEY_MOREL_DMU_DIESEL      :Manley-Morel DMU (Diesel)
STR_VEHICLE_NAME_TRAIN_ENGINE_RAIL_DASH_DIESEL                  :'Dash' (Diesel)
STR_VEHICLE_NAME_TRAIN_ENGINE_RAIL_SH_HENDRY_25_DIESEL          :SH/Hendry '25' (Diesel)
STR_VEHICLE_NAME_TRAIN_ENGINE_RAIL_UU_37_DIESEL                 :UU '37' (Diesel)
STR_VEHICLE_NAME_TRAIN_ENGINE_RAIL_FLOSS_47_DIESEL              :Floss '47' (Diesel)
STR_VEHICLE_NAME_TRAIN_ENGINE_RAIL_CS_4000_DIESEL               :CS 4000 (Diesel)
STR_VEHICLE_NAME_TRAIN_ENGINE_RAIL_CS_2400_DIESEL               :CS 2400 (Diesel)
STR_VEHICLE_NAME_TRAIN_ENGINE_RAIL_CENTENNIAL_DIESEL            :Centennial (Diesel)
STR_VEHICLE_NAME_TRAIN_ENGINE_RAIL_KELLING_3100_DIESEL          :Kelling 3100 (Diesel)
STR_VEHICLE_NAME_TRAIN_ENGINE_RAIL_TURNER_TURBO_DIESEL          :Turner Turbo (Diesel)
STR_VEHICLE_NAME_TRAIN_ENGINE_RAIL_MJS_1000_DIESEL              :MJS 1000 (Diesel)
STR_VEHICLE_NAME_TRAIN_ENGINE_RAIL_SH_125_DIESEL                :SH '125' (Diesel)
STR_VEHICLE_NAME_TRAIN_ENGINE_RAIL_SH_30_ELECTRIC               :SH '30' (Electric)
STR_VEHICLE_NAME_TRAIN_ENGINE_RAIL_SH_40_ELECTRIC               :SH '40' (Electric)
STR_VEHICLE_NAME_TRAIN_ENGINE_RAIL_T_I_M_ELECTRIC               :'T.I.M.' (Electric)
STR_VEHICLE_NAME_TRAIN_ENGINE_RAIL_ASIASTAR_ELECTRIC            :'AsiaStar' (Electric)
STR_VEHICLE_NAME_TRAIN_WAGON_RAIL_PASSENGER_CAR                 :Passenger Carriage
STR_VEHICLE_NAME_TRAIN_WAGON_RAIL_MAIL_VAN                      :Mail Van
STR_VEHICLE_NAME_TRAIN_WAGON_RAIL_COAL_CAR                      :Coal Truck
STR_VEHICLE_NAME_TRAIN_WAGON_RAIL_OIL_TANKER                    :Oil Tanker
STR_VEHICLE_NAME_TRAIN_WAGON_RAIL_LIVESTOCK_VAN                 :Livestock Van
STR_VEHICLE_NAME_TRAIN_WAGON_RAIL_GOODS_VAN                     :Goods Van
STR_VEHICLE_NAME_TRAIN_WAGON_RAIL_GRAIN_HOPPER                  :Grain Hopper
STR_VEHICLE_NAME_TRAIN_WAGON_RAIL_WOOD_TRUCK                    :Wood Truck
STR_VEHICLE_NAME_TRAIN_WAGON_RAIL_IRON_ORE_HOPPER               :Iron Ore Hopper
STR_VEHICLE_NAME_TRAIN_WAGON_RAIL_STEEL_TRUCK                   :Steel Truck
STR_VEHICLE_NAME_TRAIN_WAGON_RAIL_ARMORED_VAN                   :Armoured Van
STR_VEHICLE_NAME_TRAIN_WAGON_RAIL_FOOD_VAN                      :Food Van
STR_VEHICLE_NAME_TRAIN_WAGON_RAIL_PAPER_TRUCK                   :Paper Truck
STR_VEHICLE_NAME_TRAIN_WAGON_RAIL_COPPER_ORE_HOPPER             :Copper Ore Hopper
STR_VEHICLE_NAME_TRAIN_WAGON_RAIL_WATER_TANKER                  :Water Tanker
STR_VEHICLE_NAME_TRAIN_WAGON_RAIL_FRUIT_TRUCK                   :Fruit Truck
STR_VEHICLE_NAME_TRAIN_WAGON_RAIL_RUBBER_TRUCK                  :Rubber Truck
STR_VEHICLE_NAME_TRAIN_WAGON_RAIL_SUGAR_TRUCK                   :Sugar Truck
STR_VEHICLE_NAME_TRAIN_WAGON_RAIL_COTTON_CANDY_HOPPER           :Candyfloss Hopper
STR_VEHICLE_NAME_TRAIN_WAGON_RAIL_TOFFEE_HOPPER                 :Toffee Hopper
STR_VEHICLE_NAME_TRAIN_WAGON_RAIL_BUBBLE_VAN                    :Bubble Van
STR_VEHICLE_NAME_TRAIN_WAGON_RAIL_COLA_TANKER                   :Cola Tanker
STR_VEHICLE_NAME_TRAIN_WAGON_RAIL_CANDY_VAN                     :Sweet Van
STR_VEHICLE_NAME_TRAIN_WAGON_RAIL_TOY_VAN                       :Toy Van
STR_VEHICLE_NAME_TRAIN_WAGON_RAIL_BATTERY_TRUCK                 :Battery Truck
STR_VEHICLE_NAME_TRAIN_WAGON_RAIL_FIZZY_DRINK_TRUCK             :Fizzy Drink Truck
STR_VEHICLE_NAME_TRAIN_WAGON_RAIL_PLASTIC_TRUCK                 :Plastic Truck
STR_VEHICLE_NAME_TRAIN_ENGINE_MONORAIL_X2001_ELECTRIC           :'X2001' (Electric)
STR_VEHICLE_NAME_TRAIN_ENGINE_MONORAIL_MILLENNIUM_Z1_ELECTRIC   :'Millennium Z1' (Electric)
STR_VEHICLE_NAME_TRAIN_ENGINE_MONORAIL_WIZZOWOW_Z99             :Wizzowow Z99
STR_VEHICLE_NAME_TRAIN_WAGON_MONORAIL_PASSENGER_CAR             :Passenger Carriage
STR_VEHICLE_NAME_TRAIN_WAGON_MONORAIL_MAIL_VAN                  :Mail Van
STR_VEHICLE_NAME_TRAIN_WAGON_MONORAIL_COAL_CAR                  :Coal Truck
STR_VEHICLE_NAME_TRAIN_WAGON_MONORAIL_OIL_TANKER                :Oil Tanker
STR_VEHICLE_NAME_TRAIN_WAGON_MONORAIL_LIVESTOCK_VAN             :Livestock Van
STR_VEHICLE_NAME_TRAIN_WAGON_MONORAIL_GOODS_VAN                 :Goods Van
STR_VEHICLE_NAME_TRAIN_WAGON_MONORAIL_GRAIN_HOPPER              :Grain Hopper
STR_VEHICLE_NAME_TRAIN_WAGON_MONORAIL_WOOD_TRUCK                :Wood Truck
STR_VEHICLE_NAME_TRAIN_WAGON_MONORAIL_IRON_ORE_HOPPER           :Iron Ore Hopper
STR_VEHICLE_NAME_TRAIN_WAGON_MONORAIL_STEEL_TRUCK               :Steel Truck
STR_VEHICLE_NAME_TRAIN_WAGON_MONORAIL_ARMORED_VAN               :Armoured Van
STR_VEHICLE_NAME_TRAIN_WAGON_MONORAIL_FOOD_VAN                  :Food Van
STR_VEHICLE_NAME_TRAIN_WAGON_MONORAIL_PAPER_TRUCK               :Paper Truck
STR_VEHICLE_NAME_TRAIN_WAGON_MONORAIL_COPPER_ORE_HOPPER         :Copper Ore Hopper
STR_VEHICLE_NAME_TRAIN_WAGON_MONORAIL_WATER_TANKER              :Water Tanker
STR_VEHICLE_NAME_TRAIN_WAGON_MONORAIL_FRUIT_TRUCK               :Fruit Truck
STR_VEHICLE_NAME_TRAIN_WAGON_MONORAIL_RUBBER_TRUCK              :Rubber Truck
STR_VEHICLE_NAME_TRAIN_WAGON_MONORAIL_SUGAR_TRUCK               :Sugar Truck
STR_VEHICLE_NAME_TRAIN_WAGON_MONORAIL_COTTON_CANDY_HOPPER       :Candyfloss Hopper
STR_VEHICLE_NAME_TRAIN_WAGON_MONORAIL_TOFFEE_HOPPER             :Toffee Hopper
STR_VEHICLE_NAME_TRAIN_WAGON_MONORAIL_BUBBLE_VAN                :Bubble Van
STR_VEHICLE_NAME_TRAIN_WAGON_MONORAIL_COLA_TANKER               :Cola Tanker
STR_VEHICLE_NAME_TRAIN_WAGON_MONORAIL_CANDY_VAN                 :Sweet Van
STR_VEHICLE_NAME_TRAIN_WAGON_MONORAIL_TOY_VAN                   :Toy Van
STR_VEHICLE_NAME_TRAIN_WAGON_MONORAIL_BATTERY_TRUCK             :Battery Truck
STR_VEHICLE_NAME_TRAIN_WAGON_MONORAIL_FIZZY_DRINK_TRUCK         :Fizzy Drink Truck
STR_VEHICLE_NAME_TRAIN_WAGON_MONORAIL_PLASTIC_TRUCK             :Plastic Truck
STR_VEHICLE_NAME_TRAIN_ENGINE_MAGLEV_LEV1_LEVIATHAN_ELECTRIC    :Lev1 'Leviathan' (Electric)
STR_VEHICLE_NAME_TRAIN_ENGINE_MAGLEV_LEV2_CYCLOPS_ELECTRIC      :Lev2 'Cyclops' (Electric)
STR_VEHICLE_NAME_TRAIN_ENGINE_MAGLEV_LEV3_PEGASUS_ELECTRIC      :Lev3 'Pegasus' (Electric)
STR_VEHICLE_NAME_TRAIN_ENGINE_MAGLEV_LEV4_CHIMAERA_ELECTRIC     :Lev4 'Chimaera' (Electric)
STR_VEHICLE_NAME_TRAIN_ENGINE_MAGLEV_WIZZOWOW_ROCKETEER         :Wizzowow Rocketeer
STR_VEHICLE_NAME_TRAIN_WAGON_MAGLEV_PASSENGER_CAR               :Passenger Carriage
STR_VEHICLE_NAME_TRAIN_WAGON_MAGLEV_MAIL_VAN                    :Mail Van
STR_VEHICLE_NAME_TRAIN_WAGON_MAGLEV_COAL_CAR                    :Coal Truck
STR_VEHICLE_NAME_TRAIN_WAGON_MAGLEV_OIL_TANKER                  :Oil Tanker
STR_VEHICLE_NAME_TRAIN_WAGON_MAGLEV_LIVESTOCK_VAN               :Livestock Van
STR_VEHICLE_NAME_TRAIN_WAGON_MAGLEV_GOODS_VAN                   :Goods Van
STR_VEHICLE_NAME_TRAIN_WAGON_MAGLEV_GRAIN_HOPPER                :Grain Hopper
STR_VEHICLE_NAME_TRAIN_WAGON_MAGLEV_WOOD_TRUCK                  :Wood Truck
STR_VEHICLE_NAME_TRAIN_WAGON_MAGLEV_IRON_ORE_HOPPER             :Iron Ore Hopper
STR_VEHICLE_NAME_TRAIN_WAGON_MAGLEV_STEEL_TRUCK                 :Steel Truck
STR_VEHICLE_NAME_TRAIN_WAGON_MAGLEV_ARMORED_VAN                 :Armoured Van
STR_VEHICLE_NAME_TRAIN_WAGON_MAGLEV_FOOD_VAN                    :Food Van
STR_VEHICLE_NAME_TRAIN_WAGON_MAGLEV_PAPER_TRUCK                 :Paper Truck
STR_VEHICLE_NAME_TRAIN_WAGON_MAGLEV_COPPER_ORE_HOPPER           :Copper Ore Hopper
STR_VEHICLE_NAME_TRAIN_WAGON_MAGLEV_WATER_TANKER                :Water Tanker
STR_VEHICLE_NAME_TRAIN_WAGON_MAGLEV_FRUIT_TRUCK                 :Fruit Truck
STR_VEHICLE_NAME_TRAIN_WAGON_MAGLEV_RUBBER_TRUCK                :Rubber Truck
STR_VEHICLE_NAME_TRAIN_WAGON_MAGLEV_SUGAR_TRUCK                 :Sugar Truck
STR_VEHICLE_NAME_TRAIN_WAGON_MAGLEV_COTTON_CANDY_HOPPER         :Candyfloss Hopper
STR_VEHICLE_NAME_TRAIN_WAGON_MAGLEV_TOFFEE_HOPPER               :Toffee Hopper
STR_VEHICLE_NAME_TRAIN_WAGON_MAGLEV_BUBBLE_VAN                  :Bubble Van
STR_VEHICLE_NAME_TRAIN_WAGON_MAGLEV_COLA_TANKER                 :Cola Tanker
STR_VEHICLE_NAME_TRAIN_WAGON_MAGLEV_CANDY_VAN                   :Sweet Van
STR_VEHICLE_NAME_TRAIN_WAGON_MAGLEV_TOY_VAN                     :Toy Van
STR_VEHICLE_NAME_TRAIN_WAGON_MAGLEV_BATTERY_TRUCK               :Battery Truck
STR_VEHICLE_NAME_TRAIN_WAGON_MAGLEV_FIZZY_DRINK_TRUCK           :Fizzy Drink Truck
STR_VEHICLE_NAME_TRAIN_WAGON_MAGLEV_PLASTIC_TRUCK               :Plastic Truck
STR_VEHICLE_NAME_ROAD_VEHICLE_MPS_REGAL_BUS                     :MPS Regal Bus
STR_VEHICLE_NAME_ROAD_VEHICLE_HEREFORD_LEOPARD_BUS              :Hereford Leopard Bus
STR_VEHICLE_NAME_ROAD_VEHICLE_FOSTER_BUS                        :Foster Bus
STR_VEHICLE_NAME_ROAD_VEHICLE_FOSTER_MKII_SUPERBUS              :Foster MkII Superbus
STR_VEHICLE_NAME_ROAD_VEHICLE_PLODDYPHUT_MKI_BUS                :Ploddyphut MkI Bus
STR_VEHICLE_NAME_ROAD_VEHICLE_PLODDYPHUT_MKII_BUS               :Ploddyphut MkII Bus
STR_VEHICLE_NAME_ROAD_VEHICLE_PLODDYPHUT_MKIII_BUS              :Ploddyphut MkIII Bus
STR_VEHICLE_NAME_ROAD_VEHICLE_BALOGH_COAL_TRUCK                 :Balogh Coal Truck
STR_VEHICLE_NAME_ROAD_VEHICLE_UHL_COAL_TRUCK                    :Uhl Coal Truck
STR_VEHICLE_NAME_ROAD_VEHICLE_DW_COAL_TRUCK                     :DW Coal Truck
STR_VEHICLE_NAME_ROAD_VEHICLE_MPS_MAIL_TRUCK                    :MPS Mail Truck
STR_VEHICLE_NAME_ROAD_VEHICLE_REYNARD_MAIL_TRUCK                :Reynard Mail Truck
STR_VEHICLE_NAME_ROAD_VEHICLE_PERRY_MAIL_TRUCK                  :Perry Mail Truck
STR_VEHICLE_NAME_ROAD_VEHICLE_MIGHTYMOVER_MAIL_TRUCK            :MightyMover Mail Truck
STR_VEHICLE_NAME_ROAD_VEHICLE_POWERNAUGHT_MAIL_TRUCK            :Powernaught Mail Truck
STR_VEHICLE_NAME_ROAD_VEHICLE_WIZZOWOW_MAIL_TRUCK               :Wizzowow Mail Truck
STR_VEHICLE_NAME_ROAD_VEHICLE_WITCOMBE_OIL_TANKER               :Witcombe Oil Tanker
STR_VEHICLE_NAME_ROAD_VEHICLE_FOSTER_OIL_TANKER                 :Foster Oil Tanker
STR_VEHICLE_NAME_ROAD_VEHICLE_PERRY_OIL_TANKER                  :Perry Oil Tanker
STR_VEHICLE_NAME_ROAD_VEHICLE_TALBOTT_LIVESTOCK_VAN             :Talbott Livestock Van
STR_VEHICLE_NAME_ROAD_VEHICLE_UHL_LIVESTOCK_VAN                 :Uhl Livestock Van
STR_VEHICLE_NAME_ROAD_VEHICLE_FOSTER_LIVESTOCK_VAN              :Foster Livestock Van
STR_VEHICLE_NAME_ROAD_VEHICLE_BALOGH_GOODS_TRUCK                :Balogh Goods Truck
STR_VEHICLE_NAME_ROAD_VEHICLE_CRAIGHEAD_GOODS_TRUCK             :Craighead Goods Truck
STR_VEHICLE_NAME_ROAD_VEHICLE_GOSS_GOODS_TRUCK                  :Goss Goods Truck
STR_VEHICLE_NAME_ROAD_VEHICLE_HEREFORD_GRAIN_TRUCK              :Hereford Grain Truck
STR_VEHICLE_NAME_ROAD_VEHICLE_THOMAS_GRAIN_TRUCK                :Thomas Grain Truck
STR_VEHICLE_NAME_ROAD_VEHICLE_GOSS_GRAIN_TRUCK                  :Goss Grain Truck
STR_VEHICLE_NAME_ROAD_VEHICLE_WITCOMBE_WOOD_TRUCK               :Witcombe Wood Truck
STR_VEHICLE_NAME_ROAD_VEHICLE_FOSTER_WOOD_TRUCK                 :Foster Wood Truck
STR_VEHICLE_NAME_ROAD_VEHICLE_MORELAND_WOOD_TRUCK               :Moreland Wood Truck
STR_VEHICLE_NAME_ROAD_VEHICLE_MPS_IRON_ORE_TRUCK                :MPS Iron Ore Truck
STR_VEHICLE_NAME_ROAD_VEHICLE_UHL_IRON_ORE_TRUCK                :Uhl Iron Ore Truck
STR_VEHICLE_NAME_ROAD_VEHICLE_CHIPPY_IRON_ORE_TRUCK             :Chippy Iron Ore Truck
STR_VEHICLE_NAME_ROAD_VEHICLE_BALOGH_STEEL_TRUCK                :Balogh Steel Truck
STR_VEHICLE_NAME_ROAD_VEHICLE_UHL_STEEL_TRUCK                   :Uhl Steel Truck
STR_VEHICLE_NAME_ROAD_VEHICLE_KELLING_STEEL_TRUCK               :Kelling Steel Truck
STR_VEHICLE_NAME_ROAD_VEHICLE_BALOGH_ARMORED_TRUCK              :Balogh Armoured Truck
STR_VEHICLE_NAME_ROAD_VEHICLE_UHL_ARMORED_TRUCK                 :Uhl Armoured Truck
STR_VEHICLE_NAME_ROAD_VEHICLE_FOSTER_ARMORED_TRUCK              :Foster Armoured Truck
STR_VEHICLE_NAME_ROAD_VEHICLE_FOSTER_FOOD_VAN                   :Foster Food Van
STR_VEHICLE_NAME_ROAD_VEHICLE_PERRY_FOOD_VAN                    :Perry Food Van
STR_VEHICLE_NAME_ROAD_VEHICLE_CHIPPY_FOOD_VAN                   :Chippy Food Van
STR_VEHICLE_NAME_ROAD_VEHICLE_UHL_PAPER_TRUCK                   :Uhl Paper Truck
STR_VEHICLE_NAME_ROAD_VEHICLE_BALOGH_PAPER_TRUCK                :Balogh Paper Truck
STR_VEHICLE_NAME_ROAD_VEHICLE_MPS_PAPER_TRUCK                   :MPS Paper Truck
STR_VEHICLE_NAME_ROAD_VEHICLE_MPS_COPPER_ORE_TRUCK              :MPS Copper Ore Truck
STR_VEHICLE_NAME_ROAD_VEHICLE_UHL_COPPER_ORE_TRUCK              :Uhl Copper Ore Truck
STR_VEHICLE_NAME_ROAD_VEHICLE_GOSS_COPPER_ORE_TRUCK             :Goss Copper Ore Truck
STR_VEHICLE_NAME_ROAD_VEHICLE_UHL_WATER_TANKER                  :Uhl Water Tanker
STR_VEHICLE_NAME_ROAD_VEHICLE_BALOGH_WATER_TANKER               :Balogh Water Tanker
STR_VEHICLE_NAME_ROAD_VEHICLE_MPS_WATER_TANKER                  :MPS Water Tanker
STR_VEHICLE_NAME_ROAD_VEHICLE_BALOGH_FRUIT_TRUCK                :Balogh Fruit Truck
STR_VEHICLE_NAME_ROAD_VEHICLE_UHL_FRUIT_TRUCK                   :Uhl Fruit Truck
STR_VEHICLE_NAME_ROAD_VEHICLE_KELLING_FRUIT_TRUCK               :Kelling Fruit Truck
STR_VEHICLE_NAME_ROAD_VEHICLE_BALOGH_RUBBER_TRUCK               :Balogh Rubber Truck
STR_VEHICLE_NAME_ROAD_VEHICLE_UHL_RUBBER_TRUCK                  :Uhl Rubber Truck
STR_VEHICLE_NAME_ROAD_VEHICLE_RMT_RUBBER_TRUCK                  :RMT Rubber Truck
STR_VEHICLE_NAME_ROAD_VEHICLE_MIGHTYMOVER_SUGAR_TRUCK           :MightyMover Sugar Truck
STR_VEHICLE_NAME_ROAD_VEHICLE_POWERNAUGHT_SUGAR_TRUCK           :Powernaught Sugar Truck
STR_VEHICLE_NAME_ROAD_VEHICLE_WIZZOWOW_SUGAR_TRUCK              :Wizzowow Sugar Truck
STR_VEHICLE_NAME_ROAD_VEHICLE_MIGHTYMOVER_COLA_TRUCK            :MightyMover Cola Truck
STR_VEHICLE_NAME_ROAD_VEHICLE_POWERNAUGHT_COLA_TRUCK            :Powernaught Cola Truck
STR_VEHICLE_NAME_ROAD_VEHICLE_WIZZOWOW_COLA_TRUCK               :Wizzowow Cola Truck
STR_VEHICLE_NAME_ROAD_VEHICLE_MIGHTYMOVER_COTTON_CANDY          :MightyMover Candyfloss Truck
STR_VEHICLE_NAME_ROAD_VEHICLE_POWERNAUGHT_COTTON_CANDY          :Powernaught Candyfloss Truck
STR_VEHICLE_NAME_ROAD_VEHICLE_WIZZOWOW_COTTON_CANDY_TRUCK       :Wizzowow Candyfloss Truck
STR_VEHICLE_NAME_ROAD_VEHICLE_MIGHTYMOVER_TOFFEE_TRUCK          :MightyMover Toffee Truck
STR_VEHICLE_NAME_ROAD_VEHICLE_POWERNAUGHT_TOFFEE_TRUCK          :Powernaught Toffee Truck
STR_VEHICLE_NAME_ROAD_VEHICLE_WIZZOWOW_TOFFEE_TRUCK             :Wizzowow Toffee Truck
STR_VEHICLE_NAME_ROAD_VEHICLE_MIGHTYMOVER_TOY_VAN               :MightyMover Toy Van
STR_VEHICLE_NAME_ROAD_VEHICLE_POWERNAUGHT_TOY_VAN               :Powernaught Toy Van
STR_VEHICLE_NAME_ROAD_VEHICLE_WIZZOWOW_TOY_VAN                  :Wizzowow Toy Van
STR_VEHICLE_NAME_ROAD_VEHICLE_MIGHTYMOVER_CANDY_TRUCK           :MightyMover Sweet Truck
STR_VEHICLE_NAME_ROAD_VEHICLE_POWERNAUGHT_CANDY_TRUCK           :Powernaught Sweet Truck
STR_VEHICLE_NAME_ROAD_VEHICLE_WIZZOWOW_CANDY_TRUCK              :Wizzowow Sweet Truck
STR_VEHICLE_NAME_ROAD_VEHICLE_MIGHTYMOVER_BATTERY_TRUCK         :MightyMover Battery Truck
STR_VEHICLE_NAME_ROAD_VEHICLE_POWERNAUGHT_BATTERY_TRUCK         :Powernaught Battery Truck
STR_VEHICLE_NAME_ROAD_VEHICLE_WIZZOWOW_BATTERY_TRUCK            :Wizzowow Battery Truck
STR_VEHICLE_NAME_ROAD_VEHICLE_MIGHTYMOVER_FIZZY_DRINK           :MightyMover Fizzy Drink Truck
STR_VEHICLE_NAME_ROAD_VEHICLE_POWERNAUGHT_FIZZY_DRINK           :Powernaught Fizzy Drink Truck
STR_VEHICLE_NAME_ROAD_VEHICLE_WIZZOWOW_FIZZY_DRINK_TRUCK        :Wizzowow Fizzy Drink Truck
STR_VEHICLE_NAME_ROAD_VEHICLE_MIGHTYMOVER_PLASTIC_TRUCK         :MightyMover Plastic Truck
STR_VEHICLE_NAME_ROAD_VEHICLE_POWERNAUGHT_PLASTIC_TRUCK         :Powernaught Plastic Truck
STR_VEHICLE_NAME_ROAD_VEHICLE_WIZZOWOW_PLASTIC_TRUCK            :Wizzowow Plastic Truck
STR_VEHICLE_NAME_ROAD_VEHICLE_MIGHTYMOVER_BUBBLE_TRUCK          :MightyMover Bubble Truck
STR_VEHICLE_NAME_ROAD_VEHICLE_POWERNAUGHT_BUBBLE_TRUCK          :Powernaught Bubble Truck
STR_VEHICLE_NAME_ROAD_VEHICLE_WIZZOWOW_BUBBLE_TRUCK             :Wizzowow Bubble Truck
STR_VEHICLE_NAME_SHIP_MPS_OIL_TANKER                            :MPS Oil Tanker
STR_VEHICLE_NAME_SHIP_CS_INC_OIL_TANKER                         :CS-Inc. Oil Tanker
STR_VEHICLE_NAME_SHIP_MPS_PASSENGER_FERRY                       :MPS Passenger Ferry
STR_VEHICLE_NAME_SHIP_FFP_PASSENGER_FERRY                       :FFP Passenger Ferry
STR_VEHICLE_NAME_SHIP_BAKEWELL_300_HOVERCRAFT                   :Bakewell 300 Hovercraft
STR_VEHICLE_NAME_SHIP_CHUGGER_CHUG_PASSENGER                    :Chugger-Chug Passenger Ferry
STR_VEHICLE_NAME_SHIP_SHIVERSHAKE_PASSENGER_FERRY               :Shivershake Passenger Ferry
STR_VEHICLE_NAME_SHIP_YATE_CARGO_SHIP                           :Yate Cargo Ship
STR_VEHICLE_NAME_SHIP_BAKEWELL_CARGO_SHIP                       :Bakewell Cargo Ship
STR_VEHICLE_NAME_SHIP_MIGHTYMOVER_CARGO_SHIP                    :MightyMover Cargo Ship
STR_VEHICLE_NAME_SHIP_POWERNAUT_CARGO_SHIP                      :Powernaut Cargo Ship
STR_VEHICLE_NAME_AIRCRAFT_SAMPSON_U52                           :Sampson U52
STR_VEHICLE_NAME_AIRCRAFT_COLEMAN_COUNT                         :Coleman Count
STR_VEHICLE_NAME_AIRCRAFT_FFP_DART                              :FFP Dart
STR_VEHICLE_NAME_AIRCRAFT_YATE_HAUGAN                           :Yate Haugan
STR_VEHICLE_NAME_AIRCRAFT_BAKEWELL_COTSWALD_LB_3                :Bakewell Cotswald LB-3
STR_VEHICLE_NAME_AIRCRAFT_BAKEWELL_LUCKETT_LB_8                 :Bakewell Luckett LB-8
STR_VEHICLE_NAME_AIRCRAFT_BAKEWELL_LUCKETT_LB_9                 :Bakewell Luckett LB-9
STR_VEHICLE_NAME_AIRCRAFT_BAKEWELL_LUCKETT_LB80                 :Bakewell Luckett LB80
STR_VEHICLE_NAME_AIRCRAFT_BAKEWELL_LUCKETT_LB_10                :Bakewell Luckett LB-10
STR_VEHICLE_NAME_AIRCRAFT_BAKEWELL_LUCKETT_LB_11                :Bakewell Luckett LB-11
STR_VEHICLE_NAME_AIRCRAFT_YATE_AEROSPACE_YAC_1_11               :Yate Aerospace YAC 1-11
STR_VEHICLE_NAME_AIRCRAFT_DARWIN_100                            :Darwin 100
STR_VEHICLE_NAME_AIRCRAFT_DARWIN_200                            :Darwin 200
STR_VEHICLE_NAME_AIRCRAFT_DARWIN_300                            :Darwin 300
STR_VEHICLE_NAME_AIRCRAFT_DARWIN_400                            :Darwin 400
STR_VEHICLE_NAME_AIRCRAFT_DARWIN_500                            :Darwin 500
STR_VEHICLE_NAME_AIRCRAFT_DARWIN_600                            :Darwin 600
STR_VEHICLE_NAME_AIRCRAFT_GURU_GALAXY                           :Guru Galaxy
STR_VEHICLE_NAME_AIRCRAFT_AIRTAXI_A21                           :Airtaxi A21
STR_VEHICLE_NAME_AIRCRAFT_AIRTAXI_A31                           :Airtaxi A31
STR_VEHICLE_NAME_AIRCRAFT_AIRTAXI_A32                           :Airtaxi A32
STR_VEHICLE_NAME_AIRCRAFT_AIRTAXI_A33                           :Airtaxi A33
STR_VEHICLE_NAME_AIRCRAFT_YATE_AEROSPACE_YAE46                  :Yate Aerospace YAe46
STR_VEHICLE_NAME_AIRCRAFT_DINGER_100                            :Dinger 100
STR_VEHICLE_NAME_AIRCRAFT_AIRTAXI_A34_1000                      :AirTaxi A34-1000
STR_VEHICLE_NAME_AIRCRAFT_YATE_Z_SHUTTLE                        :Yate Z-Shuttle
STR_VEHICLE_NAME_AIRCRAFT_KELLING_K1                            :Kelling K1
STR_VEHICLE_NAME_AIRCRAFT_KELLING_K6                            :Kelling K6
STR_VEHICLE_NAME_AIRCRAFT_KELLING_K7                            :Kelling K7
STR_VEHICLE_NAME_AIRCRAFT_DARWIN_700                            :Darwin 700
STR_VEHICLE_NAME_AIRCRAFT_FFP_HYPERDART_2                       :FFP Hyperdart 2
STR_VEHICLE_NAME_AIRCRAFT_DINGER_200                            :Dinger 200
STR_VEHICLE_NAME_AIRCRAFT_DINGER_1000                           :Dinger 1000
STR_VEHICLE_NAME_AIRCRAFT_PLODDYPHUT_100                        :Ploddyphut 100
STR_VEHICLE_NAME_AIRCRAFT_PLODDYPHUT_500                        :Ploddyphut 500
STR_VEHICLE_NAME_AIRCRAFT_FLASHBANG_X1                          :Flashbang X1
STR_VEHICLE_NAME_AIRCRAFT_JUGGERPLANE_M1                        :Juggerplane M1
STR_VEHICLE_NAME_AIRCRAFT_FLASHBANG_WIZZER                      :Flashbang Wizzer
STR_VEHICLE_NAME_AIRCRAFT_TRICARIO_HELICOPTER                   :Tricario Helicopter
STR_VEHICLE_NAME_AIRCRAFT_GURU_X2_HELICOPTER                    :Guru X2 Helicopter
STR_VEHICLE_NAME_AIRCRAFT_POWERNAUT_HELICOPTER                  :Powernaut Helicopter

##id 0x8800
# Formatting of some strings
STR_FORMAT_DATE_TINY                                            :{RAW_STRING}-{RAW_STRING}-{NUM}
STR_FORMAT_DATE_SHORT                                           :{STRING} {NUM}
STR_FORMAT_DATE_LONG                                            :{STRING} {STRING} {NUM}
STR_FORMAT_DATE_ISO                                             :{2:NUM}-{1:RAW_STRING}-{0:RAW_STRING}

STR_FORMAT_DATE_MINUTES                                         :{0:RAW_STRING}:{1:RAW_STRING}
STR_FORMAT_DATE_MINUTES_WITH_Y                                  :{0:RAW_STRING}:{1:RAW_STRING} / {2:NUM}
STR_FORMAT_DATE_MINUTES_WITH_YM                                 :{0:RAW_STRING}:{1:RAW_STRING} / {2:DATE_SHORT}
STR_FORMAT_DATE_MINUTES_WITH_YMD                                :{0:RAW_STRING}:{1:RAW_STRING} / {2:DATE_LONG}

STR_FORMAT_BUOY_NAME                                            :{TOWN} Buoy
STR_FORMAT_BUOY_NAME_SERIAL                                     :{TOWN} Buoy #{COMMA}
STR_FORMAT_COMPANY_NUM                                          :(Company {COMMA})
STR_FORMAT_GROUP_NAME                                           :Group {COMMA}
STR_FORMAT_INDUSTRY_NAME                                        :{TOWN} {STRING}
STR_FORMAT_WAYPOINT_NAME                                        :{TOWN} Waypoint
STR_FORMAT_WAYPOINT_NAME_SERIAL                                 :{TOWN} Waypoint #{COMMA}

STR_FORMAT_DEPOT_NAME_TRAIN                                     :{TOWN} Train Depot
STR_FORMAT_DEPOT_NAME_TRAIN_SERIAL                              :{TOWN} Train Depot #{COMMA}
STR_FORMAT_DEPOT_NAME_ROAD_VEHICLE                              :{TOWN} Road Vehicle Depot
STR_FORMAT_DEPOT_NAME_ROAD_VEHICLE_SERIAL                       :{TOWN} Road Vehicle Depot #{COMMA}
STR_FORMAT_DEPOT_NAME_SHIP                                      :{TOWN} Ship Depot
STR_FORMAT_DEPOT_NAME_SHIP_SERIAL                               :{TOWN} Ship Depot #{COMMA}
STR_FORMAT_DEPOT_NAME_AIRCRAFT                                  :{STATION} Hangar

STR_UNKNOWN_STATION                                             :unknown station
STR_DEFAULT_SIGN_NAME                                           :Sign
STR_COMPANY_SOMEONE                                             :someone

STR_SAVEGAME_NAME_DEFAULT                                       :{COMPANY}, {STRING1}
STR_SAVEGAME_NAME_SPECTATOR                                     :Spectator, {1:STRING1}

# Viewport strings
STR_VIEWPORT_SHOW_VEHICLE_ROUTE_STEP                            :{BROWN}{NUM} {STRING}
STR_VIEWPORT_SHOW_VEHICLE_ROUTE_STEP_STATION                    :{BLACK}ST
STR_VIEWPORT_SHOW_VEHICLE_ROUTE_STEP_WAYPOINT                   :{GRAY}WP
STR_VIEWPORT_SHOW_VEHICLE_ROUTE_STEP_IMPLICIT                   :{GRAY}IM
STR_VIEWPORT_SHOW_VEHICLE_ROUTE_STEP_DEPOT                      :{RED}DE

STR_VIEWPORT_TOWN_POP_VERY_POOR_RATING                          :{WHITE}{TOWN} {RED}({COMMA})
STR_VIEWPORT_TOWN_POP_MEDIOCRE_RATING                           :{WHITE}{TOWN} {ORANGE}({COMMA})
STR_VIEWPORT_TOWN_POP_GOOD_RATING                               :{WHITE}{TOWN} {YELLOW}({COMMA})
STR_VIEWPORT_TOWN_POP                                           :{WHITE}{TOWN} ({COMMA})
STR_VIEWPORT_TOWN_POP_EXCELLENT_RATING                          :{WHITE}{TOWN} {GREEN}({COMMA})
STR_VIEWPORT_TOWN                                               :{WHITE}{TOWN}
STR_VIEWPORT_TOWN_TINY_BLACK                                    :{TINY_FONT}{BLACK}{TOWN}
STR_VIEWPORT_TOWN_TINY_VERY_POOR_RATING                         :{TINY_FONT}{RED}{TOWN}
STR_VIEWPORT_TOWN_TINY_MEDIOCRE_RATING                          :{TINY_FONT}{ORANGE}{TOWN}
STR_VIEWPORT_TOWN_TINY_GOOD_RATING                              :{TINY_FONT}{YELLOW}{TOWN}
STR_VIEWPORT_TOWN_TINY_WHITE                                    :{TINY_FONT}{WHITE}{TOWN}
STR_VIEWPORT_TOWN_TINY_EXCELLENT_RATING                         :{TINY_FONT}{GREEN}{TOWN}

STR_VIEWPORT_SIGN_SMALL_BLACK                                   :{TINY_FONT}{BLACK}{SIGN}
STR_VIEWPORT_SIGN_SMALL_WHITE                                   :{TINY_FONT}{WHITE}{SIGN}

STR_VIEWPORT_STATION                                            :{STATION} {STATION_FEATURES}
STR_VIEWPORT_STATION_TINY                                       :{TINY_FONT}{STATION}

STR_VIEWPORT_WAYPOINT                                           :{WAYPOINT}
STR_VIEWPORT_WAYPOINT_TINY                                      :{TINY_FONT}{WAYPOINT}

# Simple strings to get specific types of data
STR_COMPANY_NAME                                                :{COMPANY}
STR_COMPANY_NAME_COMPANY_NUM                                    :{COMPANY} {COMPANY_NUM}
STR_DEPOT_NAME                                                  :{DEPOT}
STR_ENGINE_NAME                                                 :{ENGINE}
STR_HIDDEN_ENGINE_NAME                                          :{ENGINE} (hidden)
STR_GROUP_NAME                                                  :{GROUP}
STR_INDUSTRY_NAME                                               :{INDUSTRY}
STR_PRESIDENT_NAME                                              :{PRESIDENT_NAME}
STR_SIGN_NAME                                                   :{SIGN}
STR_STATION_NAME                                                :{STATION}
STR_TOWN_NAME                                                   :{TOWN}
STR_VEHICLE_NAME                                                :{VEHICLE}
STR_WAYPOINT_NAME                                               :{WAYPOINT}

STR_JUST_CARGO                                                  :{CARGO_LONG}
STR_JUST_CHECKMARK                                              :{CHECKMARK}
STR_JUST_COMMA                                                  :{COMMA}
STR_JUST_CURRENCY_SHORT                                         :{CURRENCY_SHORT}
STR_JUST_CURRENCY_LONG                                          :{CURRENCY_LONG}
STR_JUST_CARGO_LIST                                             :{CARGO_LIST}
STR_JUST_INT                                                    :{NUM}
STR_JUST_DATE_TINY                                              :{DATE_TINY}
STR_JUST_DATE_SHORT                                             :{DATE_SHORT}
STR_JUST_DATE_LONG                                              :{DATE_LONG}
STR_JUST_DATE_ISO                                               :{DATE_ISO}
STR_JUST_DATE_WALLCLOCK_TINY                                    :{DATE_WALLCLOCK_TINY}
STR_JUST_DATE_WALLCLOCK_SHORT                                   :{DATE_WALLCLOCK_SHORT}
STR_JUST_DATE_WALLCLOCK_LONG                                    :{DATE_WALLCLOCK_LONG}
STR_JUST_DATE_WALLCLOCK_ISO                                     :{DATE_WALLCLOCK_ISO}
STR_JUST_STRING                                                 :{STRING}
STR_JUST_STRING_STRING                                          :{STRING}{STRING}
STR_JUST_RAW_STRING                                             :{RAW_STRING}
STR_JUST_BIG_RAW_STRING                                         :{BIG_FONT}{RAW_STRING}

# Slightly 'raw' stringcodes with colour or size
STR_BLACK_COMMA                                                 :{BLACK}{COMMA}
STR_TINY_BLACK_COMA                                             :{TINY_FONT}{BLACK}{COMMA}
STR_TINY_COMMA                                                  :{TINY_FONT}{COMMA}
STR_BLUE_COMMA                                                  :{BLUE}{COMMA}
STR_RED_COMMA                                                   :{RED}{COMMA}
STR_WHITE_COMMA                                                 :{WHITE}{COMMA}
STR_TINY_BLACK_DECIMAL                                          :{TINY_FONT}{BLACK}{DECIMAL}
STR_COMPANY_MONEY                                               :{WHITE}{CURRENCY_LONG}
STR_BLACK_DATE_LONG                                             :{BLACK}{DATE_LONG}
STR_WHITE_DATE_LONG                                             :{WHITE}{DATE_LONG}
STR_WHITE_DATE_WALLCLOCK_LONG                                   :{WHITE}{DATE_WALLCLOCK_LONG}
STR_WHITE_DATE_WALLCLOCK_SHORT                                  :{WHITE}{DATE_WALLCLOCK_SHORT}
STR_SHORT_DATE                                                  :{WHITE}{DATE_TINY}
STR_DATE_LONG_SMALL                                             :{TINY_FONT}{BLACK}{DATE_LONG}
STR_TINY_GROUP                                                  :{TINY_FONT}{GROUP}
STR_BLACK_INT                                                   :{BLACK}{NUM}
STR_ORANGE_INT                                                  :{ORANGE}{NUM}
STR_RED_INT                                                     :{RED}{NUM}
STR_WHITE_SIGN                                                  :{WHITE}{SIGN}
STR_TINY_BLACK_STATION                                          :{TINY_FONT}{BLACK}{STATION}
STR_BLACK_STRING                                                :{BLACK}{STRING}
STR_BLACK_RAW_STRING                                            :{BLACK}{RAW_STRING}
STR_ORANGE_STRING                                               :{ORANGE}{STRING}
STR_LTBLUE_STRING                                               :{LTBLUE}{STRING}
STR_WHITE_STRING                                                :{WHITE}{STRING}
STR_ORANGE_STRING1_WHITE                                        :{ORANGE}{STRING1}{WHITE}
STR_ORANGE_STRING1_LTBLUE                                       :{ORANGE}{STRING1}{LTBLUE}
STR_TINY_BLACK_HEIGHT                                           :{TINY_FONT}{BLACK}{HEIGHT}
STR_TINY_BLACK_VEHICLE                                          :{TINY_FONT}{BLACK}{VEHICLE}
STR_TINY_RIGHT_ARROW                                            :{TINY_FONT}{RIGHT_ARROW}

STR_WHITE                                                       :{WHITE}
STR_BLACK                                                       :{BLACK}
STR_BLACK_1                                                     :{BLACK}1
STR_BLACK_2                                                     :{BLACK}2
STR_BLACK_3                                                     :{BLACK}3
STR_BLACK_4                                                     :{BLACK}4
STR_BLACK_5                                                     :{BLACK}5
STR_BLACK_6                                                     :{BLACK}6
STR_BLACK_7                                                     :{BLACK}7

STR_TRAIN                                                       :{BLACK}{TRAIN}
STR_BUS                                                         :{BLACK}{BUS}
STR_LORRY                                                       :{BLACK}{LORRY}
STR_PLANE                                                       :{BLACK}{PLANE}
STR_SHIP                                                        :{BLACK}{SHIP}

STR_TOOLBAR_RAILTYPE_VELOCITY                                   :{STRING} ({VELOCITY})

######## Zoning toolbar

STR_ZONING_TOOLBAR                                              :{WHITE}Zoning toolbar
STR_ZONING_OUTER                                                :{BLACK}Outer tile borders:
STR_ZONING_INNER                                                :{BLACK}Inner tile borders:
STR_ZONING_OUTER_INFO                                           :{BLACK}Select which type of zoning you want on the outer border of a tile.
STR_ZONING_INNER_INFO                                           :{BLACK}Select which type of zoning you want on the inner border of a tile.

STR_ZONING_NO_ZONING                                            :Nothing
STR_ZONING_AUTHORITY                                            :Authority
STR_ZONING_CAN_BUILD                                            :Where I can't build
STR_ZONING_STA_CATCH                                            :Station catchment
STR_ZONING_BUL_UNSER                                            :Unserved buildings
STR_ZONING_IND_UNSER                                            :Unserved industries
STR_ZONING_TRACERESTRICT                                        :Restricted signals<|MERGE_RESOLUTION|>--- conflicted
+++ resolved
@@ -1439,7 +1439,6 @@
 STR_CONFIG_SETTING_TIMETABLE_AUTOMATED_HELPTEXT                 :Whether to enable automatic timetables
 STR_CONFIG_SETTING_TIMETABLE_IN_TICKS                           :Show timetable in ticks rather than days: {STRING2}
 STR_CONFIG_SETTING_TIMETABLE_IN_TICKS_HELPTEXT                  :Show travel times in time tables in game ticks instead of days
-<<<<<<< HEAD
 STR_CONFIG_SETTING_TIME_IN_MINUTES                              :Show time in minutes rather than days: {STRING2}
 STR_CONFIG_SETTING_TIME_IN_MINUTES_HELPTEXT                     :Select whether to use hours and minutes instead of days
 STR_CONFIG_SETTING_TICKS_PER_MINUTE                             :Ticks per minute: {STRING2}
@@ -1454,8 +1453,6 @@
 STR_CONFIG_SETTING_DATE_WITH_TIME_YMD                           :Full date
 STR_CONFIG_SETTING_TIMETABLE_START_TEXT_ENTRY                   :Enter timetable start times as text (requires time to be in minutes): {STRING2}
 STR_CONFIG_SETTING_TIMETABLE_START_TEXT_ENTRY_HELPTEXT          :Select whether timetable start times may be entered as text if time is being shown in minutes
-=======
->>>>>>> 9eb07b4a
 STR_CONFIG_SETTING_TIMETABLE_SEPARATION                         :Use timetable to ensure vehicle separation: {STRING2}
 STR_CONFIG_SETTING_TIMETABLE_SEPARATION_HELPTEXT                :Select whether to ensure separation of vehicles when using automatic timetables
 STR_CONFIG_SETTING_TIMETABLE_SEPARATION_RATE                    :Auto timetable vehicle separation factor: {STRING2}
@@ -4427,11 +4424,7 @@
 STR_TIMETABLE_AUTOFILL_TOOLTIP                                  :{BLACK}Fill the timetable automatically with the values from the next journey (Ctrl+Click to try to keep waiting times)
 
 STR_TIMETABLE_AUTOMATE                                          :{BLACK}Automate
-<<<<<<< HEAD
-STR_TIMETABLE_AUTOMATE_TOOLTIP                                  :{BLACK}Manage the timetables automatically by updating the values for each journey
-=======
 STR_TIMETABLE_AUTOMATE_TOOLTIP                                  :{BLACK}Manage the timetables automatically by updating the values for each journey (Ctrl+Click when disabling to keep the current timetable)
->>>>>>> 9eb07b4a
 
 STR_TIMETABLE_EXPECTED                                          :{BLACK}Expected
 STR_TIMETABLE_SCHEDULED                                         :{BLACK}Scheduled
