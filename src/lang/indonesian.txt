##name Indonesian
##ownname Bahasa Indonesia
##isocode id_ID
##plural 1
##textdir ltr
##digitsep .
##digitsepcur .
##decimalsep ,
##winlangid 0x0421
##grflangid 0x5a


# $Id$

# This file is part of OpenTTD.
# OpenTTD is free software; you can redistribute it and/or modify it under the terms of the GNU General Public License as published by the Free Software Foundation, version 2.
# OpenTTD is distributed in the hope that it will be useful, but WITHOUT ANY WARRANTY; without even the implied warranty of MERCHANTABILITY or FITNESS FOR A PARTICULAR PURPOSE.
# See the GNU General Public License for more details. You should have received a copy of the GNU General Public License along with OpenTTD. If not, see <http://www.gnu.org/licenses/>.


##id 0x0000
STR_NULL                                                        :
STR_EMPTY                                                       :
STR_UNDEFINED                                                   :(tidak terdefinisi)
STR_JUST_NOTHING                                                :Tidak ada

# Cargo related strings
# Plural cargo name
STR_CARGO_PLURAL_NOTHING                                        :
STR_CARGO_PLURAL_PASSENGERS                                     :Penumpang
STR_CARGO_PLURAL_COAL                                           :Batubara
STR_CARGO_PLURAL_MAIL                                           :Surat
STR_CARGO_PLURAL_OIL                                            :Minyak
STR_CARGO_PLURAL_LIVESTOCK                                      :Ternak
STR_CARGO_PLURAL_GOODS                                          :Barang Jadi
STR_CARGO_PLURAL_GRAIN                                          :Gandum
STR_CARGO_PLURAL_WOOD                                           :Kayu
STR_CARGO_PLURAL_IRON_ORE                                       :Bijih Besi
STR_CARGO_PLURAL_STEEL                                          :Baja
STR_CARGO_PLURAL_VALUABLES                                      :Barang Berharga
STR_CARGO_PLURAL_COPPER_ORE                                     :Bijih Tembaga
STR_CARGO_PLURAL_MAIZE                                          :Jagung
STR_CARGO_PLURAL_FRUIT                                          :Buah
STR_CARGO_PLURAL_DIAMONDS                                       :Intan
STR_CARGO_PLURAL_FOOD                                           :Makanan
STR_CARGO_PLURAL_PAPER                                          :Kertas
STR_CARGO_PLURAL_GOLD                                           :Emas
STR_CARGO_PLURAL_WATER                                          :Air
STR_CARGO_PLURAL_WHEAT                                          :Gandum
STR_CARGO_PLURAL_RUBBER                                         :Karet
STR_CARGO_PLURAL_SUGAR                                          :Gula
STR_CARGO_PLURAL_TOYS                                           :Mainan
STR_CARGO_PLURAL_CANDY                                          :Manisan
STR_CARGO_PLURAL_COLA                                           :Kola
STR_CARGO_PLURAL_COTTON_CANDY                                   :Arum Manis
STR_CARGO_PLURAL_BUBBLES                                        :Gelembung
STR_CARGO_PLURAL_TOFFEE                                         :Gula-gula
STR_CARGO_PLURAL_BATTERIES                                      :Baterai
STR_CARGO_PLURAL_PLASTIC                                        :Plastik
STR_CARGO_PLURAL_FIZZY_DRINKS                                   :Minuman Berdesis

# Singular cargo name
STR_CARGO_SINGULAR_NOTHING                                      :
STR_CARGO_SINGULAR_PASSENGER                                    :Penumpang
STR_CARGO_SINGULAR_COAL                                         :Batubara
STR_CARGO_SINGULAR_MAIL                                         :Surat
STR_CARGO_SINGULAR_OIL                                          :Minyak
STR_CARGO_SINGULAR_LIVESTOCK                                    :Ternak
STR_CARGO_SINGULAR_GOODS                                        :Barang Jadi
STR_CARGO_SINGULAR_GRAIN                                        :Gandum
STR_CARGO_SINGULAR_WOOD                                         :Kayu
STR_CARGO_SINGULAR_IRON_ORE                                     :Bijih Besi
STR_CARGO_SINGULAR_STEEL                                        :Baja
STR_CARGO_SINGULAR_VALUABLES                                    :Barang Berharga
STR_CARGO_SINGULAR_COPPER_ORE                                   :Bijih Tembaga
STR_CARGO_SINGULAR_MAIZE                                        :Jagung
STR_CARGO_SINGULAR_FRUIT                                        :Buah
STR_CARGO_SINGULAR_DIAMOND                                      :Intan
STR_CARGO_SINGULAR_FOOD                                         :Makanan
STR_CARGO_SINGULAR_PAPER                                        :Kertas
STR_CARGO_SINGULAR_GOLD                                         :Emas
STR_CARGO_SINGULAR_WATER                                        :Air
STR_CARGO_SINGULAR_WHEAT                                        :Gandum
STR_CARGO_SINGULAR_RUBBER                                       :Karet
STR_CARGO_SINGULAR_SUGAR                                        :Gula
STR_CARGO_SINGULAR_TOY                                          :Mainan
STR_CARGO_SINGULAR_CANDY                                        :Manisan
STR_CARGO_SINGULAR_COLA                                         :Kola
STR_CARGO_SINGULAR_COTTON_CANDY                                 :Arum Manis
STR_CARGO_SINGULAR_BUBBLE                                       :Gelembung
STR_CARGO_SINGULAR_TOFFEE                                       :Gula-gula
STR_CARGO_SINGULAR_BATTERY                                      :Baterai
STR_CARGO_SINGULAR_PLASTIC                                      :Plastik
STR_CARGO_SINGULAR_FIZZY_DRINK                                  :Minuman Berdesis

# Quantity of cargo
STR_QUANTITY_NOTHING                                            :
STR_QUANTITY_PASSENGERS                                         :{COMMA}{NBSP}penumpang
STR_QUANTITY_COAL                                               :{WEIGHT_LONG} batubara
STR_QUANTITY_MAIL                                               :{COMMA}{NBSP}kantong surat
STR_QUANTITY_OIL                                                :{VOLUME_LONG} minyak
STR_QUANTITY_LIVESTOCK                                          :{COMMA}{NBSP}ekor ternak
STR_QUANTITY_GOODS                                              :{COMMA}{NBSP}peti barang jadi
STR_QUANTITY_GRAIN                                              :{WEIGHT_LONG} gandum
STR_QUANTITY_WOOD                                               :{WEIGHT_LONG} kayu
STR_QUANTITY_IRON_ORE                                           :{WEIGHT_LONG} bijih besi
STR_QUANTITY_STEEL                                              :{WEIGHT_LONG} baja
STR_QUANTITY_VALUABLES                                          :{COMMA}{NBSP}kantong barang berharga
STR_QUANTITY_COPPER_ORE                                         :{WEIGHT_LONG} bijih tembaga
STR_QUANTITY_MAIZE                                              :{WEIGHT_LONG} jagung
STR_QUANTITY_FRUIT                                              :{WEIGHT_LONG} buah-buahan
STR_QUANTITY_DIAMONDS                                           :{COMMA}{NBSP}kantong intan
STR_QUANTITY_FOOD                                               :{WEIGHT_LONG} makanan
STR_QUANTITY_PAPER                                              :{WEIGHT_LONG} kertas
STR_QUANTITY_GOLD                                               :{COMMA}{NBSP}kantong emas
STR_QUANTITY_WATER                                              :{VOLUME_LONG} air
STR_QUANTITY_WHEAT                                              :{WEIGHT_LONG} gandum
STR_QUANTITY_RUBBER                                             :{VOLUME_LONG} karet
STR_QUANTITY_SUGAR                                              :{WEIGHT_LONG} gula
STR_QUANTITY_TOYS                                               :{COMMA}{NBSP}mainan
STR_QUANTITY_SWEETS                                             :{COMMA}{NBSP}kantong manisan
STR_QUANTITY_COLA                                               :{VOLUME_LONG} kola
STR_QUANTITY_CANDYFLOSS                                         :{WEIGHT_LONG} arum manis
STR_QUANTITY_BUBBLES                                            :{COMMA} gelembung
STR_QUANTITY_TOFFEE                                             :{WEIGHT_LONG} gula-gula
STR_QUANTITY_BATTERIES                                          :{COMMA} baterai
STR_QUANTITY_PLASTIC                                            :{VOLUME_LONG} plastik
STR_QUANTITY_FIZZY_DRINKS                                       :{COMMA} minuman berdesis
STR_QUANTITY_N_A                                                :N/A

# Two letter abbreviation of cargo name
STR_ABBREV_NOTHING                                              :
STR_ABBREV_PASSENGERS                                           :{TINY_FONT}PN
STR_ABBREV_COAL                                                 :{TINY_FONT}BB
STR_ABBREV_MAIL                                                 :{TINY_FONT}SR
STR_ABBREV_OIL                                                  :{TINY_FONT}MY
STR_ABBREV_LIVESTOCK                                            :{TINY_FONT}TR
STR_ABBREV_GOODS                                                :{TINY_FONT}BR
STR_ABBREV_GRAIN                                                :{TINY_FONT}GD
STR_ABBREV_WOOD                                                 :{TINY_FONT}KY
STR_ABBREV_IRON_ORE                                             :{TINY_FONT}BS
STR_ABBREV_STEEL                                                :{TINY_FONT}BJ
STR_ABBREV_VALUABLES                                            :{TINY_FONT}BB
STR_ABBREV_COPPER_ORE                                           :{TINY_FONT}TB
STR_ABBREV_MAIZE                                                :{TINY_FONT}JG
STR_ABBREV_FRUIT                                                :{TINY_FONT}BH
STR_ABBREV_DIAMONDS                                             :{TINY_FONT}IN
STR_ABBREV_FOOD                                                 :{TINY_FONT}MK
STR_ABBREV_PAPER                                                :{TINY_FONT}KR
STR_ABBREV_GOLD                                                 :{TINY_FONT}EM
STR_ABBREV_WATER                                                :{TINY_FONT}AR
STR_ABBREV_WHEAT                                                :{TINY_FONT}TG
STR_ABBREV_RUBBER                                               :{TINY_FONT}KR
STR_ABBREV_SUGAR                                                :{TINY_FONT}GL
STR_ABBREV_TOYS                                                 :{TINY_FONT}MA
STR_ABBREV_SWEETS                                               :{TINY_FONT}MN
STR_ABBREV_COLA                                                 :{TINY_FONT}KL
STR_ABBREV_CANDYFLOSS                                           :{TINY_FONT}AM
STR_ABBREV_BUBBLES                                              :{TINY_FONT}GL
STR_ABBREV_TOFFEE                                               :{TINY_FONT}GG
STR_ABBREV_BATTERIES                                            :{TINY_FONT}BA
STR_ABBREV_PLASTIC                                              :{TINY_FONT}PL
STR_ABBREV_FIZZY_DRINKS                                         :{TINY_FONT}MB
STR_ABBREV_NONE                                                 :{TINY_FONT}TANPA
STR_ABBREV_ALL                                                  :{TINY_FONT}SMA

# 'Mode' of transport for cargoes
STR_PASSENGERS                                                  :{COMMA}{NBSP}penumpang
STR_BAGS                                                        :{COMMA}{NBSP}kantong
STR_TONS                                                        :{COMMA}{NBSP}ton
STR_LITERS                                                      :{COMMA}{NBSP}liter
STR_ITEMS                                                       :{COMMA}{NBSP}unit
STR_CRATES                                                      :{COMMA}{NBSP}peti

# Colours, do not shuffle
STR_COLOUR_DARK_BLUE                                            :Biru tua
STR_COLOUR_PALE_GREEN                                           :Hijau pucat
STR_COLOUR_PINK                                                 :Merah muda
STR_COLOUR_YELLOW                                               :Kuning
STR_COLOUR_RED                                                  :Merah
STR_COLOUR_LIGHT_BLUE                                           :Biru terang
STR_COLOUR_GREEN                                                :Hijau
STR_COLOUR_DARK_GREEN                                           :Hijau tua
STR_COLOUR_BLUE                                                 :Biru
STR_COLOUR_CREAM                                                :Cream
STR_COLOUR_MAUVE                                                :Lembayung muda
STR_COLOUR_PURPLE                                               :Ungu
STR_COLOUR_ORANGE                                               :Oranye
STR_COLOUR_BROWN                                                :Coklat
STR_COLOUR_GREY                                                 :Abu-abu
STR_COLOUR_WHITE                                                :Putih

# Units used in OpenTTD
STR_UNITS_VELOCITY_IMPERIAL                                     :{COMMA}{NBSP}mil/j
STR_UNITS_VELOCITY_METRIC                                       :{COMMA}{NBSP}km/jam
STR_UNITS_VELOCITY_SI                                           :{COMMA}{NBSP}meter/detik

STR_UNITS_POWER_IMPERIAL                                        :{COMMA}{NBSP}dk
STR_UNITS_POWER_METRIC                                          :{COMMA}{NBSP}dk
<<<<<<< HEAD
STR_UNITS_POWER_SI                                              :{COMMA}kW
=======
STR_UNITS_POWER_SI                                              :{COMMA}{NBSP}kW
>>>>>>> 95a329a4

STR_UNITS_WEIGHT_SHORT_IMPERIAL                                 :{COMMA}{NBSP}t
STR_UNITS_WEIGHT_SHORT_METRIC                                   :{COMMA}{NBSP}t
STR_UNITS_WEIGHT_SHORT_SI                                       :{COMMA}{NBSP}kg

STR_UNITS_WEIGHT_LONG_IMPERIAL                                  :{COMMA}{NBSP}ton
STR_UNITS_WEIGHT_LONG_METRIC                                    :{COMMA} ton
STR_UNITS_WEIGHT_LONG_SI                                        :{COMMA}{NBSP}kg

STR_UNITS_VOLUME_SHORT_IMPERIAL                                 :{COMMA}{NBSP}gal
STR_UNITS_VOLUME_SHORT_METRIC                                   :{COMMA}{NBSP}l
STR_UNITS_VOLUME_SHORT_SI                                       :{COMMA}{NBSP}m³

STR_UNITS_VOLUME_LONG_IMPERIAL                                  :{COMMA}{NBSP}gallon
STR_UNITS_VOLUME_LONG_METRIC                                    :{COMMA}{NBSP}litre
STR_UNITS_VOLUME_LONG_SI                                        :{COMMA}{NBSP}m³

STR_UNITS_FORCE_IMPERIAL                                        :{COMMA}{NBSP}lbf
STR_UNITS_FORCE_METRIC                                          :{COMMA}{NBSP}kgf
STR_UNITS_FORCE_SI                                              :{COMMA}{NBSP}kN

STR_UNITS_HEIGHT_IMPERIAL                                       :{COMMA}{NBSP}kaki
STR_UNITS_HEIGHT_METRIC                                         :{COMMA}{NBSP}m
STR_UNITS_HEIGHT_SI                                             :{COMMA}{NBSP}m

# Common window strings
STR_LIST_FILTER_TITLE                                           :{BLACK}Kata penyaring:
STR_LIST_FILTER_OSKTITLE                                        :{BLACK}Masukkan kata penyaring
STR_LIST_FILTER_TOOLTIP                                         :{BLACK}Masukkan kata kunci untuk menyaring daftar

STR_TOOLTIP_GROUP_ORDER                                         :{BLACK}Pilihkan urutan kelompok
STR_TOOLTIP_SORT_ORDER                                          :{BLACK}Pilih modus pengurutan (menurun/menaik)
STR_TOOLTIP_SORT_CRITERIA                                       :{BLACK}Pilih kriteria pengurutan
STR_TOOLTIP_FILTER_CRITERIA                                     :{BLACK}Pilih kriteria
STR_BUTTON_SORT_BY                                              :{BLACK}Urutkan
STR_BUTTON_LOCATION                                             :{BLACK}Lokasi
STR_BUTTON_RENAME                                               :{BLACK}Ubah nama

STR_TOOLTIP_CLOSE_WINDOW                                        :{BLACK}Tutup window
STR_TOOLTIP_WINDOW_TITLE_DRAG_THIS                              :{BLACK}Judul Jendela - klik dan tahan disini untuk memindahkan jendela
STR_TOOLTIP_SHADE                                               :{BLACK}Gulung jendela - Hanya tampilkan judulnya
STR_TOOLTIP_DEBUG                                               :{BLACK}Tampilkan informasi debug NewGRF
STR_TOOLTIP_DEFSIZE                                             :{BLACK}Mengubah ukuran jendela ke ukuran standar. Ctrl+Click untuk menyimpan ukuran sekarang sebagai standar
STR_TOOLTIP_STICKY                                              :{BLACK}Tandai jendela ini agar tidak tertutup dengan perintah "Tutup Semua Jendela". Ctrl+klik untuk menjadikannya tetap
STR_TOOLTIP_RESIZE                                              :{BLACK}Klik dan Geser untuk mengubah ukuran jendela ini.
STR_TOOLTIP_TOGGLE_LARGE_SMALL_WINDOW                           :{BLACK}Tandai besar/kecil ukuran jendela
STR_TOOLTIP_VSCROLL_BAR_SCROLLS_LIST                            :{BLACK}Batang Geser - Geser daftar ke atas/bawah
STR_TOOLTIP_HSCROLL_BAR_SCROLLS_LIST                            :{BLACK}Batang Geser - Geser daftar ke kiri/kanan
STR_TOOLTIP_DEMOLISH_BUILDINGS_ETC                              :{BLACK}Runtuhkan bangunan, dll dalam area kotak. Ctrl untuk memilih secara diagonal. Shift untuk menampilkan perkiraan biaya

# Show engines button
STR_SHOW_HIDDEN_ENGINES_VEHICLE_TRAIN                           :{BLACK}Tampilkan yang tersembunyi
STR_SHOW_HIDDEN_ENGINES_VEHICLE_ROAD_VEHICLE                    :{BLACK}Tampilkan yang tersembunyi
STR_SHOW_HIDDEN_ENGINES_VEHICLE_SHIP                            :{BLACK}Tampilkan yang tersembunyi
STR_SHOW_HIDDEN_ENGINES_VEHICLE_AIRCRAFT                        :{BLACK}Tampilkan yang tersembunyi

STR_SHOW_HIDDEN_ENGINES_VEHICLE_TRAIN_TOOLTIP                   :{BLACK}Mengaktifkan tombol ini akan menampilkan juga kereta yang tersembunyi
STR_SHOW_HIDDEN_ENGINES_VEHICLE_ROAD_VEHICLE_TOOLTIP            :{BLACK}Mengaktifkan tombol ini akan menampilkan juga kendaraan yang tersembunyi
STR_SHOW_HIDDEN_ENGINES_VEHICLE_SHIP_TOOLTIP                    :{BLACK}Mengaktifkan tombol ini akan menampilkan juga kapal yang tersembunyi
STR_SHOW_HIDDEN_ENGINES_VEHICLE_AIRCRAFT_TOOLTIP                :{BLACK}Mengaktifkan tombol ini akan menampilkan juga pesawat yang tersembunyi

# Query window
STR_BUTTON_DEFAULT                                              :{BLACK}Standar
STR_BUTTON_CANCEL                                               :{BLACK}Batal
STR_BUTTON_OK                                                   :{BLACK}OK

# On screen keyboard window
STR_OSK_KEYBOARD_LAYOUT                                         :`1234567890-=\qwertyuiop[]asdfghjkl;'  zxcvbnm,./ .
STR_OSK_KEYBOARD_LAYOUT_CAPS                                    :~!@#$%^&*()_+|QWERTYUIOP{{}}ASDFGHJKL:"  ZXCVBNM<>? .

# Measurement tooltip
STR_MEASURE_LENGTH                                              :{BLACK}Panjang: {NUM}
STR_MEASURE_AREA                                                :{BLACK}Area: {NUM} x {NUM}
STR_MEASURE_LENGTH_HEIGHTDIFF                                   :{BLACK}Panjang: {NUM}{}beda tinggi: {HEIGHT}
STR_MEASURE_AREA_HEIGHTDIFF                                     :{BLACK}Area: {NUM} x {NUM}{}beda tinggi: {HEIGHT}


# These are used in buttons
STR_SORT_BY_CAPTION_NAME                                        :{BLACK}Nama
STR_SORT_BY_CAPTION_DATE                                        :{BLACK}Tanggal
# These are used in dropdowns
STR_SORT_BY_NAME                                                :Nama
STR_SORT_BY_PRODUCTION                                          :Produksi
STR_SORT_BY_TYPE                                                :Jenis
STR_SORT_BY_TRANSPORTED                                         :Terkirim
STR_SORT_BY_NUMBER                                              :Nomer
STR_SORT_BY_PROFIT_LAST_YEAR                                    :Keuntungan tahun lalu
STR_SORT_BY_PROFIT_THIS_YEAR                                    :Keuntungan Tahun Ini
STR_SORT_BY_AGE                                                 :Usia
STR_SORT_BY_RELIABILITY                                         :Kehandalan
STR_SORT_BY_TOTAL_CAPACITY_PER_CARGOTYPE                        :Kapasitas Total tiap jenis kargo
STR_SORT_BY_MAX_SPEED                                           :Kecepatan maksimum
STR_SORT_BY_MODEL                                               :Model
STR_SORT_BY_VALUE                                               :Nilai
STR_SORT_BY_LENGTH                                              :Panjang
STR_SORT_BY_LIFE_TIME                                           :Sisa masa pakai
STR_SORT_BY_TIMETABLE_DELAY                                     :Penundaan jadwal
STR_SORT_BY_FACILITY                                            :Tipe Stasiun
STR_SORT_BY_WAITING_TOTAL                                       :Total kargo menunggu
STR_SORT_BY_WAITING_AVAILABLE                                   :Kargo menunggu yang tersedia
STR_SORT_BY_RATING_MAX                                          :Rating kargo tertinggi
STR_SORT_BY_RATING_MIN                                          :Rating kargo terendah
STR_SORT_BY_ENGINE_ID                                           :IDMesin (klasik)
STR_SORT_BY_COST                                                :Biaya
STR_SORT_BY_POWER                                               :Daya
STR_SORT_BY_TRACTIVE_EFFORT                                     :Gaya traksi
STR_SORT_BY_INTRO_DATE                                          :Tanggal perkenalan
STR_SORT_BY_RUNNING_COST                                        :Biaya Operasional
STR_SORT_BY_POWER_VS_RUNNING_COST                               :Daya/Biaya operasional
STR_SORT_BY_CARGO_CAPACITY                                      :Kapasitas muatan
STR_SORT_BY_RANGE                                               :Jangkauan
STR_SORT_BY_POPULATION                                          :Populasi
STR_SORT_BY_RATING                                              :Peringkat

# Tooltips for the main toolbar
STR_TOOLBAR_TOOLTIP_PAUSE_GAME                                  :{BLACK}Hentikan sementara permainan
STR_TOOLBAR_TOOLTIP_FORWARD                                     :{BLACK}Percepat maju waktu permainan
STR_TOOLBAR_TOOLTIP_OPTIONS                                     :{BLACK}Opsi
STR_TOOLBAR_TOOLTIP_SAVE_GAME_ABANDON_GAME                      :{BLACK}Simpan, batalkan, keluar permainan
STR_TOOLBAR_TOOLTIP_DISPLAY_MAP                                 :{BLACK}Tampilkan peta, tambahan viewport atau daftar pengenal
STR_TOOLBAR_TOOLTIP_DISPLAY_TOWN_DIRECTORY                      :{BLACK}Tampilkan daftar kota
STR_TOOLBAR_TOOLTIP_DISPLAY_SUBSIDIES                           :{BLACK}Tampilkan subsidi
STR_TOOLBAR_TOOLTIP_DISPLAY_LIST_OF_COMPANY_STATIONS            :{BLACK}Tampilkan daftar stasiun perusahaan
STR_TOOLBAR_TOOLTIP_DISPLAY_COMPANY_FINANCES                    :{BLACK}Tampilkan informasi keuangan perusahaan
STR_TOOLBAR_TOOLTIP_DISPLAY_COMPANY_GENERAL                     :{BLACK}Tampilkan informasi umum perusahaan
STR_TOOLBAR_TOOLTIP_DISPLAY_STORY_BOOK                          :{BLACK}Tampilkan buku cerita
STR_TOOLBAR_TOOLTIP_DISPLAY_GOALS_LIST                          :{BLACK}Tampilkan daftar sasaran
STR_TOOLBAR_TOOLTIP_DISPLAY_GRAPHS                              :{BLACK}Tampilkan grafik
STR_TOOLBAR_TOOLTIP_DISPLAY_COMPANY_LEAGUE                      :{BLACK}Tampilkan daftar perusahaan
STR_TOOLBAR_TOOLTIP_FUND_CONSTRUCTION_OF_NEW                    :{BLACK}Danai pembangunan industri baru atau daftar semua industri
STR_TOOLBAR_TOOLTIP_DISPLAY_LIST_OF_COMPANY_TRAINS              :{BLACK}Tampilkan daftar kereta perusahaan. Ctrl-klik untuk membuka-tutup daftar kendaraan.
STR_TOOLBAR_TOOLTIP_DISPLAY_LIST_OF_COMPANY_ROAD_VEHICLES       :{BLACK}Tampilkan daftar kendaraan jalan raya perusahaan. Ctrl-Klik untuk menampilkan daftar group atau kendaraan
STR_TOOLBAR_TOOLTIP_DISPLAY_LIST_OF_COMPANY_SHIPS               :{BLACK}Tampilkan daftar kapal perusahaan.Ctrl-Klik untuk menampilkan daftar group atau kendaraan
STR_TOOLBAR_TOOLTIP_DISPLAY_LIST_OF_COMPANY_AIRCRAFT            :{BLACK}Tampilkan daftar pesawat perusahaan. Ctrl-Klik untuk menampilkan daftar group atau kendaraan
STR_TOOLBAR_TOOLTIP_ZOOM_THE_VIEW_IN                            :{BLACK}Perbesar tampilan
STR_TOOLBAR_TOOLTIP_ZOOM_THE_VIEW_OUT                           :{BLACK}Perkecil tampilan
STR_TOOLBAR_TOOLTIP_BUILD_RAILROAD_TRACK                        :{BLACK}Membangun rel kereta
STR_TOOLBAR_TOOLTIP_BUILD_ROADS                                 :{BLACK}Membangun jalan
STR_TOOLBAR_TOOLTIP_BUILD_SHIP_DOCKS                            :{BLACK}Membangun pelabuhan kapal
STR_TOOLBAR_TOOLTIP_BUILD_AIRPORTS                              :{BLACK}Membangun bandara
STR_TOOLBAR_TOOLTIP_LANDSCAPING                                 :{BLACK}Buka toolbar lansekap untuk menaik-turunkan tanah, menanam pohon, dsb.
STR_TOOLBAR_TOOLTIP_SHOW_SOUND_MUSIC_WINDOW                     :{BLACK}Tampilkan jendela suara/musik
STR_TOOLBAR_TOOLTIP_SHOW_LAST_MESSAGE_NEWS                      :{BLACK}Tampilkan pesan/berita terkini, tampilkan pilihan berita
STR_TOOLBAR_TOOLTIP_LAND_BLOCK_INFORMATION                      :{BLACK}Informasi area daratan, konsol, AI debug, pengambilan gambar, dan tentang OpenTTD
STR_TOOLBAR_TOOLTIP_SWITCH_TOOLBAR                              :{BLACK}Berpindah toolbar

# Extra tooltips for the scenario editor toolbar
STR_SCENEDIT_TOOLBAR_TOOLTIP_SAVE_SCENARIO_LOAD_SCENARIO        :{BLACK}Simpan skenario, buka skenario, batalkan skenario editor, keluar
STR_SCENEDIT_TOOLBAR_OPENTTD                                    :{YELLOW}OpenTTD
STR_SCENEDIT_TOOLBAR_SCENARIO_EDITOR                            :{YELLOW}Editor Skenario
STR_SCENEDIT_TOOLBAR_TOOLTIP_MOVE_THE_STARTING_DATE_BACKWARD    :{BLACK}Mundurkan tanggal mulai sejauh 1 tahun
STR_SCENEDIT_TOOLBAR_TOOLTIP_MOVE_THE_STARTING_DATE_FORWARD     :{BLACK}Majukan tanggal mulai sejauh 1 tahun
STR_SCENEDIT_TOOLBAR_TOOLTIP_SET_DATE                           :{BLACK}Klik untuk mengisi tahun mulai
STR_SCENEDIT_TOOLBAR_TOOLTIP_DISPLAY_MAP_TOWN_DIRECTORY         :{BLACK}Tampilkan peta, daftar kota
STR_SCENEDIT_TOOLBAR_LANDSCAPE_GENERATION                       :{BLACK}Pertumbuhan Lansekap
STR_SCENEDIT_TOOLBAR_TOWN_GENERATION                            :{BLACK}Pertumbuhan Kota
STR_SCENEDIT_TOOLBAR_INDUSTRY_GENERATION                        :{BLACK}Membuat Industri
STR_SCENEDIT_TOOLBAR_ROAD_CONSTRUCTION                          :{BLACK}Pembangunan Jalan
STR_SCENEDIT_TOOLBAR_PLANT_TREES                                :{BLACK}Menanam Pohon. Shift untuk menampilkan perkiraan biaya
STR_SCENEDIT_TOOLBAR_PLACE_SIGN                                 :{BLACK}Memasang pengenal
STR_SCENEDIT_TOOLBAR_PLACE_OBJECT                               :{BLACK}Tempatkan Obyek. Shift untuk menampilkan perkiraan biaya

############ range for SE file menu starts
STR_SCENEDIT_FILE_MENU_SAVE_SCENARIO                            :Simpan Skenario
STR_SCENEDIT_FILE_MENU_LOAD_SCENARIO                            :Buka Skenario
STR_SCENEDIT_FILE_MENU_SAVE_HEIGHTMAP                           :Simpan heightmap
STR_SCENEDIT_FILE_MENU_LOAD_HEIGHTMAP                           :Buka heightmap
STR_SCENEDIT_FILE_MENU_QUIT_EDITOR                              :Batalkan skenario editor
STR_SCENEDIT_FILE_MENU_SEPARATOR                                :
STR_SCENEDIT_FILE_MENU_QUIT                                     :Keluar
############ range for SE file menu starts

############ range for settings menu starts
STR_SETTINGS_MENU_GAME_OPTIONS                                  :Pengaturan permainan
STR_SETTINGS_MENU_CONFIG_SETTINGS_TREE                          :Pengaturan
STR_SETTINGS_MENU_SCRIPT_SETTINGS                               :Pengaturan AI / Skrip Permainan
STR_SETTINGS_MENU_NEWGRF_SETTINGS                               :Pengaturan NewGRF
STR_SETTINGS_MENU_TRANSPARENCY_OPTIONS                          :Pengaturan Transparansi
STR_SETTINGS_MENU_TOWN_NAMES_DISPLAYED                          :Nama kota ditampilkan
STR_SETTINGS_MENU_STATION_NAMES_DISPLAYED                       :Nama stasiun ditampilkan
STR_SETTINGS_MENU_WAYPOINTS_DISPLAYED                           :Tampilkan daftar waypoint
STR_SETTINGS_MENU_SIGNS_DISPLAYED                               :Tanda ditampilkan
STR_SETTINGS_MENU_SHOW_COMPETITOR_SIGNS                         :Tampilan penanda dan nama pesaing
STR_SETTINGS_MENU_FULL_ANIMATION                                :Animasi penuh
STR_SETTINGS_MENU_FULL_DETAIL                                   :Detail penuh
STR_SETTINGS_MENU_TRANSPARENT_BUILDINGS                         :Transparankan bangunan
STR_SETTINGS_MENU_TRANSPARENT_SIGNS                             :Transparankan tanda-tanda
############ range ends here

############ range for file menu starts
STR_FILE_MENU_SAVE_GAME                                         :Simpan permainan
STR_FILE_MENU_LOAD_GAME                                         :Buka Permainan
STR_FILE_MENU_QUIT_GAME                                         :Batalkan permainan
STR_FILE_MENU_SEPARATOR                                         :
STR_FILE_MENU_EXIT                                              :Keluar
############ range ends here

# map menu
STR_MAP_MENU_MAP_OF_WORLD                                       :Peta Dunia
STR_MAP_MENU_EXTRA_VIEW_PORT                                    :Viewport ekstra
STR_MAP_MENU_LINGRAPH_LEGEND                                    :Legenda aliran kargo
STR_MAP_MENU_SIGN_LIST                                          :Daftar Tanda

############ range for town menu starts
STR_TOWN_MENU_TOWN_DIRECTORY                                    :Daftar kota
STR_TOWN_MENU_FOUND_TOWN                                        :Bangun Kota
############ range ends here

############ range for subsidies menu starts
STR_SUBSIDIES_MENU_SUBSIDIES                                    :Subsidi
############ range ends here

############ range for graph menu starts
STR_GRAPH_MENU_OPERATING_PROFIT_GRAPH                           :Grafik keuntungan operasional
STR_GRAPH_MENU_INCOME_GRAPH                                     :Grafik Pendapatan
STR_GRAPH_MENU_DELIVERED_CARGO_GRAPH                            :Grafik kargo terkirim
STR_GRAPH_MENU_PERFORMANCE_HISTORY_GRAPH                        :Grafik Kinerja
STR_GRAPH_MENU_COMPANY_VALUE_GRAPH                              :Grafik Aset Perusahaan
STR_GRAPH_MENU_CARGO_PAYMENT_RATES                              :Daftar biaya kargo
############ range ends here

############ range for company league menu starts
STR_GRAPH_MENU_COMPANY_LEAGUE_TABLE                             :Tabel Perusahaan
STR_GRAPH_MENU_DETAILED_PERFORMANCE_RATING                      :Penilaian terperinci kinerja
STR_GRAPH_MENU_HIGHSCORE                                        :Tabel Skor
############ range ends here

############ range for industry menu starts
STR_INDUSTRY_MENU_INDUSTRY_DIRECTORY                            :Daftar Industri
STR_INDUSTRY_MENU_INDUSTRY_CHAIN                                :Rantai industri
STR_INDUSTRY_MENU_FUND_NEW_INDUSTRY                             :Danai industri baru
############ range ends here

############ range for railway construction menu starts
STR_RAIL_MENU_RAILROAD_CONSTRUCTION                             :Pembangunan Rel
STR_RAIL_MENU_ELRAIL_CONSTRUCTION                               :Pembangunan Rel Kereta Listrik
STR_RAIL_MENU_MONORAIL_CONSTRUCTION                             :Pembangunan Monorel
STR_RAIL_MENU_MAGLEV_CONSTRUCTION                               :Pembangunan Maglev
############ range ends here

############ range for road construction menu starts
STR_ROAD_MENU_ROAD_CONSTRUCTION                                 :Pembangunan jalan
STR_ROAD_MENU_TRAM_CONSTRUCTION                                 :Pembangunan Jalur Tram
############ range ends here

############ range for waterways construction menu starts
STR_WATERWAYS_MENU_WATERWAYS_CONSTRUCTION                       :Konstruksi Perairan.
############ range ends here

############ range for airport construction menu starts
STR_AIRCRAFT_MENU_AIRPORT_CONSTRUCTION                          :Konstruksi Bandara
############ range ends here

############ range for landscaping menu starts
STR_LANDSCAPING_MENU_LANDSCAPING                                :Proses Landsekap
STR_LANDSCAPING_MENU_PLANT_TREES                                :Menanam pohon
STR_LANDSCAPING_MENU_PLACE_SIGN                                 :Memasang pengenal
############ range ends here

############ range for music menu starts
STR_TOOLBAR_SOUND_MUSIC                                         :Suara/musik
############ range ends here

############ range for message menu starts
STR_NEWS_MENU_LAST_MESSAGE_NEWS_REPORT                          :Pesan/Berita terakhir
STR_NEWS_MENU_MESSAGE_HISTORY_MENU                              :Berita Lampau
############ range ends here

############ range for about menu starts
STR_ABOUT_MENU_LAND_BLOCK_INFO                                  :Informasi area daratan
STR_ABOUT_MENU_SEPARATOR                                        :
STR_ABOUT_MENU_TOGGLE_CONSOLE                                   :Hidup/matikan Layar Konsol
STR_ABOUT_MENU_AI_DEBUG                                         :Debug skrip AI
STR_ABOUT_MENU_SCREENSHOT                                       :Ambil gambar
STR_ABOUT_MENU_ZOOMIN_SCREENSHOT                                :Ambil gambar dengan diperbesar
STR_ABOUT_MENU_DEFAULTZOOM_SCREENSHOT                           :Ambil gambar dengan perbesaran normal
STR_ABOUT_MENU_GIANT_SCREENSHOT                                 :Ambil gambar keseluruhan peta
STR_ABOUT_MENU_ABOUT_OPENTTD                                    :Tentang 'OpenTTD'
STR_ABOUT_MENU_SPRITE_ALIGNER                                   :Penjajar Sprite
STR_ABOUT_MENU_TOGGLE_BOUNDING_BOXES                            :Hidup/Matikan kotak batas
STR_ABOUT_MENU_TOGGLE_DIRTY_BLOCKS                              :Menampilkan pewarnaan dari area kotor
############ range ends here

############ range for ordinal numbers used for the place in the highscore window
STR_ORDINAL_NUMBER_1ST                                          :1
STR_ORDINAL_NUMBER_2ND                                          :2
STR_ORDINAL_NUMBER_3RD                                          :3
STR_ORDINAL_NUMBER_4TH                                          :4
STR_ORDINAL_NUMBER_5TH                                          :5
STR_ORDINAL_NUMBER_6TH                                          :6
STR_ORDINAL_NUMBER_7TH                                          :7
STR_ORDINAL_NUMBER_8TH                                          :8
STR_ORDINAL_NUMBER_9TH                                          :9
STR_ORDINAL_NUMBER_10TH                                         :10
STR_ORDINAL_NUMBER_11TH                                         :11
STR_ORDINAL_NUMBER_12TH                                         :12
STR_ORDINAL_NUMBER_13TH                                         :13
STR_ORDINAL_NUMBER_14TH                                         :14
STR_ORDINAL_NUMBER_15TH                                         :15
############ range for ordinal numbers ends

############ range for days starts
STR_DAY_NUMBER_1ST                                              :1
STR_DAY_NUMBER_2ND                                              :2
STR_DAY_NUMBER_3RD                                              :3
STR_DAY_NUMBER_4TH                                              :4
STR_DAY_NUMBER_5TH                                              :5
STR_DAY_NUMBER_6TH                                              :6
STR_DAY_NUMBER_7TH                                              :7
STR_DAY_NUMBER_8TH                                              :8
STR_DAY_NUMBER_9TH                                              :9
STR_DAY_NUMBER_10TH                                             :10
STR_DAY_NUMBER_11TH                                             :11
STR_DAY_NUMBER_12TH                                             :12
STR_DAY_NUMBER_13TH                                             :13
STR_DAY_NUMBER_14TH                                             :14
STR_DAY_NUMBER_15TH                                             :15
STR_DAY_NUMBER_16TH                                             :16
STR_DAY_NUMBER_17TH                                             :17
STR_DAY_NUMBER_18TH                                             :18
STR_DAY_NUMBER_19TH                                             :19
STR_DAY_NUMBER_20TH                                             :20
STR_DAY_NUMBER_21ST                                             :21
STR_DAY_NUMBER_22ND                                             :22
STR_DAY_NUMBER_23RD                                             :23
STR_DAY_NUMBER_24TH                                             :24
STR_DAY_NUMBER_25TH                                             :25
STR_DAY_NUMBER_26TH                                             :26
STR_DAY_NUMBER_27TH                                             :27
STR_DAY_NUMBER_28TH                                             :28
STR_DAY_NUMBER_29TH                                             :29
STR_DAY_NUMBER_30TH                                             :30
STR_DAY_NUMBER_31ST                                             :31
############ range for days ends

############ range for months starts
STR_MONTH_ABBREV_JAN                                            :Jan
STR_MONTH_ABBREV_FEB                                            :Feb
STR_MONTH_ABBREV_MAR                                            :Mar
STR_MONTH_ABBREV_APR                                            :Apr
STR_MONTH_ABBREV_MAY                                            :Mei
STR_MONTH_ABBREV_JUN                                            :Jun
STR_MONTH_ABBREV_JUL                                            :Jul
STR_MONTH_ABBREV_AUG                                            :Agt
STR_MONTH_ABBREV_SEP                                            :Sep
STR_MONTH_ABBREV_OCT                                            :Okt
STR_MONTH_ABBREV_NOV                                            :Nop
STR_MONTH_ABBREV_DEC                                            :Des

STR_MONTH_JAN                                                   :Januari
STR_MONTH_FEB                                                   :Februari
STR_MONTH_MAR                                                   :Maret
STR_MONTH_APR                                                   :April
STR_MONTH_MAY                                                   :Mei
STR_MONTH_JUN                                                   :Juni
STR_MONTH_JUL                                                   :Juli
STR_MONTH_AUG                                                   :Agustus
STR_MONTH_SEP                                                   :September
STR_MONTH_OCT                                                   :Oktober
STR_MONTH_NOV                                                   :Nopember
STR_MONTH_DEC                                                   :Desember
############ range for months ends

# Graph window
STR_GRAPH_KEY_BUTTON                                            :{BLACK}Item
STR_GRAPH_KEY_TOOLTIP                                           :{BLACK}Tampilkan grafik item
STR_GRAPH_X_LABEL_MONTH                                         :{TINY_FONT}{STRING}{} {STRING}
STR_GRAPH_X_LABEL_MONTH_YEAR                                    :{TINY_FONT}{STRING}{} {STRING}{}{NUM}
STR_GRAPH_Y_LABEL                                               :{TINY_FONT}{STRING}
STR_GRAPH_Y_LABEL_NUMBER                                        :{TINY_FONT}{COMMA}

STR_GRAPH_OPERATING_PROFIT_CAPTION                              :{WHITE}Grafik keuntungan operasional
STR_GRAPH_INCOME_CAPTION                                        :{WHITE}Grafik Pendapatan
STR_GRAPH_CARGO_DELIVERED_CAPTION                               :{WHITE}Jumlah kargo terkirim
STR_GRAPH_COMPANY_PERFORMANCE_RATINGS_CAPTION                   :{WHITE}Peringkat kinerja perusahaan (peringkat maksimal=1000)
STR_GRAPH_COMPANY_VALUES_CAPTION                                :{WHITE}Nilai Perusahaan

STR_GRAPH_CARGO_PAYMENT_RATES_CAPTION                           :{WHITE}Daftar tarif kargo
STR_GRAPH_CARGO_PAYMENT_RATES_X_LABEL                           :{TINY_FONT}{BLACK}Hari transit
STR_GRAPH_CARGO_PAYMENT_RATES_TITLE                             :{TINY_FONT}{BLACK}Pembayaran untuk mengirimkan 10 unit ( atau 10,000 liter ) untuk jarak 20 kotak
STR_GRAPH_CARGO_ENABLE_ALL                                      :{TINY_FONT}{BLACK}Aktifkan semua
STR_GRAPH_CARGO_DISABLE_ALL                                     :{TINY_FONT}{BLACK}Non-aktifkan semua
STR_GRAPH_CARGO_TOOLTIP_ENABLE_ALL                              :{BLACK}Tampilkan semua kargo pada grafik tarif pembayaran kargo
STR_GRAPH_CARGO_TOOLTIP_DISABLE_ALL                             :{BLACK}menampilkan tidak ada kargo pada grafik tingkat pembayaran kargo
STR_GRAPH_CARGO_PAYMENT_TOGGLE_CARGO                            :{BLACK}Pilih jenis kargo yang akan ditampilkan
STR_GRAPH_CARGO_PAYMENT_CARGO                                   :{TINY_FONT}{BLACK}{STRING}

STR_GRAPH_PERFORMANCE_DETAIL_TOOLTIP                            :{BLACK}Tampilkan rincian penilaian kinerja

# Graph key window
STR_GRAPH_KEY_CAPTION                                           :{WHITE}Grafik item perusahaan
STR_GRAPH_KEY_COMPANY_SELECTION_TOOLTIP                         :{BLACK}Klik disini untuk menandai daftar perusahaan pada grafik

# Company league window
STR_COMPANY_LEAGUE_TABLE_CAPTION                                :{WHITE}Tabel Liga Perusahaan
STR_COMPANY_LEAGUE_COMPANY_NAME                                 :{ORANGE}{COMPANY} {BLACK}{COMPANY_NUM} '{STRING}'
STR_COMPANY_LEAGUE_PERFORMANCE_TITLE_ENGINEER                   :Insinyur
STR_COMPANY_LEAGUE_PERFORMANCE_TITLE_TRAFFIC_MANAGER            :Manajer Lalu lintas
STR_COMPANY_LEAGUE_PERFORMANCE_TITLE_TRANSPORT_COORDINATOR      :Koordinator trasportasi
STR_COMPANY_LEAGUE_PERFORMANCE_TITLE_ROUTE_SUPERVISOR           :Supervisor rute
STR_COMPANY_LEAGUE_PERFORMANCE_TITLE_DIRECTOR                   :Direktur
STR_COMPANY_LEAGUE_PERFORMANCE_TITLE_CHIEF_EXECUTIVE            :Kepala Eksekutif
STR_COMPANY_LEAGUE_PERFORMANCE_TITLE_CHAIRMAN                   :Pimpinan
STR_COMPANY_LEAGUE_PERFORMANCE_TITLE_PRESIDENT                  :Presiden
STR_COMPANY_LEAGUE_PERFORMANCE_TITLE_TYCOON                     :Tycoon

# Performance detail window
STR_PERFORMANCE_DETAIL                                          :{WHITE}Penilaian terperinci kinerja
STR_PERFORMANCE_DETAIL_KEY                                      :{BLACK}Detail
STR_PERFORMANCE_DETAIL_AMOUNT_CURRENCY                          :{BLACK}({CURRENCY_SHORT}/{CURRENCY_SHORT})
STR_PERFORMANCE_DETAIL_AMOUNT_INT                               :{BLACK}({COMMA}/{COMMA})
STR_PERFORMANCE_DETAIL_PERCENT                                  :{WHITE}{NUM}%
STR_PERFORMANCE_DETAIL_SELECT_COMPANY_TOOLTIP                   :{BLACK}Lihat penuh informasi perusahaan ini
############ Those following lines need to be in this order!!
STR_PERFORMANCE_DETAIL_VEHICLES                                 :{BLACK}Kendaraan:
STR_PERFORMANCE_DETAIL_STATIONS                                 :{BLACK}Stasiun:
STR_PERFORMANCE_DETAIL_MIN_PROFIT                               :{BLACK}Laba Min.:
STR_PERFORMANCE_DETAIL_MIN_INCOME                               :{BLACK}Omzet Min.:
STR_PERFORMANCE_DETAIL_MAX_INCOME                               :{BLACK}Omzet Maks.:
STR_PERFORMANCE_DETAIL_DELIVERED                                :{BLACK}Terkirim:
STR_PERFORMANCE_DETAIL_CARGO                                    :{BLACK}Kargo:
STR_PERFORMANCE_DETAIL_MONEY                                    :{BLACK}Kekayaan:
STR_PERFORMANCE_DETAIL_LOAN                                     :{BLACK}Hutang:
STR_PERFORMANCE_DETAIL_TOTAL                                    :{BLACK}Total:
############ End of order list
STR_PERFORMANCE_DETAIL_VEHICLES_TOOLTIP                         :{BLACK}Jumlah kendaraan yang menghasilkan keuntungan tahun lalu. Termasuk bus/truk, kereta, kapal dan pesawat
STR_PERFORMANCE_DETAIL_STATIONS_TOOLTIP                         :{BLACK}Jumlah bagian dari stasiun yang diperbaiki baru-baru ini. Setiap bagian dari stasiun (misal: stasiun kereta, terminal bus, bandara) dihitung, meskipun mereka dihubungkan menjadi satu kesatuan stasiun
STR_PERFORMANCE_DETAIL_MIN_PROFIT_TOOLTIP                       :{BLACK}Keuntungan dari kendaraan dengan pendapatan terendah (hanya kendaraan yang usianya melebihi 2 tahun yang diperhitungkan)
STR_PERFORMANCE_DETAIL_MIN_INCOME_TOOLTIP                       :{BLACK}Banyaknya uang yang dihasilkan dalam satu kuartal dengan keuntungan terendah pada 12 kuartal terakhir
STR_PERFORMANCE_DETAIL_MAX_INCOME_TOOLTIP                       :{BLACK}Banyaknya uang tunai yang dihasilkan dalam satu kuartal dengan keuntungan tertinggi pada 12 kuartal terakhir
STR_PERFORMANCE_DETAIL_DELIVERED_TOOLTIP                        :{BLACK}Jumlah kargo yang terkirim selama kuartal terakhir
STR_PERFORMANCE_DETAIL_CARGO_TOOLTIP                            :{BLACK}Jumlah jenis kargo yang terkirim selama kuartal terakhir
STR_PERFORMANCE_DETAIL_MONEY_TOOLTIP                            :{BLACK}Banyaknya uang yang dimiliki perusahaan ini yang tersimpan di bank
STR_PERFORMANCE_DETAIL_LOAN_TOOLTIP                             :{BLACK}Banyaknya uang perusahaan ini yang digunakan untuk membayar pinjaman
STR_PERFORMANCE_DETAIL_TOTAL_TOOLTIP                            :{BLACK}Total Nilai Keluar dari nilai-nilai yang mungin

# Music window
STR_MUSIC_JAZZ_JUKEBOX_CAPTION                                  :{WHITE}Kotak musik Jazz
STR_MUSIC_PLAYLIST_ALL                                          :{TINY_FONT}{BLACK}Semua
STR_MUSIC_PLAYLIST_OLD_STYLE                                    :{TINY_FONT}{BLACK}Model lama
STR_MUSIC_PLAYLIST_NEW_STYLE                                    :{TINY_FONT}{BLACK}Model Baru
STR_MUSIC_PLAYLIST_EZY_STREET                                   :{TINY_FONT}{BLACK}Jalan Ezy
STR_MUSIC_PLAYLIST_CUSTOM_1                                     :{TINY_FONT}{BLACK}Bebas 1
STR_MUSIC_PLAYLIST_CUSTOM_2                                     :{TINY_FONT}{BLACK}Bebas 2
STR_MUSIC_MUSIC_VOLUME                                          :{TINY_FONT}{BLACK}Volume Musik
STR_MUSIC_EFFECTS_VOLUME                                        :{TINY_FONT}{BLACK}Volume Efek
STR_MUSIC_RULER_MIN                                             :{TINY_FONT}{BLACK}MIN
STR_MUSIC_RULER_MAX                                             :{TINY_FONT}{BLACK}MAKS
STR_MUSIC_RULER_MARKER                                          :{TINY_FONT}{BLACK}'
STR_MUSIC_TRACK_NONE                                            :{TINY_FONT}{DKGREEN}--
STR_MUSIC_TRACK_DIGIT                                           :{TINY_FONT}{DKGREEN}{ZEROFILL_NUM}
STR_MUSIC_TITLE_NONE                                            :{TINY_FONT}{DKGREEN}------
STR_MUSIC_TITLE_NAME                                            :{TINY_FONT}{DKGREEN}"{STRING}"
STR_MUSIC_TRACK                                                 :{TINY_FONT}{BLACK}Track
STR_MUSIC_XTITLE                                                :{TINY_FONT}{BLACK}Titel
STR_MUSIC_SHUFFLE                                               :{TINY_FONT}{BLACK}Acak
STR_MUSIC_PROGRAM                                               :{TINY_FONT}{BLACK}Program
STR_MUSIC_TOOLTIP_SKIP_TO_PREVIOUS_TRACK                        :{BLACK}Kembali ke musik sebelumnya
STR_MUSIC_TOOLTIP_SKIP_TO_NEXT_TRACK_IN_SELECTION               :{BLACK}Lewati ke musik berikutnya
STR_MUSIC_TOOLTIP_STOP_PLAYING_MUSIC                            :{BLACK}Hentikan musik
STR_MUSIC_TOOLTIP_START_PLAYING_MUSIC                           :{BLACK}Mulai mainkan musik
STR_MUSIC_TOOLTIP_DRAG_SLIDERS_TO_SET_MUSIC                     :{BLACK}Geser slider untuk mengatur volume musik dan efek suara
STR_MUSIC_TOOLTIP_SELECT_ALL_TRACKS_PROGRAM                     :{BLACK}Pilih program 'semua track'
STR_MUSIC_TOOLTIP_SELECT_OLD_STYLE_MUSIC                        :{BLACK}Pilih program 'gaya musik lama'
STR_MUSIC_TOOLTIP_SELECT_NEW_STYLE_MUSIC                        :{BLACK}Pilih program 'gaya musik masa kini'
STR_MUSIC_TOOLTIP_SELECT_EZY_STREET_STYLE                       :{BLACK}Pilih program 'gaya music Ezy Street'
STR_MUSIC_TOOLTIP_SELECT_CUSTOM_1_USER_DEFINED                  :{BLACK}Pilih 'Bebas 1' (program buatan pengguna)
STR_MUSIC_TOOLTIP_SELECT_CUSTOM_2_USER_DEFINED                  :{BLACK}Pilih 'Bebas 2' (program buatan pengguna)
STR_MUSIC_TOOLTIP_TOGGLE_PROGRAM_SHUFFLE                        :{BLACK}Acak/Urut program
STR_MUSIC_TOOLTIP_SHOW_MUSIC_TRACK_SELECTION                    :{BLACK}Tampilkan jendela pemilihan judul musik

STR_ERROR_NO_SONGS                                              :{WHITE}Set Musik tanpa lagu telah dipilih. Tidak ada lagu yang akan dimainkan.

# Playlist window
STR_PLAYLIST_MUSIC_PROGRAM_SELECTION                            :{WHITE}Pilihan program Musik
STR_PLAYLIST_TRACK_NAME                                         :{TINY_FONT}{LTBLUE}{ZEROFILL_NUM} "{STRING}"
STR_PLAYLIST_TRACK_INDEX                                        :{TINY_FONT}{BLACK}Daftar rel
STR_PLAYLIST_PROGRAM                                            :{TINY_FONT}{BLACK}Program - '{STRING}'
STR_PLAYLIST_CLEAR                                              :{TINY_FONT}{BLACK}Kosong
STR_PLAYLIST_TOOLTIP_CLEAR_CURRENT_PROGRAM_CUSTOM1              :{BLACK}Hapus program saat ini (hanya Bebas 1 atau Bebas 2)
STR_PLAYLIST_TOOLTIP_CLICK_TO_ADD_TRACK                         :{BLACK}Klik pada musik track untuk menambah pada program sekarang (hanya Bebas 1 atau Bebas 2)
STR_PLAYLIST_TOOLTIP_CLICK_TO_REMOVE_TRACK                      :{BLACK}Klik pada track musik untuk menghapusnya dari program saat ini. (Bebas 1 atau Bebas 2 saja)

# Highscore window
STR_HIGHSCORE_TOP_COMPANIES_WHO_REACHED                         :{BIG_FONT}{BLACK}Perusahaan tertinggi yang mencapai tahun {NUM}
STR_HIGHSCORE_TOP_COMPANIES_NETWORK_GAME                        :{BIG_FONT}{BLACK}Tabel Liga Perusahaan {NUM}
STR_HIGHSCORE_POSITION                                          :{BIG_FONT}{BLACK}{COMMA}.
STR_HIGHSCORE_PERFORMANCE_TITLE_BUSINESSMAN                     :Pebisnis
STR_HIGHSCORE_PERFORMANCE_TITLE_ENTREPRENEUR                    :Pengusaha
STR_HIGHSCORE_PERFORMANCE_TITLE_INDUSTRIALIST                   :Industrialis
STR_HIGHSCORE_PERFORMANCE_TITLE_CAPITALIST                      :Kapitalis
STR_HIGHSCORE_PERFORMANCE_TITLE_MAGNATE                         :Tokoh terkemuka
STR_HIGHSCORE_PERFORMANCE_TITLE_MOGUL                           :Jutawan
STR_HIGHSCORE_PERFORMANCE_TITLE_TYCOON_OF_THE_CENTURY           :Tycoon abad ini
STR_HIGHSCORE_NAME                                              :{PRESIDENT_NAME}, {COMPANY}
STR_HIGHSCORE_STATS                                             :{BIG_FONT}'{STRING}'   ({COMMA})
STR_HIGHSCORE_COMPANY_ACHIEVES_STATUS                           :{BIG_FONT}{BLACK}{COMPANY} mencapai status '{STRING}' !
STR_HIGHSCORE_PRESIDENT_OF_COMPANY_ACHIEVES_STATUS              :{BIG_FONT}{WHITE}{PRESIDENT_NAME} dari {COMPANY} mencapai status '{STRING}' !

# Smallmap window
STR_SMALLMAP_CAPTION                                            :{WHITE}Peta - {STRING}

STR_SMALLMAP_TYPE_CONTOURS                                      :Kontur
STR_SMALLMAP_TYPE_VEHICLES                                      :Kendaraan
STR_SMALLMAP_TYPE_INDUSTRIES                                    :Industri
STR_SMALLMAP_TYPE_ROUTEMAP                                      :Aliran kargo
STR_SMALLMAP_TYPE_ROUTES                                        :Rute
STR_SMALLMAP_TYPE_VEGETATION                                    :Vegetasi
STR_SMALLMAP_TYPE_OWNERS                                        :Pemilik
STR_SMALLMAP_TOOLTIP_SHOW_LAND_CONTOURS_ON_MAP                  :{BLACK}Tampilkan kontur tanah pada peta
STR_SMALLMAP_TOOLTIP_SHOW_VEHICLES_ON_MAP                       :{BLACK}Tampilkan kendaraan dalam peta
STR_SMALLMAP_TOOLTIP_SHOW_INDUSTRIES_ON_MAP                     :{BLACK}Tampilkan industri dalam peta
STR_SMALLMAP_TOOLTIP_SHOW_LINK_STATS_ON_MAP                     :{BLACK}Tampilkan aliran kargo di peta
STR_SMALLMAP_TOOLTIP_SHOW_TRANSPORT_ROUTES_ON                   :{BLACK}Tampilkan rute kendaraan di peta
STR_SMALLMAP_TOOLTIP_SHOW_VEGETATION_ON_MAP                     :{BLACK}Tampilkan vegetasi di peta
STR_SMALLMAP_TOOLTIP_SHOW_LAND_OWNERS_ON_MAP                    :{BLACK}Tampilkan pemilik area di peta
STR_SMALLMAP_TOOLTIP_INDUSTRY_SELECTION                         :{BLACK}Klik di tipe industri untuk menampilkannya. Ctrl+klik untuk mematikan semuanya, kecuali yang terpilih. Ctrl+klik lagi untuk menyalakannya kembali.
STR_SMALLMAP_TOOLTIP_COMPANY_SELECTION                          :{BLACK}Klik pada nama perusahaan untuk menampilkan propertinya, Ctrl+klik untuk mematikan semuanya, kecuali yang terpilih. Ctrl+klik lagi untuk menyalakannya kembali
STR_SMALLMAP_TOOLTIP_CARGO_SELECTION                            :{BLACK}Tekan di kargo untuk mengganti tampilan propertinya. Ctrl+Click akan mematikan semua kargo selain yang terpilih. Ctrl+Click sekali lagi akan menghidupkan kembali semua kargo

STR_SMALLMAP_LEGENDA_ROADS                                      :{TINY_FONT}{BLACK}Jalan raya
STR_SMALLMAP_LEGENDA_RAILROADS                                  :{TINY_FONT}{BLACK}Rel kereta
STR_SMALLMAP_LEGENDA_STATIONS_AIRPORTS_DOCKS                    :{TINY_FONT}{BLACK}Stasiun/Bandara/Pelabuhan
STR_SMALLMAP_LEGENDA_BUILDINGS_INDUSTRIES                       :{TINY_FONT}{BLACK}Bangunan/Industri
STR_SMALLMAP_LEGENDA_VEHICLES                                   :{TINY_FONT}{BLACK}Kendaraan
STR_SMALLMAP_LEGENDA_TRAINS                                     :{TINY_FONT}{BLACK}Kereta
STR_SMALLMAP_LEGENDA_ROAD_VEHICLES                              :{TINY_FONT}{BLACK}Kendaraan Jalan Raya
STR_SMALLMAP_LEGENDA_SHIPS                                      :{TINY_FONT}{BLACK}Kapal
STR_SMALLMAP_LEGENDA_AIRCRAFT                                   :{TINY_FONT}{BLACK}Pesawat
STR_SMALLMAP_LEGENDA_TRANSPORT_ROUTES                           :{TINY_FONT}{BLACK}Jalur Transportasi
STR_SMALLMAP_LEGENDA_FOREST                                     :{TINY_FONT}{BLACK}Hutan
STR_SMALLMAP_LEGENDA_RAILROAD_STATION                           :{TINY_FONT}{BLACK}Station Kereta
STR_SMALLMAP_LEGENDA_TRUCK_LOADING_BAY                          :{TINY_FONT}{BLACK}Terminal bongkar muat
STR_SMALLMAP_LEGENDA_BUS_STATION                                :{TINY_FONT}{BLACK}Terminal Bus
STR_SMALLMAP_LEGENDA_AIRPORT_HELIPORT                           :{TINY_FONT}{BLACK}Bandara/Heliport
STR_SMALLMAP_LEGENDA_DOCK                                       :{TINY_FONT}{BLACK}Pelabuhan
STR_SMALLMAP_LEGENDA_ROUGH_LAND                                 :{TINY_FONT}{BLACK}Daratan terjal
STR_SMALLMAP_LEGENDA_GRASS_LAND                                 :{TINY_FONT}{BLACK}Daratan berumput
STR_SMALLMAP_LEGENDA_BARE_LAND                                  :{TINY_FONT}{BLACK}Lahan kritis
STR_SMALLMAP_LEGENDA_FIELDS                                     :{TINY_FONT}{BLACK}Ladang
STR_SMALLMAP_LEGENDA_TREES                                      :{TINY_FONT}{BLACK}Pepohonan
STR_SMALLMAP_LEGENDA_ROCKS                                      :{TINY_FONT}{BLACK}Bebatuan
STR_SMALLMAP_LEGENDA_WATER                                      :{TINY_FONT}{BLACK}Perairan
STR_SMALLMAP_LEGENDA_NO_OWNER                                   :{TINY_FONT}{BLACK}Tanpa Pemilik
STR_SMALLMAP_LEGENDA_TOWNS                                      :{TINY_FONT}{BLACK}Perkotaan
STR_SMALLMAP_LEGENDA_INDUSTRIES                                 :{TINY_FONT}{BLACK}Perindustrian
STR_SMALLMAP_LEGENDA_DESERT                                     :{TINY_FONT}{BLACK}Gurun Pasir
STR_SMALLMAP_LEGENDA_SNOW                                       :{TINY_FONT}{BLACK}Salju

STR_SMALLMAP_TOOLTIP_TOGGLE_TOWN_NAMES_ON_OFF                   :{BLACK}Hidup/matikan tampilan nama kota di peta
STR_SMALLMAP_CENTER                                             :{BLACK}Tengahkan peta kecil pada posisi ini
STR_SMALLMAP_INDUSTRY                                           :{TINY_FONT}{STRING} ({NUM})
STR_SMALLMAP_LINKSTATS                                          :{TINY_FONT}{STRING}
STR_SMALLMAP_COMPANY                                            :{TINY_FONT}{COMPANY}
STR_SMALLMAP_TOWN                                               :{TINY_FONT}{WHITE}{TOWN}
STR_SMALLMAP_DISABLE_ALL                                        :{BLACK}Matikan semua
STR_SMALLMAP_ENABLE_ALL                                         :{BLACK}Aktifkan semua
STR_SMALLMAP_SHOW_HEIGHT                                        :{BLACK}Tampilkan tinggi
STR_SMALLMAP_TOOLTIP_DISABLE_ALL_INDUSTRIES                     :{BLACK}Tidak menampilkan industri pada peta
STR_SMALLMAP_TOOLTIP_ENABLE_ALL_INDUSTRIES                      :{BLACK}Tampilkan semua industri pada peta
STR_SMALLMAP_TOOLTIP_SHOW_HEIGHT                                :{BLACK}tampilkan/sembunyikan heightmap
STR_SMALLMAP_TOOLTIP_DISABLE_ALL_COMPANIES                      :{BLACK}Hilangkan semua properti perusahaan di peta
STR_SMALLMAP_TOOLTIP_ENABLE_ALL_COMPANIES                       :{BLACK}Tampilkan semua properti perusahaan di peta
STR_SMALLMAP_TOOLTIP_DISABLE_ALL_CARGOS                         :{BLACK}Jangan tampilkan kargo di peta
STR_SMALLMAP_TOOLTIP_ENABLE_ALL_CARGOS                          :{BLACK}Tampilkan semua kargo di peta

# Status bar messages
STR_STATUSBAR_TOOLTIP_SHOW_LAST_NEWS                            :{BLACK}Tampilkan pesan atau laporan berita terakhir
STR_STATUSBAR_COMPANY_NAME                                      :{SILVER}- -  {COMPANY}  - -
STR_STATUSBAR_PAUSED                                            :{YELLOW}* *  BERHENTI  *  *
STR_STATUSBAR_AUTOSAVE                                          :{RED}SIMPAN OTOMATIS
STR_STATUSBAR_SAVING_GAME                                       :{RED}*  *  MENYIMPAN PERMAINAN  *  *

# News message history
STR_MESSAGE_HISTORY                                             :{WHITE}Pesan Lampau
STR_MESSAGE_HISTORY_TOOLTIP                                     :{BLACK}Daftar pesan berita-berita yang ada
STR_MESSAGE_NEWS_FORMAT                                         :{STRING}  -  {STRING}

STR_NEWS_MESSAGE_CAPTION                                        :{WHITE}Pesan
STR_NEWS_CUSTOM_ITEM                                            :{BIG_FONT}{BLACK}{STRING}

STR_NEWS_FIRST_TRAIN_ARRIVAL                                    :{BIG_FONT}{BLACK}Masyarakat bergembira . . .{}Kereta pertama tiba di {STATION}!
STR_NEWS_FIRST_BUS_ARRIVAL                                      :{BIG_FONT}{BLACK}Masyarakat bergembira . . .{}Bus pertama tiba di {STATION}!
STR_NEWS_FIRST_TRUCK_ARRIVAL                                    :{BIG_FONT}{BLACK}Masyarakat bergembira . . .{}Truk pertama tiba di {STATION}!
STR_NEWS_FIRST_PASSENGER_TRAM_ARRIVAL                           :{BIG_FONT}{BLACK}Masyarakat bergembira . . .{}Trem Penumpang pertama tiba di {STATION}!
STR_NEWS_FIRST_CARGO_TRAM_ARRIVAL                               :{BIG_FONT}{BLACK}Masyarakat bergembira . . .{}Trem Barang pertama tiba di {STATION}!
STR_NEWS_FIRST_SHIP_ARRIVAL                                     :{BIG_FONT}{BLACK}Masyarakat bergembira . . .{}Kapal pertama tiba di {STATION}!
STR_NEWS_FIRST_AIRCRAFT_ARRIVAL                                 :{BIG_FONT}{BLACK}Masyarakat bergembira . . .{}Pesawat pertama tiba di {STATION}!

STR_NEWS_TRAIN_CRASH                                            :{BIG_FONT}{BLACK}Kecelakaan Kereta!{}{COMMA} tewas dalam ledakan setelah kecelakaan
STR_NEWS_ROAD_VEHICLE_CRASH_DRIVER                              :{BIG_FONT}{BLACK}Terjadi Tabrakan Kendaraan!{}Seorang sopir tewas dalam ledakan setelah ditabrak kereta
STR_NEWS_ROAD_VEHICLE_CRASH                                     :{BIG_FONT}{BLACK}Terjadi Tabrakan Kendaraan!{}{COMMA} orang meninggal dalam ledakan setelah ditabrak kereta
STR_NEWS_AIRCRAFT_CRASH                                         :{BIG_FONT}{BLACK}Kecelakaan Pesawat!{}{COMMA} orang tewas dalam kebakaran di {STATION}
STR_NEWS_PLANE_CRASH_OUT_OF_FUEL                                :{BIG_FONT}{BLACK}Kecelakaan Pesawat!{}Pesawat kehabisan bahan bakar, {COMMA}orang tewas dalam lautan api!

STR_NEWS_DISASTER_ZEPPELIN                                      :{BIG_FONT}{BLACK}Bencana Zeppelin di {STATION}!
STR_NEWS_DISASTER_SMALL_UFO                                     :{BIG_FONT}{BLACK}Kendaraan hancur dalam kecelakaan 'UFO'!
STR_NEWS_DISASTER_AIRPLANE_OIL_REFINERY                         :{BIG_FONT}{BLACK}Kilang minyak meledak didekat {TOWN}!
STR_NEWS_DISASTER_HELICOPTER_FACTORY                            :{BIG_FONT}{BLACK}Pabrik hancur akibat hubungan pendek arus listik di dekat {TOWN}!
STR_NEWS_DISASTER_BIG_UFO                                       :{BIG_FONT}{BLACK}'UFO' mendarat di dekat {TOWN}!
STR_NEWS_DISASTER_COAL_MINE_SUBSIDENCE                          :{BIG_FONT}{BLACK}Tambang batubara mengalami kerusakan di dekat {TOWN}!
STR_NEWS_DISASTER_FLOOD_VEHICLE                                 :{BIG_FONT}{BLACK}Banjir!{}Sedikitnya {COMMA} hilang, diduga meninggal akibat banjir!

STR_NEWS_COMPANY_IN_TROUBLE_TITLE                               :{BIG_FONT}{BLACK}Perusahaan transportasi bermasalah!
STR_NEWS_COMPANY_IN_TROUBLE_DESCRIPTION                         :{BIG_FONT}{BLACK}{STRING} akan dijual atau dinyatakan bangkrut kecuali jika dapat meningkatkan nilainya segera!
STR_NEWS_COMPANY_MERGER_TITLE                                   :{BIG_FONT}{BLACK} Perusahaan transportasi bergabung!
STR_NEWS_COMPANY_MERGER_DESCRIPTION                             :{BIG_FONT}{BLACK}{STRING} telah dijual kepada {STRING} senilai {CURRENCY_LONG}!
STR_NEWS_COMPANY_BANKRUPT_TITLE                                 :{BIG_FONT}{BLACK}Bangkrut!
STR_NEWS_COMPANY_BANKRUPT_DESCRIPTION                           :{BIG_FONT}{BLACK}{STRING} telah ditutup oleh pemilik modal dan segala asetnya dijual!
STR_NEWS_COMPANY_LAUNCH_TITLE                                   :{BIG_FONT}{BLACK}Perusahaan baru telah didirikan!
STR_NEWS_COMPANY_LAUNCH_DESCRIPTION                             :{BIG_FONT}{BLACK}{STRING} memulai pembangunan di dekat {TOWN}!
STR_NEWS_MERGER_TAKEOVER_TITLE                                  :{BIG_FONT}{BLACK}{STRING} telah diambil alih oleh {STRING}!
STR_PRESIDENT_NAME_MANAGER                                      :{BLACK}{PRESIDENT_NAME}{}(Pimpinan)

STR_NEWS_NEW_TOWN                                               :{BLACK}{BIG_FONT}{STRING} menjadi sponsor pembangunan kota baru {TOWN}!

STR_NEWS_INDUSTRY_CONSTRUCTION                                  :{BIG_FONT}{BLACK}Ada pembangunan {STRING} baru di dekat {TOWN}!
STR_NEWS_INDUSTRY_PLANTED                                       :{BIG_FONT}{BLACK}{STRING} baru sedang ditanam di dekat {TOWN}!

STR_NEWS_INDUSTRY_CLOSURE_GENERAL                               :{BIG_FONT}{BLACK}{STRING} akan segera ditutup!
STR_NEWS_INDUSTRY_CLOSURE_SUPPLY_PROBLEMS                       :{BIG_FONT}{BLACK}{STRING} akan segera ditutup karena kekurangan suplai!
STR_NEWS_INDUSTRY_CLOSURE_LACK_OF_TREES                         :{BIG_FONT}{BLACK}Ketiadaan pepohonan didekatnya menyebabkan {STRING} akan segera ditutup!

STR_NEWS_EURO_INTRODUCTION                                      :{BIG_FONT}{BLACK}Moneter Eropa Bersatu!{}{}Euro, diperkenalkan sebagai satu-satunya mata uang untuk bertransaksi di negara anda!
STR_NEWS_BEGIN_OF_RECESSION                                     :{BIG_FONT}{BLACK}Resesi Global!{}{}Ahli Finansial takut ekonomi jatuh pada posisi terburuk!
STR_NEWS_END_OF_RECESSION                                       :{BIG_FONT}{BLACK}Resesi Berakhir!{}{}Perbaikan di sektor dagang memberikan kepercayaan diri sektor industri untuk memperkuat pertumbuhan ekonomi!

STR_NEWS_INDUSTRY_PRODUCTION_INCREASE_GENERAL                   :{BIG_FONT}{BLACK}Produksi {INDUSTRY} meningkat!
STR_NEWS_INDUSTRY_PRODUCTION_INCREASE_COAL                      :{BIG_FONT}{BLACK}Lapisan baru ditemukan pada {INDUSTRY}!{}Produksi diperkirakan akan meningkat dua kali lipat!
STR_NEWS_INDUSTRY_PRODUCTION_INCREASE_OIL                       :{BIG_FONT}{BLACK}Cadangan baru ditemukan pada {INDUSTRY}!{}Produksi diperkirakan akan meningkat dua kali lipat!
STR_NEWS_INDUSTRY_PRODUCTION_INCREASE_FARM                      :{BIG_FONT}{BLACK}Peningkatan metode pertanian pada {INDUSTRY} diperkirakan produksi akan meningkat dua kali lipat!
STR_NEWS_INDUSTRY_PRODUCTION_INCREASE_SMOOTH                    :{BIG_FONT}{BLACK}Produksi {STRING} di {INDUSTRY} meningkat hingga {COMMA}%!
STR_NEWS_INDUSTRY_PRODUCTION_DECREASE_GENERAL                   :{BIG_FONT}{BLACK}Produksi {INDUSTRY} menurun hingga 50%
STR_NEWS_INDUSTRY_PRODUCTION_DECREASE_FARM                      :{BIG_FONT}{BLACK}Serangan serangga menyebabkan malapetaka pada {INDUSTRY}!{}Produksi menurun hingga 50%
STR_NEWS_INDUSTRY_PRODUCTION_DECREASE_SMOOTH                    :{BIG_FONT}{BLACK}Produksi {STRING} di {INDUSTRY} turun hingga {COMMA}%!

STR_NEWS_TRAIN_IS_WAITING                                       :{WHITE}{VEHICLE} sedang menunggu di depo
STR_NEWS_ROAD_VEHICLE_IS_WAITING                                :{WHITE}{VEHICLE} sedang menunggu di bengkel
STR_NEWS_SHIP_IS_WAITING                                        :{WHITE}{VEHICLE} sedang menunggu di galangan
STR_NEWS_AIRCRAFT_IS_WAITING                                    :{WHITE}{VEHICLE} sedang menunggu di hangar

# Order review system / warnings
STR_NEWS_VEHICLE_HAS_TOO_FEW_ORDERS                             :{WHITE}Daftar perintah {VEHICLE} terlalu sedikit
STR_NEWS_VEHICLE_HAS_VOID_ORDER                                 :{WHITE}{VEHICLE} memiliki perintah yang terabaikan
STR_NEWS_VEHICLE_HAS_DUPLICATE_ENTRY                            :{WHITE}{VEHICLE} memiliki perintah ganda
STR_NEWS_VEHICLE_HAS_INVALID_ENTRY                              :{WHITE}{VEHICLE} memiliki perintah menuju stasiun yg salah
STR_NEWS_PLANE_USES_TOO_SHORT_RUNWAY                            :{WHITE}{VEHICLE} memiliki dalam perintahnya sebuah bandara berlandasan yang terlalu pendek

STR_NEWS_VEHICLE_IS_GETTING_OLD                                 :{WHITE}{VEHICLE} mulai menua
STR_NEWS_VEHICLE_IS_GETTING_VERY_OLD                            :{WHITE}{VEHICLE} sudah sangat tua
STR_NEWS_VEHICLE_IS_GETTING_VERY_OLD_AND                        :{WHITE}{VEHICLE} sudah sangat tua dan perlu segera diganti
STR_NEWS_TRAIN_IS_STUCK                                         :{WHITE}{VEHICLE} tidak menemukan arah selanjutnya
STR_NEWS_VEHICLE_IS_LOST                                        :{WHITE}{VEHICLE} kehilangan arah
STR_NEWS_VEHICLE_IS_UNPROFITABLE                                :{WHITE}Tahun lalu {VEHICLE} merugi sebanyak {CURRENCY_LONG}
STR_NEWS_AIRCRAFT_DEST_TOO_FAR                                  :{WHITE}{VEHICLE} tidak dapat melanjutkan tujuan karena diluar jangkauan

STR_NEWS_ORDER_REFIT_FAILED                                     :{WHITE}{VEHICLE} berhenti karena proses ubah kargonya gagal
STR_NEWS_VEHICLE_AUTORENEW_FAILED                               :{WHITE}Peremajaan {VEHICLE} gagal{}{STRING}

STR_NEWS_NEW_VEHICLE_NOW_AVAILABLE                              :{BIG_FONT}{BLACK}{STRING} jenis baru telah diluncurkan!
STR_NEWS_NEW_VEHICLE_TYPE                                       :{BIG_FONT}{BLACK}{ENGINE}
STR_NEWS_NEW_VEHICLE_NOW_AVAILABLE_WITH_TYPE                    :{BLACK}{STRING} jenis baru telah diluncurkan!  -  {ENGINE}

STR_NEWS_STATION_NO_LONGER_ACCEPTS_CARGO                        :{WHITE}{STATION} tidak lagi menerima {STRING}
STR_NEWS_STATION_NO_LONGER_ACCEPTS_CARGO_OR_CARGO               :{WHITE}{STATION} tidak lagi menerima {STRING} atau {STRING}
STR_NEWS_STATION_NOW_ACCEPTS_CARGO                              :{WHITE}{STATION} Sekarang menerima {STRING}
STR_NEWS_STATION_NOW_ACCEPTS_CARGO_AND_CARGO                    :{WHITE}{STATION} Sekarang menerima {STRING} dan {STRING}

STR_NEWS_OFFER_OF_SUBSIDY_EXPIRED                               :{BIG_FONT}{BLACK}Penawaran subsidi berakhir:{}{}Jasa transportasi {STRING} dari {STRING} ke {STRING} mulai sekarang tidak lagi mendapat subsidi
STR_NEWS_SUBSIDY_WITHDRAWN_SERVICE                              :{BIG_FONT}{BLACK}Subsidi berakhir:{}{}Jasa transportasi {STRING} dari {STRING} ke {STRING} tidak lagi mendapat subsidi
STR_NEWS_SERVICE_SUBSIDY_OFFERED                                :{BIG_FONT}{BLACK}Penawaran subsidi:{}{}Jasa transportasi {STRING} pertama dari {STRING} ke {STRING} akan mendapat subsidi selama setahun dari pemkot setempat!
STR_NEWS_SERVICE_SUBSIDY_AWARDED_HALF                           :{BIG_FONT}{BLACK}Subsidi diberikan kepada {STRING}!{}{}Jasa transportasi {STRING} dari {STRING} ke {STRING} akan dibayar 50% lebih banyak hingga tahun depan!
STR_NEWS_SERVICE_SUBSIDY_AWARDED_DOUBLE                         :{BIG_FONT}{BLACK}Subsidi diberikan kepada {STRING}!{}{}Jasa transportasi {STRING} dari {STRING} ke {STRING} akan dibayar dua kali lipat hingga tahun depan!
STR_NEWS_SERVICE_SUBSIDY_AWARDED_TRIPLE                         :{BIG_FONT}{BLACK}Subsidi diberikan kepada {STRING}!{}{}Jasa transportasi {STRING} dari {STRING} ke {STRING} akan dibayar tiga kali lipat hingga tahun depan!
STR_NEWS_SERVICE_SUBSIDY_AWARDED_QUADRUPLE                      :{BIG_FONT}{BLACK}Subsidi diberikan kepada {STRING}!{}{}Jasa transportasi {STRING} dari {STRING} ke {STRING} akan dibayar empat kali lipat hingga tahun depan!

STR_NEWS_ROAD_REBUILDING                                        :{BIG_FONT}{BLACK}Kekacauan lalu lintas di {TOWN}!{}{}Program perbaikan jalan yang dibiayai oleh {STRING} mengakibat kesengsaraan bagi pengendara selama 6 bulan!
STR_NEWS_EXCLUSIVE_RIGHTS_TITLE                                 :{BIG_FONT}{BLACK}Monopoli transportasi!
STR_NEWS_EXCLUSIVE_RIGHTS_DESCRIPTION                           :{BIG_FONT}{BLACK}Pemkot Kota {TOWN} menandatangani kontrak dengan {STRING} untuk hak transportasi eksklusif selama 1 tahun!

# Extra view window
STR_EXTRA_VIEW_PORT_TITLE                                       :{WHITE}Viewport {COMMA}
STR_EXTRA_VIEW_MOVE_VIEW_TO_MAIN                                :{BLACK}Simpan ke viewport
STR_EXTRA_VIEW_MOVE_VIEW_TO_MAIN_TT                             :{BLACK}Simpan lokasi peta sekarang ke viewport
STR_EXTRA_VIEW_MOVE_MAIN_TO_VIEW                                :{BLACK}Tampilan dari viewport
STR_EXTRA_VIEW_MOVE_MAIN_TO_VIEW_TT                             :{BLACK}Perlihatkan di peta lokasi yang terlihat di viewport

# Game options window
STR_GAME_OPTIONS_CAPTION                                        :{WHITE}Pengaturan permainan
STR_GAME_OPTIONS_CURRENCY_UNITS_FRAME                           :{BLACK}Mata uang
STR_GAME_OPTIONS_CURRENCY_UNITS_DROPDOWN_TOOLTIP                :{BLACK}Pilih mata uang

############ start of currency region
STR_GAME_OPTIONS_CURRENCY_GBP                                   :Poundsterling (GBP)
STR_GAME_OPTIONS_CURRENCY_USD                                   :Dollar (USD)
STR_GAME_OPTIONS_CURRENCY_EUR                                   :Euro (EUR)
STR_GAME_OPTIONS_CURRENCY_JPY                                   :Yen Jepang (JPY)
STR_GAME_OPTIONS_CURRENCY_ATS                                   :Shilling Austria (ATS)
STR_GAME_OPTIONS_CURRENCY_BEF                                   :Franc Belgia (BEF)
STR_GAME_OPTIONS_CURRENCY_CHF                                   :Franc Swiss (CHF)
STR_GAME_OPTIONS_CURRENCY_CZK                                   :Koruna Czech (CZK)
STR_GAME_OPTIONS_CURRENCY_DEM                                   :Deutschmark (DEM)
STR_GAME_OPTIONS_CURRENCY_DKK                                   :Krone Denmark (DKK)
STR_GAME_OPTIONS_CURRENCY_ESP                                   :Peseta Spanyol (ESP)
STR_GAME_OPTIONS_CURRENCY_FIM                                   :Markka Finlandia (FIM)
STR_GAME_OPTIONS_CURRENCY_FRF                                   :Franc Prancis (FRF)
STR_GAME_OPTIONS_CURRENCY_GRD                                   :Drachma Yunani (GRD)
STR_GAME_OPTIONS_CURRENCY_HUF                                   :Forint Hungaria (HUF)
STR_GAME_OPTIONS_CURRENCY_ISK                                   :Krona Islandia (ISK)
STR_GAME_OPTIONS_CURRENCY_ITL                                   :Lira Italian (ITL)
STR_GAME_OPTIONS_CURRENCY_NLG                                   :Dutch Guilder (NLG)
STR_GAME_OPTIONS_CURRENCY_NOK                                   :Krone Norwegia (NOK)
STR_GAME_OPTIONS_CURRENCY_PLN                                   :Zloty Polandia (PLN)
STR_GAME_OPTIONS_CURRENCY_RON                                   :Leu Romania (RON)
STR_GAME_OPTIONS_CURRENCY_RUR                                   :Rubles Rusia (RUR)
STR_GAME_OPTIONS_CURRENCY_SIT                                   :Tolar Slovenia (SIT)
STR_GAME_OPTIONS_CURRENCY_SEK                                   :Krona Swedia (SEK)
STR_GAME_OPTIONS_CURRENCY_TRY                                   :Lira Turki (TRY)
STR_GAME_OPTIONS_CURRENCY_SKK                                   :Koruna Slovakia (SKK)
STR_GAME_OPTIONS_CURRENCY_BRL                                   :Real Brazilia (BRL)
STR_GAME_OPTIONS_CURRENCY_EEK                                   :Krooni Estonia (EEK)
STR_GAME_OPTIONS_CURRENCY_LTL                                   :Litas Lithuania (LTL)
STR_GAME_OPTIONS_CURRENCY_KRW                                   :Won Korea Selatan (KRW)
STR_GAME_OPTIONS_CURRENCY_ZAR                                   :Rand Afrika Selatan (ZAR)
STR_GAME_OPTIONS_CURRENCY_CUSTOM                                :Atur sendiri...
STR_GAME_OPTIONS_CURRENCY_GEL                                   :Lari Georgia (GEL)
STR_GAME_OPTIONS_CURRENCY_IRR                                   :Rial Iran (IRR)
############ end of currency region

STR_GAME_OPTIONS_ROAD_VEHICLES_FRAME                            :{BLACK}Kendaraan jalan raya
STR_GAME_OPTIONS_ROAD_VEHICLES_DROPDOWN_TOOLTIP                 :{BLACK}Pilih lajur yang dilalui bus/truk
STR_GAME_OPTIONS_ROAD_VEHICLES_DROPDOWN_LEFT                    :Berkendara di lajur kiri
STR_GAME_OPTIONS_ROAD_VEHICLES_DROPDOWN_RIGHT                   :Berkendara di lajur kanan

STR_GAME_OPTIONS_TOWN_NAMES_FRAME                               :{BLACK}Nama kota
STR_GAME_OPTIONS_TOWN_NAMES_DROPDOWN_TOOLTIP                    :{BLACK}Pilih model nama kota

############ start of townname region
STR_GAME_OPTIONS_TOWN_NAME_ORIGINAL_ENGLISH                     :Inggris (Orisinil)
STR_GAME_OPTIONS_TOWN_NAME_FRENCH                               :Perancis
STR_GAME_OPTIONS_TOWN_NAME_GERMAN                               :Jerman
STR_GAME_OPTIONS_TOWN_NAME_ADDITIONAL_ENGLISH                   :Inggris (Tambahan)
STR_GAME_OPTIONS_TOWN_NAME_LATIN_AMERICAN                       :Amerika-Latin
STR_GAME_OPTIONS_TOWN_NAME_SILLY                                :Silly
STR_GAME_OPTIONS_TOWN_NAME_SWEDISH                              :Swedia
STR_GAME_OPTIONS_TOWN_NAME_DUTCH                                :Belanda
STR_GAME_OPTIONS_TOWN_NAME_FINNISH                              :Finlandia
STR_GAME_OPTIONS_TOWN_NAME_POLISH                               :Polandia
STR_GAME_OPTIONS_TOWN_NAME_SLOVAK                               :Slovakia
STR_GAME_OPTIONS_TOWN_NAME_NORWEGIAN                            :Norwegia
STR_GAME_OPTIONS_TOWN_NAME_HUNGARIAN                            :Hungaria
STR_GAME_OPTIONS_TOWN_NAME_AUSTRIAN                             :Austria
STR_GAME_OPTIONS_TOWN_NAME_ROMANIAN                             :Romania
STR_GAME_OPTIONS_TOWN_NAME_CZECH                                :Czechnya
STR_GAME_OPTIONS_TOWN_NAME_SWISS                                :Swiss
STR_GAME_OPTIONS_TOWN_NAME_DANISH                               :Denmark
STR_GAME_OPTIONS_TOWN_NAME_TURKISH                              :Turki
STR_GAME_OPTIONS_TOWN_NAME_ITALIAN                              :Italia
STR_GAME_OPTIONS_TOWN_NAME_CATALAN                              :Catalan
############ end of townname region

STR_GAME_OPTIONS_AUTOSAVE_FRAME                                 :{BLACK}Simpan Otomatis
STR_GAME_OPTIONS_AUTOSAVE_DROPDOWN_TOOLTIP                      :{BLACK}Pilih selang waktu permainan otomatis disimpan

############ start of autosave dropdown
STR_GAME_OPTIONS_AUTOSAVE_DROPDOWN_OFF                          :Mati
STR_GAME_OPTIONS_AUTOSAVE_DROPDOWN_EVERY_1_MONTH                :Setiap bulan
STR_GAME_OPTIONS_AUTOSAVE_DROPDOWN_EVERY_3_MONTHS               :Setiap 3 bulan
STR_GAME_OPTIONS_AUTOSAVE_DROPDOWN_EVERY_6_MONTHS               :Setiap 6 bulan
STR_GAME_OPTIONS_AUTOSAVE_DROPDOWN_EVERY_12_MONTHS              :Setiap 12 bulan
############ end of autosave dropdown

STR_GAME_OPTIONS_LANGUAGE                                       :{BLACK}Bahasa
STR_GAME_OPTIONS_LANGUAGE_TOOLTIP                               :{BLACK}Pilih antar muka bahasa yang akan dipergunakan

STR_GAME_OPTIONS_FULLSCREEN                                     :{BLACK}Layar Penuh
STR_GAME_OPTIONS_FULLSCREEN_TOOLTIP                             :{BLACK}Klik cek box ini untuk memainkan OpenTTD dalam layar penuh

STR_GAME_OPTIONS_RESOLUTION                                     :{BLACK}Resolusi Layar
STR_GAME_OPTIONS_RESOLUTION_TOOLTIP                             :{BLACK}Pilih resolusi layar yang diinginkan
STR_GAME_OPTIONS_RESOLUTION_OTHER                               :lainnya

STR_GAME_OPTIONS_GUI_ZOOM_FRAME                                 :{BLACK}Ukuran antarmuka
STR_GAME_OPTIONS_GUI_ZOOM_DROPDOWN_TOOLTIP                      :{BLACK}Pilih ukuran elemen antarmuka yang akan digunakan

STR_GAME_OPTIONS_GUI_ZOOM_DROPDOWN_NORMAL                       :Normal
STR_GAME_OPTIONS_GUI_ZOOM_DROPDOWN_2X_ZOOM                      :Kali dua
STR_GAME_OPTIONS_GUI_ZOOM_DROPDOWN_4X_ZOOM                      :Kali empat

STR_GAME_OPTIONS_BASE_GRF                                       :{BLACK}Set Grafik Dasar
STR_GAME_OPTIONS_BASE_GRF_TOOLTIP                               :{BLACK}Pilih grafik dasar yang digunakan
STR_GAME_OPTIONS_BASE_GRF_STATUS                                :{RED}{NUM} berkas hilang atau rusak
STR_GAME_OPTIONS_BASE_GRF_DESCRIPTION_TOOLTIP                   :{BLACK}Informasi tambahan tentang set grafik dasar

STR_GAME_OPTIONS_BASE_SFX                                       :{BLACK}Set suara dasar
STR_GAME_OPTIONS_BASE_SFX_TOOLTIP                               :{BLACK}Pilih set suara dasar yang digunakan
STR_GAME_OPTIONS_BASE_SFX_DESCRIPTION_TOOLTIP                   :{BLACK}Informasi tambahan tentang set suara dasar

STR_GAME_OPTIONS_BASE_MUSIC                                     :{BLACK}Set Musik Dasar
STR_GAME_OPTIONS_BASE_MUSIC_TOOLTIP                             :{BLACK}Pilih musik dasar yang akan digunakan
STR_GAME_OPTIONS_BASE_MUSIC_STATUS                              :{RED}{NUM} berkas rusak
STR_GAME_OPTIONS_BASE_MUSIC_DESCRIPTION_TOOLTIP                 :{BLACK}Informasi tambahan tentang musik dasar

STR_ERROR_RESOLUTION_LIST_FAILED                                :{WHITE}Tidak bisa mendapatkan daftar resolusi layak
STR_ERROR_FULLSCREEN_FAILED                                     :{WHITE}Modus layar penuh gagal

# Custom currency window

STR_CURRENCY_WINDOW                                             :{WHITE}Atur Mata Uang
STR_CURRENCY_EXCHANGE_RATE                                      :{LTBLUE}Nilai tukar: {ORANGE}{CURRENCY_LONG} = £ {COMMA}
STR_CURRENCY_DECREASE_EXCHANGE_RATE_TOOLTIP                     :{BLACK}Menurunkan nilai mata uang satu Pound (£)
STR_CURRENCY_INCREASE_EXCHANGE_RATE_TOOLTIP                     :{BLACK}Meningkatkan nilai mata uang satu Pound (£)
STR_CURRENCY_SET_EXCHANGE_RATE_TOOLTIP                          :{BLACK}Atur penukaran nilai mata uang per satu Pound (£)

STR_CURRENCY_SEPARATOR                                          :{LTBLUE}Pemisah: {ORANGE}{STRING}
STR_CURRENCY_SET_CUSTOM_CURRENCY_SEPARATOR_TOOLTIP              :{BLACK}Atur pemisah nilai mata uang Anda

STR_CURRENCY_PREFIX                                             :{LTBLUE}Awalan: {ORANGE}{STRING}
STR_CURRENCY_SET_CUSTOM_CURRENCY_PREFIX_TOOLTIP                 :{BLACK}Masukkan awalan untuk mata uang
STR_CURRENCY_SUFFIX                                             :{LTBLUE}Akhiran: {ORANGE}{STRING}
STR_CURRENCY_SET_CUSTOM_CURRENCY_SUFFIX_TOOLTIP                 :{BLACK}Masukkan akhiran untuk mata uang

STR_CURRENCY_SWITCH_TO_EURO                                     :{LTBLUE}Berganti ke Euro: {ORANGE}{NUM}
STR_CURRENCY_SWITCH_TO_EURO_NEVER                               :{LTBLUE}Menggunakan Euro: {ORANGE}tidak pernah
STR_CURRENCY_SET_CUSTOM_CURRENCY_TO_EURO_TOOLTIP                :{BLACK}Masukkan tahun perpindahan ke Euro
STR_CURRENCY_DECREASE_CUSTOM_CURRENCY_TO_EURO_TOOLTIP           :{BLACK}Berpindah ke Euro lebih awal
STR_CURRENCY_INCREASE_CUSTOM_CURRENCY_TO_EURO_TOOLTIP           :{BLACK}Berpindah ke Eurolebih akhir

STR_CURRENCY_PREVIEW                                            :{LTBLUE}Contoh: {ORANGE}{CURRENCY_LONG}
STR_CURRENCY_CUSTOM_CURRENCY_PREVIEW_TOOLTIP                    :{BLACK}10000 Pound (£) pada mata uang Anda
STR_CURRENCY_CHANGE_PARAMETER                                   :{BLACK}Ubah sendiri parameter mata uang

STR_DIFFICULTY_LEVEL_SETTING_MAXIMUM_NO_COMPETITORS             :{LTBLUE}Jumlah pesaing maksimal: {ORANGE}{COMMA}

STR_NONE                                                        :Tidak ada
STR_FUNDING_ONLY                                                :Hanya pendanaan
STR_MINIMAL                                                     :Minimal
STR_NUM_VERY_LOW                                                :Sangat sedikit
STR_NUM_LOW                                                     :Sedikit
STR_NUM_NORMAL                                                  :Normal
STR_NUM_HIGH                                                    :Padat
STR_NUM_CUSTOM                                                  :Bebas
STR_NUM_CUSTOM_NUMBER                                           :Custom ({NUM})

STR_VARIETY_NONE                                                :Tidak ada
STR_VARIETY_VERY_LOW                                            :Sangat rendah
STR_VARIETY_LOW                                                 :Rendah
STR_VARIETY_MEDIUM                                              :Sedang
STR_VARIETY_HIGH                                                :Tinggi
STR_VARIETY_VERY_HIGH                                           :Sangat tinggi

STR_AI_SPEED_VERY_SLOW                                          :Sangat lambat
STR_AI_SPEED_SLOW                                               :Lambat
STR_AI_SPEED_MEDIUM                                             :Sedang
STR_AI_SPEED_FAST                                               :Cepat
STR_AI_SPEED_VERY_FAST                                          :Sangat Cepat

STR_SEA_LEVEL_VERY_LOW                                          :Sangat rendah
STR_SEA_LEVEL_LOW                                               :Rendah
STR_SEA_LEVEL_MEDIUM                                            :Sedang
STR_SEA_LEVEL_HIGH                                              :Tinggi
STR_SEA_LEVEL_CUSTOM                                            :Custom
STR_SEA_LEVEL_CUSTOM_PERCENTAGE                                 :Custom ({NUM}%)

STR_RIVERS_NONE                                                 :Nihil
STR_RIVERS_FEW                                                  :Sedikit
STR_RIVERS_MODERATE                                             :Sedang
STR_RIVERS_LOT                                                  :Banyak

STR_DISASTER_NONE                                               :Tidak pernah
STR_DISASTER_REDUCED                                            :Dikurangi
STR_DISASTER_NORMAL                                             :Normal

STR_SUBSIDY_X1_5                                                :x1.5
STR_SUBSIDY_X2                                                  :x2
STR_SUBSIDY_X3                                                  :x3
STR_SUBSIDY_X4                                                  :x4

STR_TERRAIN_TYPE_VERY_FLAT                                      :Sangat Datar
STR_TERRAIN_TYPE_FLAT                                           :Datar
STR_TERRAIN_TYPE_HILLY                                          :Berbukit
STR_TERRAIN_TYPE_MOUNTAINOUS                                    :Pegunungan
STR_TERRAIN_TYPE_ALPINIST                                       :Pemanjat Gunung

STR_CITY_APPROVAL_PERMISSIVE                                    :Selalu boleh
STR_CITY_APPROVAL_TOLERANT                                      :Toleran
STR_CITY_APPROVAL_HOSTILE                                       :Bermusuhan

STR_WARNING_NO_SUITABLE_AI                                      :{WHITE}Tidak terdapat pemain AI ...{}anda dapat mengunduh beberapa macam AI lewat "Cari Konten"

# Settings tree window
STR_CONFIG_SETTING_TREE_CAPTION                                 :{WHITE}Pengaturan
STR_CONFIG_SETTING_FILTER_TITLE                                 :{BLACK}Penyaring kata:
STR_CONFIG_SETTING_EXPAND_ALL                                   :{BLACK}Perluas semua
STR_CONFIG_SETTING_COLLAPSE_ALL                                 :{BLACK}Persempit semua
STR_CONFIG_SETTING_NO_EXPLANATION_AVAILABLE_HELPTEXT            :(penjelasan belum tersedia)
STR_CONFIG_SETTING_DEFAULT_VALUE                                :{LTBLUE}Nilai standar: {ORANGE}{STRING}
STR_CONFIG_SETTING_TYPE                                         :{LTBLUE}Tipe setting: {ORANGE}{STRING}
STR_CONFIG_SETTING_TYPE_CLIENT                                  :Setting klien (tidak disimpan di penyimpanan; mempengaruhi semua permainan)
STR_CONFIG_SETTING_TYPE_GAME_MENU                               :Setting permainan (disimpan dalam penyimpanan; hanya mempengaruhi permainan baru)
STR_CONFIG_SETTING_TYPE_GAME_INGAME                             :Pengaturan permainan (disimpan dalam penyimpanan; hanya mempengaruhi permainan saat ini)
STR_CONFIG_SETTING_TYPE_COMPANY_MENU                            :Setting perusahaan (disimpan dalam penyimpanan; hanya mempengaruhi permainan baru)
STR_CONFIG_SETTING_TYPE_COMPANY_INGAME                          :Setting perusahaan (disimpan dalam penyimpanan; hanya mempengaruhi permainan saat ini)

STR_CONFIG_SETTING_RESTRICT_CATEGORY                            :{BLACK}Kategori:
STR_CONFIG_SETTING_RESTRICT_TYPE                                :{BLACK}Jenis:
STR_CONFIG_SETTING_RESTRICT_DROPDOWN_HELPTEXT                   :{BLACK}Batasi daftar dibawah ini menggunakan filter yang telah ditetapkan
STR_CONFIG_SETTING_RESTRICT_BASIC                               :Pengaturan dasar (hanya pengaturan yang penting)
STR_CONFIG_SETTING_RESTRICT_ADVANCED                            :Pengaturan lanjut (lebih banyak pengaturan)
STR_CONFIG_SETTING_RESTRICT_ALL                                 :Pengaturan mahir (tampilkan semua, termasuk yang tak biasa)
STR_CONFIG_SETTING_RESTRICT_CHANGED_AGAINST_DEFAULT             :Pengaturan dengan nilai berbeda dari nilai asli
STR_CONFIG_SETTING_RESTRICT_CHANGED_AGAINST_NEW                 :Pengaturan dengan nilai berbeda dari pengaturan permainan baru

STR_CONFIG_SETTING_TYPE_DROPDOWN_HELPTEXT                       :{BLACK}Membatasi urutan / tabel di bawah ke setting tertentu
STR_CONFIG_SETTING_TYPE_DROPDOWN_ALL                            :Semua setting
STR_CONFIG_SETTING_TYPE_DROPDOWN_CLIENT                         :Pengaturan klien (tidak disimpan di penyimpanan; mempengaruhi semua permainan)
STR_CONFIG_SETTING_TYPE_DROPDOWN_GAME_MENU                      :Pengaturan permainan (ikut tersimpan; hanya memiliki efek pada permainan baru)
STR_CONFIG_SETTING_TYPE_DROPDOWN_GAME_INGAME                    :Pengaturan permainan (ikut tersimpan; hanya memiliki efek pada permainan saat ini)
STR_CONFIG_SETTING_TYPE_DROPDOWN_COMPANY_MENU                   :Pengaturan perusahaan (ikut tersimpan; hanya memiliki efek pada permainan baru)
STR_CONFIG_SETTING_TYPE_DROPDOWN_COMPANY_INGAME                 :Pengaturan perusahaan (ikut tersimpan; hanya memiliki efek pada perusahaan aktif)
STR_CONFIG_SETTING_CATEGORY_HIDES                               :{BLACK}Tampilkan semua pencarian berdasarkan pengaturan{}{SILVER}Kategori {BLACK}sampai {WHITE}{STRING}
STR_CONFIG_SETTING_TYPE_HIDES                                   :{BLACK}Tampilkan semua hasil pencarian dengan pengaturan{}{SILVER}Jenis {BLACK}ke {WHITE} Semua jenis pengaturan
STR_CONFIG_SETTING_CATEGORY_AND_TYPE_HIDES                      :{BLACK}Tampilkan semua hasil pencarian berdasarkan pengaturan{}{SILVER}Kategori {BLACK}sampai {WHITE}{STRING} {BLACK}dan {SILVER}Jenis {BLACK}sampai {WHITE}Semua jenis pengaturan
STR_CONFIG_SETTINGS_NONE                                        :{WHITE}- Tidak ada -

STR_CONFIG_SETTING_OFF                                          :Tidak
STR_CONFIG_SETTING_ON                                           :Ya
STR_CONFIG_SETTING_DISABLED                                     :Non-aktifkan

STR_CONFIG_SETTING_COMPANIES_OFF                                :Non-aktifkan
STR_CONFIG_SETTING_COMPANIES_OWN                                :Perusahaan sendiri
STR_CONFIG_SETTING_COMPANIES_ALL                                :Semua perusahaan

STR_CONFIG_SETTING_NONE                                         :Tidak ada
STR_CONFIG_SETTING_ORIGINAL                                     :Orisinil
STR_CONFIG_SETTING_REALISTIC                                    :Realistis

STR_CONFIG_SETTING_HORIZONTAL_POS_LEFT                          :Kiri
STR_CONFIG_SETTING_HORIZONTAL_POS_CENTER                        :Tengah
STR_CONFIG_SETTING_HORIZONTAL_POS_RIGHT                         :Kanan

STR_CONFIG_SETTING_MAXIMUM_INITIAL_LOAN                         :Maksimum pinjaman awal: {STRING}
STR_CONFIG_SETTING_MAXIMUM_INITIAL_LOAN_HELPTEXT                :Jumlah maksimum yang dapat dipinjam (tanpa menghitung inflasi)
STR_CONFIG_SETTING_INTEREST_RATE                                :Bunga pinjaman: {STRING}
STR_CONFIG_SETTING_INTEREST_RATE_HELPTEXT                       :Bunga pinjaman; juga mengendalikan inflasi jika dinyalakan
STR_CONFIG_SETTING_RUNNING_COSTS                                :Biaya pemeliharaan: {STRING}
STR_CONFIG_SETTING_RUNNING_COSTS_HELPTEXT                       :Menetapkan tingkat biaya pemeliharaan dan biaya untuk menjalankan kendaraan dan infrastruktur
STR_CONFIG_SETTING_CONSTRUCTION_SPEED                           :Kecepatan konstruksi: {STRING}
STR_CONFIG_SETTING_CONSTRUCTION_SPEED_HELPTEXT                  :Membatasi jumlah kegiatan konstruksi untuk AI
STR_CONFIG_SETTING_VEHICLE_BREAKDOWNS                           :Kendaraan mogok: {STRING}
STR_CONFIG_SETTING_VEHICLE_BREAKDOWNS_HELPTEXT                  :Mengontrol seberapa sering kendaraan yang tidak diservis dapat rusak
STR_CONFIG_SETTING_SUBSIDY_MULTIPLIER                           :Pengalian jumlah subsidi: {STRING}
STR_CONFIG_SETTING_SUBSIDY_MULTIPLIER_HELPTEXT                  :Menetapkan banyaknya pembayaran untuk koneksi yang disubsidi
STR_CONFIG_SETTING_CONSTRUCTION_COSTS                           :Biaya konstruksi: {STRING}
STR_CONFIG_SETTING_CONSTRUCTION_COSTS_HELPTEXT                  :Menetapkan tingkat biaya konstruksi dan pembelian
STR_CONFIG_SETTING_RECESSIONS                                   :Resesi : {STRING}
STR_CONFIG_SETTING_RECESSIONS_HELPTEXT                          :Jika dinyalakan, resesi akan terjadi dalam beberapa tahun sekali. Saat resesi semua produksi produk akan berkurang (kembali normal saat resesi selesai)
STR_CONFIG_SETTING_TRAIN_REVERSING                              :Melarang pemutaran kereta di stasiun: {STRING}
STR_CONFIG_SETTING_TRAIN_REVERSING_HELPTEXT                     :Jika diaktifkan, kereta tidak akan berputar selain di stasiun ujung, termasuk jika ada jalan yang lebih pendek kalau berbalik
STR_CONFIG_SETTING_DISASTERS                                    :Bencana: {STRING}
STR_CONFIG_SETTING_DISASTERS_HELPTEXT                           :Mengaktifkan bencana yang mungkin dapat menghalangi atau menghancurkan kendaraan / infrastruktur
STR_CONFIG_SETTING_CITY_APPROVAL                                :Sikap pemerintah kota terhadap restrukturasi area: {STRING}
STR_CONFIG_SETTING_CITY_APPROVAL_HELPTEXT                       :Pilih seberapa banyak dampak kebisingan dan lingkungan oleh perusahaan terhadap peringkat kota karena pembangunan di daerah

STR_CONFIG_SETTING_MAX_HEIGHTLEVEL                              :Tinggi peta maksimum: {STRING}
STR_CONFIG_SETTING_MAX_HEIGHTLEVEL_HELPTEXT                     :Atur ketinggian pegunungan maksimum yang diijinkan untuk peta ini
STR_CONFIG_SETTING_TOO_HIGH_MOUNTAIN                            :{WHITE}Kamu tidak bisa mengubah ketinggian peta maksimum di angka itu. Setidaknya ada satu gunung di peta yang lebih tinggi
<<<<<<< HEAD
STR_CONFIG_SETTING_AUTOSLOPE                                    :Ijinkan pembentukan slop dibawah bangunan, rel, dsb. (otomatiskan): {STRING}
=======
STR_CONFIG_SETTING_AUTOSLOPE                                    :Ijinkan pembentukan slop dibawah bangunan, rel, dsb.: {STRING}
>>>>>>> 95a329a4
STR_CONFIG_SETTING_AUTOSLOPE_HELPTEXT                           :Ijinkan pembentukan tanah dibawah bangunan dan trek tanpa merusaknya
STR_CONFIG_SETTING_CATCHMENT                                    :Ijinkan ukuran jangkauan wilayah lebih realistik: {STRING}
STR_CONFIG_SETTING_CATCHMENT_HELPTEXT                           :Gunakan area penarikan berbeda untuk tipe stasiun dan airport yang berbeda
STR_CONFIG_SETTING_EXTRADYNAMITE                                :Ijinkan menggusur lebih banyak jalan, jembatan, terowongan milik kota, dsb: {STRING}
STR_CONFIG_SETTING_EXTRADYNAMITE_HELPTEXT                       :Permudah membuang infrasturktur yang dimiliki kota
STR_CONFIG_SETTING_TRAIN_LENGTH                                 :Panjang kereta maksimum: {STRING}
STR_CONFIG_SETTING_TRAIN_LENGTH_HELPTEXT                        :Atur panjang kereta maksimum
STR_CONFIG_SETTING_TILE_LENGTH                                  :{COMMA} ubin
STR_CONFIG_SETTING_SMOKE_AMOUNT                                 :Banyaknya asap / percikan lokomotif: {STRING}
STR_CONFIG_SETTING_SMOKE_AMOUNT_HELPTEXT                        :Atur berapa banyak asap dan api dari kendaraan
STR_CONFIG_SETTING_TRAIN_ACCELERATION_MODEL                     :Model akselerasi kereta: {STRING}
STR_CONFIG_SETTING_TRAIN_ACCELERATION_MODEL_HELPTEXT            :Pilih model fisika dari percepatan kereta. Model asli mengurangi kecepatan kendaraan dalam tikungan/tanjakan jumlah sama. Model realistis mengurangi kecepatan dalam tikungan/tanjakan berdasarkan berbagai hal seperti panjang kendaraan dan kekuatan traksi.
STR_CONFIG_SETTING_ROAD_VEHICLE_ACCELERATION_MODEL              :Model kendaraan percepatan: {STRING}
STR_CONFIG_SETTING_ROAD_VEHICLE_ACCELERATION_MODEL_HELPTEXT     :Pilih model fisik untuk asklerasi kendaraan. Model asli mengurangi kecepatan kendaraan dalam tikungan/tanjakan jumlah sama. Model realistis mengurangi kecepatan dalam tikungan/tanjakan berdasarkan berbagai hal seperti panjang kendaraan dan kekuatan traksi.
STR_CONFIG_SETTING_TRAIN_SLOPE_STEEPNESS                        :Kemiringan untuk kereta: {STRING}
STR_CONFIG_SETTING_TRAIN_SLOPE_STEEPNESS_HELPTEXT               :Kemiringan untuk kereta. Nilai yang lebih tinggi membuat lebih sulit menaiki bukit
STR_CONFIG_SETTING_PERCENTAGE                                   :{COMMA}%
STR_CONFIG_SETTING_ROAD_VEHICLE_SLOPE_STEEPNESS                 :Kemiringan untuk kendaraan: {STRING}
STR_CONFIG_SETTING_ROAD_VEHICLE_SLOPE_STEEPNESS_HELPTEXT        :Kemiringan untuk kendaraan. Nilai yang lebih tinggi membuat lebih sulit menaiki bukit
STR_CONFIG_SETTING_FORBID_90_DEG                                :Kereta dan kapal dilarang belok 90 derajat: {STRING}
STR_CONFIG_SETTING_FORBID_90_DEG_HELPTEXT                       :Belokan 90 derajat terjadi ketika rel horizontal diikuti langsung oleh rel vertikal di ubin berikutnya, jadi membuatnya berputar balik di ujung ubin daripada memutar 45 derajat di kombinasi rel lain. Ini juga berlaku pada radius belokan kapal.
STR_CONFIG_SETTING_DISTANT_JOIN_STATIONS                        :Ijinkan menggabung stasiun meski tidak menempel: {STRING}
STR_CONFIG_SETTING_DISTANT_JOIN_STATIONS_HELPTEXT               :Ijinkan penambahan bagian dari stasiun tanpa menyentuh bagian yang sudah ada. Perlu Ctrl+Klik ketika menambahkan bagian baru.
STR_CONFIG_SETTING_INFLATION                                    :Inflasi: {STRING}
STR_CONFIG_SETTING_INFLATION_HELPTEXT                           :Perbolehkan inflasi dalam ekonomi, dimana biaya naik sedikit lebih cepat daripada pembayaran
STR_CONFIG_SETTING_MAX_BRIDGE_LENGTH                            :Panjang maksimum jembatan: {STRING}
STR_CONFIG_SETTING_MAX_BRIDGE_LENGTH_HELPTEXT                   :Panjang maksimum untuk membuat jembatan
STR_CONFIG_SETTING_MAX_BRIDGE_HEIGHT                            :Maksimum tinggi jembatan: {STRING}
STR_CONFIG_SETTING_MAX_BRIDGE_HEIGHT_HELPTEXT                   :Tinggi maksimum untuk pembangunan jembatan
STR_CONFIG_SETTING_MAX_TUNNEL_LENGTH                            :Panjang maksimum terowongan: {STRING}
STR_CONFIG_SETTING_MAX_TUNNEL_LENGTH_HELPTEXT                   :Panjang maksimum untuk membangun terowongan
STR_CONFIG_SETTING_RAW_INDUSTRY_CONSTRUCTION_METHOD             :Metode pembangunan Industri primer : {STRING}
STR_CONFIG_SETTING_RAW_INDUSTRY_CONSTRUCTION_METHOD_HELPTEXT    :Cara menemukan industri primer. 'tidak ada' berarti tidak mungkin menemukan industri primer pada permainan. 'prospektif' berarti industri primer hanya ditemukan di tempat tertentu. 'seperti industri lainnya' berarti industri primer ditemukan seperti industri lainnya
STR_CONFIG_SETTING_RAW_INDUSTRY_CONSTRUCTION_METHOD_NONE        :Tidak ada
STR_CONFIG_SETTING_RAW_INDUSTRY_CONSTRUCTION_METHOD_NORMAL      :Seperti industri lainnya
STR_CONFIG_SETTING_RAW_INDUSTRY_CONSTRUCTION_METHOD_PROSPECTING :Prospektif
STR_CONFIG_SETTING_INDUSTRY_PLATFORM                            :Luas area datar disekitar industri: {STRING}
STR_CONFIG_SETTING_INDUSTRY_PLATFORM_HELPTEXT                   :Jumlah dataran kosong di sekitar industri. Ini bisa digunakan untuk membangun rel,dll
STR_CONFIG_SETTING_MULTIPINDTOWN                                :Ijinkan lebih dari satu industri sejenis dalam satu kota: {STRING}
STR_CONFIG_SETTING_MULTIPINDTOWN_HELPTEXT                       :Normalnya, sebuah kota tidak mau ada lebih dari satu industri sejenis. Dengan setelan ini, kota membolehkan ada industri sejenis lebih dari satu
STR_CONFIG_SETTING_SIGNALSIDE                                   :Tunjukan sinyal: {STRING}
STR_CONFIG_SETTING_SIGNALSIDE_HELPTEXT                          :Pilih sisi rel yang akan diletakkan sinyal
STR_CONFIG_SETTING_SIGNALSIDE_LEFT                              :Di kiri
STR_CONFIG_SETTING_SIGNALSIDE_DRIVING_SIDE                      :Di sisi mengemudi
STR_CONFIG_SETTING_SIGNALSIDE_RIGHT                             :Di kanan
STR_CONFIG_SETTING_SHOWFINANCES                                 :Tampilkan laporan keuangan pada akhir tahun: {STRING}
STR_CONFIG_SETTING_SHOWFINANCES_HELPTEXT                        :Jika diaktifkan, jendela keuangan akan ditampilkan setiap akhir tahun untuk lebih mudah memeriksa keadaan keuangan
STR_CONFIG_SETTING_NONSTOP_BY_DEFAULT                           :Tujuan baru standarnya adalah 'non-stop': {STRING}
STR_CONFIG_SETTING_NONSTOP_BY_DEFAULT_HELPTEXT                  :Biasanya, kendaraan akan berhenti di setiap stasiun yang di lewati. Dengan mengaktifkan pengaturan ini, maka kendaraan akan melewati semua stasiun dalam perjalanan ke tujuan akhir. Perhatikan, bahwa pengaturan ini hanya mendefinisikan nilai default. Perintah individu dapat diatur
STR_CONFIG_SETTING_STOP_LOCATION                                :Order kereta yang baru aslinya berhenti {STRING} dari stasiun
STR_CONFIG_SETTING_STOP_LOCATION_HELPTEXT                       :Tempat kereta akan berhenti di peron stasiun. 'Dekat akhir' berarti dekat dengan titik masuk, 'tengah' berarti di tengah-tengah peron, dan 'jauh dari akhir' berarti jauh dari titik masuk
STR_CONFIG_SETTING_STOP_LOCATION_NEAR_END                       :hampir selesai
STR_CONFIG_SETTING_STOP_LOCATION_MIDDLE                         :tengah
STR_CONFIG_SETTING_STOP_LOCATION_FAR_END                        :jauh di belakang
STR_CONFIG_SETTING_AUTOSCROLL                                   :Geser tampilan saat mouse ada di tepi: {STRING}
STR_CONFIG_SETTING_AUTOSCROLL_HELPTEXT                          :Ketika diaktifkan, viewport akan bergeser saat mouse berada pada tepi viewport
STR_CONFIG_SETTING_AUTOSCROLL_DISABLED                          :Dimatikan
STR_CONFIG_SETTING_AUTOSCROLL_MAIN_VIEWPORT_FULLSCREEN          :Viewport utama, hanya layar penuh
STR_CONFIG_SETTING_AUTOSCROLL_MAIN_VIEWPORT                     :Viewport utama
STR_CONFIG_SETTING_AUTOSCROLL_EVERY_VIEWPORT                    :Semua viewport
STR_CONFIG_SETTING_BRIBE                                        :Ijinkan kolusi pada penguasa setempat: {STRING}
STR_CONFIG_SETTING_BRIBE_HELPTEXT                               :Membolehkan perusahaan untuk menyuap pemerintah kota. Jika tertangkap, perusahaan tidak bisa berinteraksi dengan kota selama 6 bulan
STR_CONFIG_SETTING_ALLOW_EXCLUSIVE                              :Ijinkan pembelian hak ekslusif pengelolaan transportasi: {STRING}
STR_CONFIG_SETTING_ALLOW_EXCLUSIVE_HELPTEXT                     :Jika perusahaan membeli hak monopoli transportasi for sebuah kota, stasiun lawan (penumpang dan kargo) tidak akan menerima apapun selama setahun
STR_CONFIG_SETTING_ALLOW_FUND_BUILDINGS                         :Ijinkan mendanai bangunan: {STRING}
STR_CONFIG_SETTING_ALLOW_FUND_BUILDINGS_HELPTEXT                :Perbolehkan perusahaan untuk memberi dana kepada kota untuk membangun bangunan baru
STR_CONFIG_SETTING_ALLOW_FUND_ROAD                              :Ijinkan pendanaan rekonstruksi jalan lokal: {STRING}
STR_CONFIG_SETTING_ALLOW_FUND_ROAD_HELPTEXT                     :Membolehkan perusahaan memberi uang ke kota untuk re-konstuksi jalan untuk menyabotase kendaraan jalan raya
STR_CONFIG_SETTING_ALLOW_GIVE_MONEY                             :Ijinkan pengiriman uang ke perusahaan lain: {STRING}
STR_CONFIG_SETTING_ALLOW_GIVE_MONEY_HELPTEXT                    :Perbolehkan pemindahan uang antar perusahaan di mode multiplayer
STR_CONFIG_SETTING_FREIGHT_TRAINS                               :Faktor kali muatan untuk simulasi kereta yang berat: {STRING}
STR_CONFIG_SETTING_FREIGHT_TRAINS_HELPTEXT                      :Tetapkan dampak dari barang bawaan terhadap kereta. Nilai lebih tinggi membuat kereta barang membutuhkan lebih banyak tenaga, terutama di perbukitan
STR_CONFIG_SETTING_PLANE_SPEED                                  :Faktor kecepatan pesawat: {STRING}
STR_CONFIG_SETTING_PLANE_SPEED_HELPTEXT                         :Menyesuaikan kecepatan relatif pesawat dengan kendaraan lain,untuk mereduksi pendapatan melalui pesawat
STR_CONFIG_SETTING_PLANE_SPEED_VALUE                            :1 / {COMMA}
STR_CONFIG_SETTING_PLANE_CRASHES                                :Frekuensi kecelakaan pesawat: {STRING}
STR_CONFIG_SETTING_PLANE_CRASHES_HELPTEXT                       :Atur jumlah kecelakaan pesawat yang terjadi
STR_CONFIG_SETTING_PLANE_CRASHES_NONE                           :Nihil
STR_CONFIG_SETTING_PLANE_CRASHES_REDUCED                        :Dikurangi
STR_CONFIG_SETTING_PLANE_CRASHES_NORMAL                         :Normal
STR_CONFIG_SETTING_STOP_ON_TOWN_ROAD                            :Ijinkan terminal drive-thru pada jalan milik kota: {STRING}
STR_CONFIG_SETTING_STOP_ON_TOWN_ROAD_HELPTEXT                   :Membolehkan konstruksi halte di jalan kota
STR_CONFIG_SETTING_STOP_ON_COMPETITOR_ROAD                      :Ijinkan terminal drive-thru pada jalan milik pesaing: {STRING}
STR_CONFIG_SETTING_STOP_ON_COMPETITOR_ROAD_HELPTEXT             :Membolehkan konstruksi halte di jalan yang dimiliki perusahaan lain
STR_CONFIG_SETTING_DYNAMIC_ENGINES_EXISTING_VEHICLES            :{WHITE}Tidak diijinkan mengubah setting ini karena kendaraan sudah ada
STR_CONFIG_SETTING_INFRASTRUCTURE_MAINTENANCE                   :Pemeliharaan Infrastruktur: {STRING}
STR_CONFIG_SETTING_INFRASTRUCTURE_MAINTENANCE_HELPTEXT          :Jika dinyalakan, infrastruktur membutuhkan biaya pemeliharaan. Biaya berkembang secara proporsional sesuai dengan ukuran jaringan, lebih berdampak pada perusahaan besar dari pada perusahaan kecil

STR_CONFIG_SETTING_NEVER_EXPIRE_AIRPORTS                        :Bandara tidak kedaluarsa: {STRING}
STR_CONFIG_SETTING_NEVER_EXPIRE_AIRPORTS_HELPTEXT               :Menyalakan setelan ini membuat semua jenis bandara tetap ada selamanya sejak pendesainanya

STR_CONFIG_SETTING_WARN_LOST_VEHICLE                            :Ingatkan saat kendaraan tersesat: {STRING}
STR_CONFIG_SETTING_WARN_LOST_VEHICLE_HELPTEXT                   :Menampilkan pesan tentang kendaraan yang tidak menemukan arah selanjutnya
STR_CONFIG_SETTING_ORDER_REVIEW                                 :Tinjau pemberhentian kendaraan: {STRING}
STR_CONFIG_SETTING_ORDER_REVIEW_HELPTEXT                        :Jika dinyalakan, perintah kendaraan akan sewaktu-waktu diperiksa, dan beberapa masalah akan dilaporkan dengan surat kabar when jika dideteksi
STR_CONFIG_SETTING_ORDER_REVIEW_OFF                             :Tidak
STR_CONFIG_SETTING_ORDER_REVIEW_EXDEPOT                         :Ya, tetapi selain kendaraan yang berhenti
STR_CONFIG_SETTING_ORDER_REVIEW_ON                              :Semua kendaraan
STR_CONFIG_SETTING_WARN_INCOME_LESS                             :Ingatkan jika ada kendaraan yg merugi: {STRING}
STR_CONFIG_SETTING_WARN_INCOME_LESS_HELPTEXT                    :Jika dinyalakan,sebuah surat kabar akan dikirim jika kendaraan tidak mendapat keuntungan dalam satu tahun
STR_CONFIG_SETTING_NEVER_EXPIRE_VEHICLES                        :Kendaraan tidak pernah kadaluarsa: {STRING}
STR_CONFIG_SETTING_NEVER_EXPIRE_VEHICLES_HELPTEXT               :Jika dinyalakan,semua model kendaraan akan ada selamanya sejak pendesainanya
STR_CONFIG_SETTING_AUTORENEW_VEHICLE                            :Perbarui otomatis kendaraan yang telah tua: {STRING}
STR_CONFIG_SETTING_AUTORENEW_VEHICLE_HELPTEXT                   :Jika dinyalakan, kendaraan mendekati akhir usianya akan secara otomatis diperbarui jika masih tersedia kendaraan itu
STR_CONFIG_SETTING_AUTORENEW_MONTHS                             :Perbarui otomatis jika kendaraan {STRING} umur maksimal
STR_CONFIG_SETTING_AUTORENEW_MONTHS_HELPTEXT                    :Umur relatif saat sebuah kendaraan akan diperbarui otomatis
STR_CONFIG_SETTING_AUTORENEW_MONTHS_VALUE_BEFORE                :{COMMA} bulan sebelumnya
STR_CONFIG_SETTING_AUTORENEW_MONTHS_VALUE_AFTER                 :{COMMA} bulan sesudahnya
STR_CONFIG_SETTING_AUTORENEW_MONEY                              :Minimal dana tersedia untuk perbaruan otomatis: {STRING}
STR_CONFIG_SETTING_AUTORENEW_MONEY_HELPTEXT                     :Jumlah uang minimal yang harus ada di bank sebelum mamperbarui otomatis kendaraan
STR_CONFIG_SETTING_ERRMSG_DURATION                              :Durasi pesan kesalahan: {STRING}
STR_CONFIG_SETTING_ERRMSG_DURATION_HELPTEXT                     :Durasi penampilan pesan kesalahan di jendela merah. Beberapa pesan kesalahan tidak ditutup secara otomatis setelah ini, tapi harus ditutup secara manual
STR_CONFIG_SETTING_ERRMSG_DURATION_VALUE                        :{COMMA} detik
STR_CONFIG_SETTING_HOVER_DELAY                                  :Tampilkan tooltips: {STRING}
STR_CONFIG_SETTING_HOVER_DELAY_HELPTEXT                         :Delay sebelum bantuan peralatan ditampilkan saat mouse diatas sebuah ikon. Selain itu bantuan peralatan juga dapat ditampilkan dengan klik kanan
STR_CONFIG_SETTING_HOVER_DELAY_VALUE                            :Melayang untuk {COMMA} mili detik
STR_CONFIG_SETTING_HOVER_DELAY_DISABLED                         :Klik kanan
STR_CONFIG_SETTING_POPULATION_IN_LABEL                          :Tampilkan populasi kota di label nama kota: {STRING}
STR_CONFIG_SETTING_POPULATION_IN_LABEL_HELPTEXT                 :Tampilkan populasi kota di label nama kota pada peta
STR_CONFIG_SETTING_GRAPH_LINE_THICKNESS                         :Ketebalan garis pada grafik: {STRING}
STR_CONFIG_SETTING_GRAPH_LINE_THICKNESS_HELPTEXT                :Tebalnya garis pada grafis. Garis tipis akan mudah dibaca ,garis tipis juga lebih terlihat

STR_CONFIG_SETTING_LANDSCAPE                                    :Bentang Darat: {STRING}
STR_CONFIG_SETTING_LANDSCAPE_HELPTEXT                           :Bentang darat akan menegaskan skenario bermain dasar dengan muatan berbeda dan kebutuhan pertumbuhan kota. Data NewGRF dan Game Script lain membolehkan lebih banyak pengaturan.
STR_CONFIG_SETTING_LAND_GENERATOR                               :Pembangkit dataran: {STRING}
STR_CONFIG_SETTING_LAND_GENERATOR_HELPTEXT                      :Pembuat yang orisinil tergantung pada kelompok grafik yang dasar, dan membuat bentang darat yang tertentu. TerraGenesis adalah pembuat yang berbasis Perlin Noise, dengan pengaturan kuasa yang lebih spesifik
STR_CONFIG_SETTING_LAND_GENERATOR_ORIGINAL                      :Asli
STR_CONFIG_SETTING_LAND_GENERATOR_TERRA_GENESIS                 :TerraGenesis
STR_CONFIG_SETTING_TERRAIN_TYPE                                 :Jenis medan: {STRING}
STR_CONFIG_SETTING_TERRAIN_TYPE_HELPTEXT                        :(hanya TerraGenesis) Kondisi pegunungan bentang darat
STR_CONFIG_SETTING_INDUSTRY_DENSITY                             :Kepadatan industri: {STRING}
STR_CONFIG_SETTING_INDUSTRY_DENSITY_HELPTEXT                    :Mengatur berapa banyak industri seharusnya diperbuat and tingkat yang harus dipertahankan selama permainan
STR_CONFIG_SETTING_OIL_REF_EDGE_DISTANCE                        :Jarak maksimal kilang minyak dari batas: {STRING}
STR_CONFIG_SETTING_OIL_REF_EDGE_DISTANCE_HELPTEXT               :Kilang minyak hanya dibangun pada tepi peta atau pantai
STR_CONFIG_SETTING_SNOWLINE_HEIGHT                              :Tinggi garis salju: {STRING}
STR_CONFIG_SETTING_SNOWLINE_HEIGHT_HELPTEXT                     :Mengatur ketinggian di mana salju akan muncul. Salju juga akan mempengaruhi pengembangan industri dan persyaratan untuk pertumbuhan kota
STR_CONFIG_SETTING_ROUGHNESS_OF_TERRAIN                         :Kekasaran daratan: {STRING}
STR_CONFIG_SETTING_ROUGHNESS_OF_TERRAIN_HELPTEXT                :(hanya TerraGenesis) Memilih frekuensi bukit: Bentang darat rata punya bukit yang lebih sedikit dan lebih lebar. Bentang darat bergunung punya lebih banyak bukit, dan ini mungkin akan terlihat lebih membosankan
STR_CONFIG_SETTING_ROUGHNESS_OF_TERRAIN_VERY_SMOOTH             :Sangat halus
STR_CONFIG_SETTING_ROUGHNESS_OF_TERRAIN_SMOOTH                  :Halus
STR_CONFIG_SETTING_ROUGHNESS_OF_TERRAIN_ROUGH                   :Kasar
STR_CONFIG_SETTING_ROUGHNESS_OF_TERRAIN_VERY_ROUGH              :Sangat Kasar
STR_CONFIG_SETTING_VARIETY                                      :Distribusi variasi: {STRING}
STR_CONFIG_SETTING_VARIETY_HELPTEXT                             :(hanya TerraGenesis) Menentukan apakah bentang darat berisi area bergunung dan rata. Karena ini hanya akan mengakibatkan bentang darat yang lebih rata, pengaturan yang lain seharusnya ditetap 'bergunung'
STR_CONFIG_SETTING_RIVER_AMOUNT                                 :Jumlahnya sungai: {STRING}
STR_CONFIG_SETTING_RIVER_AMOUNT_HELPTEXT                        :Memilih berapa banyak sungai untuk membuat
STR_CONFIG_SETTING_TREE_PLACER                                  :Algoritma penempatan pepohonan: {STRING}
STR_CONFIG_SETTING_TREE_PLACER_HELPTEXT                         :Memilih distribusi pohon-pohon di bentang darat: 'Orisinil' menanam pohon-pohon tersebar rata-rata, 'Telah ditingkatkan' menanam pohon-pohon berkelompok-kelompok
STR_CONFIG_SETTING_TREE_PLACER_NONE                             :Tidak ada
STR_CONFIG_SETTING_TREE_PLACER_ORIGINAL                         :Orisinil
STR_CONFIG_SETTING_TREE_PLACER_IMPROVED                         :Telah ditingkatkan
STR_CONFIG_SETTING_ROAD_SIDE                                    :Kendaraan jalan raya: {STRING}
STR_CONFIG_SETTING_ROAD_SIDE_HELPTEXT                           :Memilih sisi mengemudi
STR_CONFIG_SETTING_HEIGHTMAP_ROTATION                           :Perputaran peta Heightmap: {STRING}
STR_CONFIG_SETTING_HEIGHTMAP_ROTATION_COUNTER_CLOCKWISE         :Melawan arah jam
STR_CONFIG_SETTING_HEIGHTMAP_ROTATION_CLOCKWISE                 :Searah jam
STR_CONFIG_SETTING_SE_FLAT_WORLD_HEIGHT                         :Tinggi dataran pada peta skenario datar : {STRING}
STR_CONFIG_SETTING_EDGES_NOT_EMPTY                              :{WHITE}Kotak pada ujung utara tidak kosong
STR_CONFIG_SETTING_EDGES_NOT_WATER                              :{WHITE}Kotak pada salah satu ujung peta bukanlah perairan

STR_CONFIG_SETTING_STATION_SPREAD                               :Penyebaran stasiun maksimal: {STRING}
STR_CONFIG_SETTING_STATION_SPREAD_HELPTEXT                      :Area maksimal dari sebuah stasiun yang menyebar. Semakin luas semakin memperlambat permainan
STR_CONFIG_SETTING_SERVICEATHELIPAD                             :Perbaikan helikopter di helipad secara otomatis: {STRING}
STR_CONFIG_SETTING_SERVICEATHELIPAD_HELPTEXT                    :Perbaiki helikopter setelah mendarat, bahkan jika di bandara tidak ada dipo
STR_CONFIG_SETTING_LINK_TERRAFORM_TOOLBAR                       :Tempel toolbar Landsekap ke toolbar rel/jalan/air/bandara: {STRING}
STR_CONFIG_SETTING_LINK_TERRAFORM_TOOLBAR_HELPTEXT              :Saat membuka toolbar konstruksi untuk jenis transportasi, akan membuka toolbar proses lansekap
STR_CONFIG_SETTING_SMALLMAP_LAND_COLOUR                         :Warna daratan pada peta kecil: {STRING}
STR_CONFIG_SETTING_SMALLMAP_LAND_COLOUR_HELPTEXT                :Warna daratan di peta dunia
STR_CONFIG_SETTING_SMALLMAP_LAND_COLOUR_GREEN                   :Hijau
STR_CONFIG_SETTING_SMALLMAP_LAND_COLOUR_DARK_GREEN              :Hijau Gelap
STR_CONFIG_SETTING_SMALLMAP_LAND_COLOUR_VIOLET                  :Violet
STR_CONFIG_SETTING_REVERSE_SCROLLING                            :Berbalik Arah: {STRING}
STR_CONFIG_SETTING_REVERSE_SCROLLING_HELPTEXT                   :Untuk menggeser peta berlawanan arah dengan klik kanan. Ketika dimatikan, mouse menggeser kamera. Ketika dinyalakan, mouse menggeser peta
STR_CONFIG_SETTING_SMOOTH_SCROLLING                             :Pergeseran pandangan viewport secara halus: {STRING}
STR_CONFIG_SETTING_SMOOTH_SCROLLING_HELPTEXT                    :Menyetel bagaimana tampilan utama menggeser posisi di peta kecil. Jika dinyalakan, peta akan bergeser secara halus. Jika dimatikan, peta langsung menuju tempat yang di klik
STR_CONFIG_SETTING_MEASURE_TOOLTIP                              :Tampilkan ukuran ketika menggunakan alat pembangun: {STRING}
STR_CONFIG_SETTING_MEASURE_TOOLTIP_HELPTEXT                     :Tampilkan perbedaan jarak dan tinggi ubin saat proses pembangunan
STR_CONFIG_SETTING_LIVERIES                                     :Tampilkan warna tergantung jenis kendaraan: {STRING}
STR_CONFIG_SETTING_LIVERIES_HELPTEXT                            :Kontrol penggunaan tipe kendaraan spesifik untuk kendaraan (dalam perusahaan tertentu)
STR_CONFIG_SETTING_LIVERIES_NONE                                :Tidak ada
STR_CONFIG_SETTING_LIVERIES_OWN                                 :Perusahaan milik sendiri
STR_CONFIG_SETTING_LIVERIES_ALL                                 :Semua Perusahaan
STR_CONFIG_SETTING_PREFER_TEAMCHAT                              :Lebih suka Tim Chat dengan <ENTER>: {STRING}
STR_CONFIG_SETTING_PREFER_TEAMCHAT_HELPTEXT                     :Ubah ikatan obrolan internal dan awam dari perusahaan ke <ENTER> resp. <Ctrl+ENTER>
STR_CONFIG_SETTING_SCROLLWHEEL_SCROLLING                        :Fungsi tombol scroll mouse: {STRING}
STR_CONFIG_SETTING_SCROLLWHEEL_SCROLLING_HELPTEXT               :Membolehkan menggeser dengan ban mouse 2 dimensi
STR_CONFIG_SETTING_SCROLLWHEEL_ZOOM                             :Perbesar Peta
STR_CONFIG_SETTING_SCROLLWHEEL_SCROLL                           :Geser Peta
STR_CONFIG_SETTING_SCROLLWHEEL_OFF                              :Non-aktifkan
STR_CONFIG_SETTING_SCROLLWHEEL_MULTIPLIER                       :Kecepatan pergeseran Peta: {STRING}
STR_CONFIG_SETTING_SCROLLWHEEL_MULTIPLIER_HELPTEXT              :Mengatur sensitif nya penggeseran dengan mouse
STR_CONFIG_SETTING_OSK_ACTIVATION                               :Keyboard di layar: {STRING}
STR_CONFIG_SETTING_OSK_ACTIVATION_HELPTEXT                      :Pilih metoda membuka keyboard di layar untuk memasukkan teks ke dalam editbox menggunakan perangkat berujung. Berguna untuk perangkat-perangkat kecil tak ber-keyboard.
STR_CONFIG_SETTING_OSK_ACTIVATION_DISABLED                      :Non-aktifkan
STR_CONFIG_SETTING_OSK_ACTIVATION_DOUBLE_CLICK                  :Klik ganda
STR_CONFIG_SETTING_OSK_ACTIVATION_SINGLE_CLICK_FOCUS            :Klik sekali (saat tersorot)
STR_CONFIG_SETTING_OSK_ACTIVATION_SINGLE_CLICK                  :Klik sekali (langsung)

STR_CONFIG_SETTING_RIGHT_MOUSE_BTN_EMU                          :Emulasikan klik kanan: {STRING}
STR_CONFIG_SETTING_RIGHT_MOUSE_BTN_EMU_HELPTEXT                 :Pilih metode untuk meng-emulasi klik kanan mouse
STR_CONFIG_SETTING_RIGHT_MOUSE_BTN_EMU_COMMAND                  :Perintah-klik
STR_CONFIG_SETTING_RIGHT_MOUSE_BTN_EMU_CONTROL                  :Kontrol-klik
STR_CONFIG_SETTING_RIGHT_MOUSE_BTN_EMU_OFF                      :Non-aktifkan

STR_CONFIG_SETTING_LEFT_MOUSE_BTN_SCROLLING                     :Geser dgn klik-kiri: {STRING}
STR_CONFIG_SETTING_LEFT_MOUSE_BTN_SCROLLING_HELPTEXT            :Aktifkan penggeseran peta dengan menyeret menggunakan tombol kiri mouse. Hal ini sangat berguna apabila menggunakan layar sentuh.

STR_CONFIG_SETTING_AUTOSAVE                                     :Simpan otomatis: {STRING}
STR_CONFIG_SETTING_AUTOSAVE_HELPTEXT                            :Memilih jarak waktu antara menyimpan data game

STR_CONFIG_SETTING_DATE_FORMAT_IN_SAVE_NAMES                    :Gunakan format tanggal {STRING} untuk berkas simpanan
STR_CONFIG_SETTING_DATE_FORMAT_IN_SAVE_NAMES_HELPTEXT           :Format tanggal di nama berkas permainan tersimpan
STR_CONFIG_SETTING_DATE_FORMAT_IN_SAVE_NAMES_LONG               :panjang (31st Dec 2008)
STR_CONFIG_SETTING_DATE_FORMAT_IN_SAVE_NAMES_SHORT              :pendek (31-12-2008)
STR_CONFIG_SETTING_DATE_FORMAT_IN_SAVE_NAMES_ISO                :ISO (2008-12-31)

STR_CONFIG_SETTING_PAUSE_ON_NEW_GAME                            :Selalu hentikan sementara permainan saat memulai : {STRING}
STR_CONFIG_SETTING_PAUSE_ON_NEW_GAME_HELPTEXT                   :Jika diaktifkan, permainan akan berhenti sejenak secara otomatis ketika permainan baru dimulai, memungkinkan untuk lebih mempelajari peta
STR_CONFIG_SETTING_COMMAND_PAUSE_LEVEL                          :Saat berhenti, ijinkan: {STRING}
STR_CONFIG_SETTING_COMMAND_PAUSE_LEVEL_HELPTEXT                 :Pilih tindakan yang mungkin dilakukan saat permainan berhenti sejenak
STR_CONFIG_SETTING_COMMAND_PAUSE_LEVEL_NO_ACTIONS               :Tidak ada tindakan
STR_CONFIG_SETTING_COMMAND_PAUSE_LEVEL_ALL_NON_CONSTRUCTION     :Semua tindakan kecuali pembangunan
STR_CONFIG_SETTING_COMMAND_PAUSE_LEVEL_ALL_NON_LANDSCAPING      :Semua kecuali mengubah dataran
STR_CONFIG_SETTING_COMMAND_PAUSE_LEVEL_ALL_ACTIONS              :Semua tindakan
STR_CONFIG_SETTING_ADVANCED_VEHICLE_LISTS                       :Gunakan grup dalam daftar kendaraan: {STRING}
STR_CONFIG_SETTING_ADVANCED_VEHICLE_LISTS_HELPTEXT              :Mengaktifkan penggunaan daftar kendaraan lebih lanjut dalam pengelompokkan kendaraan
STR_CONFIG_SETTING_LOADING_INDICATORS                           :Tampilkan indikator pengangkutan: {STRING}
STR_CONFIG_SETTING_LOADING_INDICATORS_HELPTEXT                  :Pilih apakah petunjuk beban ditayangkan di atas kendaran yang sedang mengisi atau menurunkan beban
STR_CONFIG_SETTING_TIMETABLE_IN_TICKS                           :Penjadwalan menggunakan satuan titik , bukan satuan hari: {STRING}
STR_CONFIG_SETTING_TIMETABLE_IN_TICKS_HELPTEXT                  :Menunjukan waktu perjalanan dalam titik permainan daripada dalam hari
STR_CONFIG_SETTING_TIMETABLE_SHOW_ARRIVAL_DEPARTURE             :Tampilkan keberangkatan dan kedatangan pada jadwal: {STRING}
STR_CONFIG_SETTING_TIMETABLE_SHOW_ARRIVAL_DEPARTURE_HELPTEXT    :Tampilkan waktu diantisipasi kedatangan dan keberangkatan di jadwal
STR_CONFIG_SETTING_QUICKGOTO                                    :Buat pemberhentian kendaraan secara cepat: {STRING}
STR_CONFIG_SETTING_QUICKGOTO_HELPTEXT                           :Pra-pilih kursor 'pergi ke' ketika jendela perintah dibuka
STR_CONFIG_SETTING_DEFAULT_RAIL_TYPE                            :Jenis rel saat baru bermain/memuat permainan: {STRING}
STR_CONFIG_SETTING_DEFAULT_RAIL_TYPE_HELPTEXT                   :Jenis rel yang dipilih setelah memulai atau pemuatan permainan. 'tersedia pertama' pilihkan jenis rel paling tua, 'tersedia terakhir' pilihkan jenis rel paling baru, dan 'sering dipakai' pilihkan jenis yang sekarang paling sering dipakai
STR_CONFIG_SETTING_DEFAULT_RAIL_TYPE_FIRST                      :Tersedia pertama
STR_CONFIG_SETTING_DEFAULT_RAIL_TYPE_LAST                       :Tersedia terakhir
STR_CONFIG_SETTING_DEFAULT_RAIL_TYPE_MOST_USED                  :Sering dipakai
STR_CONFIG_SETTING_SHOW_TRACK_RESERVATION                       :Tampilkan rel yang akan terpakai: {STRING}
STR_CONFIG_SETTING_SHOW_TRACK_RESERVATION_HELPTEXT              :Beri warna yang berbeda untuk jalur-jalur yang dicadangkan untuk menolong ketika terdapat kereta yang menolak masuk ke blok menurut jalurnya
STR_CONFIG_SETTING_PERSISTENT_BUILDINGTOOLS                     :Toolbar tetap aktif setelah dipakai: {STRING}
STR_CONFIG_SETTING_PERSISTENT_BUILDINGTOOLS_HELPTEXT            :Menjagakan alat pembangunan untuk jembatan, terowongan, etc. buka setelah dipakai
STR_CONFIG_SETTING_EXPENSES_LAYOUT                              :Kelompokkan pengeluaran perusahaan dalam neraca: {STRING}
STR_CONFIG_SETTING_EXPENSES_LAYOUT_HELPTEXT                     :Mendefinisikan tata ruang untuk tetingkap biaya perusahaan

STR_CONFIG_SETTING_SOUND_TICKER                                 :Ticker berita: {STRING}
STR_CONFIG_SETTING_SOUND_TICKER_HELPTEXT                        :Mainkan suara untuk pesanan berita yang diringkas
STR_CONFIG_SETTING_SOUND_NEWS                                   :Koran: {STRING}
STR_CONFIG_SETTING_SOUND_NEWS_HELPTEXT                          :Mainkan suara saat penampilan koran
STR_CONFIG_SETTING_SOUND_NEW_YEAR                               :Akhir tahun: {STRING}
STR_CONFIG_SETTING_SOUND_NEW_YEAR_HELPTEXT                      :Mainkan suara di akhir tahun ringkaskan prestasi perusahaan selama tahun dibandingkan tahun terakhir
STR_CONFIG_SETTING_SOUND_CONFIRM                                :Pembangunan: {STRING}
STR_CONFIG_SETTING_SOUND_CONFIRM_HELPTEXT                       :Mainkan suara waktu pembangunan yang berhasil atau aksi lain
STR_CONFIG_SETTING_SOUND_CLICK                                  :Klik tombol: {STRING}
STR_CONFIG_SETTING_SOUND_CLICK_HELPTEXT                         :Berbunyi waktu mengklik tombol
STR_CONFIG_SETTING_SOUND_DISASTER                               :Bencana/kecelakaan: {STRING}
STR_CONFIG_SETTING_SOUND_DISASTER_HELPTEXT                      :Mainkan efek suara kecelakaan dan bencana
STR_CONFIG_SETTING_SOUND_VEHICLE                                :Kendaraan: {STRING}
STR_CONFIG_SETTING_SOUND_VEHICLE_HELPTEXT                       :Mainkan efek suara kendaraan
STR_CONFIG_SETTING_SOUND_AMBIENT                                :Ambien: {STRING}
STR_CONFIG_SETTING_SOUND_AMBIENT_HELPTEXT                       :Mainkan suara ambien pemandangan, industri dan kota

STR_CONFIG_SETTING_DISABLE_UNSUITABLE_BUILDING                  :Matikan infrastruktur bangunan saat tak ada kendaraan yang tersedia: {STRING}
STR_CONFIG_SETTING_DISABLE_UNSUITABLE_BUILDING_HELPTEXT         :Jika diaktifkan, infrastruktur cuma tersedia jika ada kendaraan tersedia, mencegah buang waktu dan uang di infrastruktur yang tidak bisa digunakan
STR_CONFIG_SETTING_MAX_TRAINS                                   :Maks. kereta tiap pemain: {STRING}
STR_CONFIG_SETTING_MAX_TRAINS_HELPTEXT                          :Batas jumlah kereta yang boleh dimiliki satu perusahaan
STR_CONFIG_SETTING_MAX_ROAD_VEHICLES                            :Maks. kendaraan jalan raya tiap perusahaan: {STRING}
STR_CONFIG_SETTING_MAX_ROAD_VEHICLES_HELPTEXT                   :Batas jumlah kendaraan jalan raya yang boleh dimiliki satu perusahaan
STR_CONFIG_SETTING_MAX_AIRCRAFT                                 :Maks. pesawat tiap perusahaan: {STRING}
STR_CONFIG_SETTING_MAX_AIRCRAFT_HELPTEXT                        :Batas jumlah pesawat yang boleh dimiliki satu perusahaan
STR_CONFIG_SETTING_MAX_SHIPS                                    :Maks. kapal tiap perusahaan: {STRING}
STR_CONFIG_SETTING_MAX_SHIPS_HELPTEXT                           :Jumlah maximum kapal yang boleh dimilki sebuah perusahaan

STR_CONFIG_SETTING_AI_BUILDS_TRAINS                             :Non-aktifkan kereta bagi pemain komputer: {STRING}
STR_CONFIG_SETTING_AI_BUILDS_TRAINS_HELPTEXT                    :Mengaktifkan pengaturan ini membuat pemain komputer (AI) tidak dapat membangun kereta
STR_CONFIG_SETTING_AI_BUILDS_ROAD_VEHICLES                      :Non-aktifkan kendaraan jalan raya bagi pemain komputer: {STRING}
STR_CONFIG_SETTING_AI_BUILDS_ROAD_VEHICLES_HELPTEXT             :Mengaktifkan pengaturan ini membuat pemain komputer (AI) tidak dapat membangun kendaraan jalan raya
STR_CONFIG_SETTING_AI_BUILDS_AIRCRAFT                           :Non-aktifkan pesawat bagi pemain komputer: {STRING}
STR_CONFIG_SETTING_AI_BUILDS_AIRCRAFT_HELPTEXT                  :Mengaktifkan pengaturan ini membuat pemain komputer (AI) tidak dapat membangun pesawat
STR_CONFIG_SETTING_AI_BUILDS_SHIPS                              :Non-aktifkan kapal bagi pemain komputer: {STRING}
STR_CONFIG_SETTING_AI_BUILDS_SHIPS_HELPTEXT                     :Mengaktifkan pengaturan ini membuat pemain komputer (AI) tidak dapat membangun kapal

STR_CONFIG_SETTING_AI_PROFILE                                   :Profil pengaturan standar: {STRING}
STR_CONFIG_SETTING_AI_PROFILE_HELPTEXT                          :Pilih profil yang digunakan untuk pengaturan AI acak atau nilai awal saat menambahkan AI atau Game Script baru
STR_CONFIG_SETTING_AI_PROFILE_EASY                              :Gampang
STR_CONFIG_SETTING_AI_PROFILE_MEDIUM                            :Sedang
STR_CONFIG_SETTING_AI_PROFILE_HARD                              :Susah

STR_CONFIG_SETTING_AI_IN_MULTIPLAYER                            :Ijinkan kecerdasan pada modus banyak pemain: {STRING}
STR_CONFIG_SETTING_AI_IN_MULTIPLAYER_HELPTEXT                   :Bolehkan pemain komputer AI untuk ikut permainan multiplayer
STR_CONFIG_SETTING_SCRIPT_MAX_OPCODES                           :#opcodes sebelum scripts di-tahan: {STRING}
STR_CONFIG_SETTING_SCRIPT_MAX_OPCODES_HELPTEXT                  :Batas maksimal langkah perhitungan yang boleh ambil oleh skript dalam satu putaran

STR_CONFIG_SETTING_SERVINT_ISPERCENT                            :Jangka waktu perbaikan dalam persen: {STRING}
STR_CONFIG_SETTING_SERVINT_ISPERCENT_HELPTEXT                   :Pilih apakah servis kendaraan dipicu oleh waktu terlewat sejak servis terakhir atau dari kehandalan menjatuh beberapa persentase dari kehandalan maximum
STR_CONFIG_SETTING_SERVINT_TRAINS                               :Interval dasar untuk kereta: {STRING}
STR_CONFIG_SETTING_SERVINT_TRAINS_HELPTEXT                      :Setel interval dasar untuk kereta, jika tidak ada interval tetap
STR_CONFIG_SETTING_SERVINT_VALUE                                :{COMMA}{NBSP}hari/%
STR_CONFIG_SETTING_SERVINT_DISABLED                             :Di non-aktifkan
STR_CONFIG_SETTING_SERVINT_ROAD_VEHICLES                        :Interval dasar untuk kendaraan jalan raya: {STRING}
STR_CONFIG_SETTING_SERVINT_ROAD_VEHICLES_HELPTEXT               :Setel Interval perbaikan untuk kendaraan jalan raya baru, jika tidak ada interval tetap
STR_CONFIG_SETTING_SERVINT_AIRCRAFT                             :Interval perbaikan untuk pesawat: {STRING}
STR_CONFIG_SETTING_SERVINT_AIRCRAFT_HELPTEXT                    :Setel interval perbaikan untuk pesawat baru, jika tidak ada interval asli yang disetel
STR_CONFIG_SETTING_SERVINT_SHIPS                                :Interval dasar untuk kapal: {STRING}
STR_CONFIG_SETTING_SERVINT_SHIPS_HELPTEXT                       :Mengatur interval perbaikan untuk kapal baru, jika tidak ada interval perbaikan, setelan dasar akan diatur untuk kendaraan
STR_CONFIG_SETTING_NOSERVICE                                    :Tidak perlu perbaikan jika tidak pernah mogok: {STRING}
STR_CONFIG_SETTING_NOSERVICE_HELPTEXT                           :Jika diaktifkan, kendaraan tidak akan diperbaiki jika tidak pernah mogok
STR_CONFIG_SETTING_WAGONSPEEDLIMITS                             :Aktifkan batas kecepatan gerbong: {STRING}
STR_CONFIG_SETTING_WAGONSPEEDLIMITS_HELPTEXT                    :Jika diaktifkan, batas kecepatan gerbong juga digunakan untuk menentukan kecepatan maksimum kereta
STR_CONFIG_SETTING_DISABLE_ELRAILS                              :Non-aktifkan rel listrik: {STRING}
STR_CONFIG_SETTING_DISABLE_ELRAILS_HELPTEXT                     :Mengaktifkan setelan ini mematikan kebutuhan kereta listrik untuk berjalan di rel elektris

STR_CONFIG_SETTING_NEWS_ARRIVAL_FIRST_VEHICLE_OWN               :Kedatangan kendaraan pertama pada stasiun pemain: {STRING}
STR_CONFIG_SETTING_NEWS_ARRIVAL_FIRST_VEHICLE_OWN_HELPTEXT      :Tampilkan koran saat kendaraan pertama datang di stasiun pemain
STR_CONFIG_SETTING_NEWS_ARRIVAL_FIRST_VEHICLE_OTHER             :Kedatangan kendaraan pertama pada stasiun lawan: {STRING}
STR_CONFIG_SETTING_NEWS_ARRIVAL_FIRST_VEHICLE_OTHER_HELPTEXT    :Tampilkan koran saat kendaraan pertama datang di stasiun kompetitor
STR_CONFIG_SETTING_NEWS_ACCIDENTS_DISASTERS                     :Kecelakaan / bencana: {STRING}
STR_CONFIG_SETTING_NEWS_ACCIDENTS_DISASTERS_HELPTEXT            :Tampilkan berita saat ada kecelakaan atau bencana
STR_CONFIG_SETTING_NEWS_COMPANY_INFORMATION                     :Informasi Perusahaan: {STRING}
STR_CONFIG_SETTING_NEWS_COMPANY_INFORMATION_HELPTEXT            :Tampilkan koran saat ada perusahaan yang baru berdiri, atau jika ada perusahaan yang akan bangkrut
STR_CONFIG_SETTING_NEWS_INDUSTRY_OPEN                           :Pembukaan Industri Baru: {STRING}
STR_CONFIG_SETTING_NEWS_INDUSTRY_OPEN_HELPTEXT                  :Tampilkan koran jika ada industri baru
STR_CONFIG_SETTING_NEWS_INDUSTRY_CLOSE                          :Penutupan Industri: {STRING}
STR_CONFIG_SETTING_NEWS_INDUSTRY_CLOSE_HELPTEXT                 :Tampilkan surat kabar jika industri ditutup
STR_CONFIG_SETTING_NEWS_ECONOMY_CHANGES                         :Perubahan ekonomi: {STRING}
STR_CONFIG_SETTING_NEWS_ECONOMY_CHANGES_HELPTEXT                :Tampilkan koran/surat kabar tentang pergantian ekonomi dunia
STR_CONFIG_SETTING_NEWS_INDUSTRY_CHANGES_COMPANY                :Perubahan produksi pada industri yang ditangani oleh pemain: {STRING}
STR_CONFIG_SETTING_NEWS_INDUSTRY_CHANGES_COMPANY_HELPTEXT       :Tampilkan perubahan produksi industri yang dilayani pemain
STR_CONFIG_SETTING_NEWS_INDUSTRY_CHANGES_OTHER                  :Perubahan produksi pada industri yang ditangani oleh para pesaing: {STRING}
STR_CONFIG_SETTING_NEWS_INDUSTRY_CHANGES_OTHER_HELPTEXT         :Tampilkan koran ketika produksi industri yang di layani kompetitor naik/turun
STR_CONFIG_SETTING_NEWS_INDUSTRY_CHANGES_UNSERVED               :Perubahan pada produksi industri lainnya: {STRING}
STR_CONFIG_SETTING_NEWS_INDUSTRY_CHANGES_UNSERVED_HELPTEXT      :Tampilkan koran ketika produksi industri yang tidak di layani oleh sebuah perusahaan berubak
STR_CONFIG_SETTING_NEWS_ADVICE                                  :Saran / informasi pada kendaraan pemain.: {STRING}
STR_CONFIG_SETTING_NEWS_ADVICE_HELPTEXT                         :Tampilkan pesan kendaraan yang membutuhkan perawatan
STR_CONFIG_SETTING_NEWS_NEW_VEHICLES                            :Kendaraan baru: {STRING}
STR_CONFIG_SETTING_NEWS_NEW_VEHICLES_HELPTEXT                   :Tampilkan koran/surat kabar saat kendaraan baru menjadi ada
STR_CONFIG_SETTING_NEWS_CHANGES_ACCEPTANCE                      :Perubahan penerimaan kargo: {STRING}
STR_CONFIG_SETTING_NEWS_CHANGES_ACCEPTANCE_HELPTEXT             :Tampilkan pesan tentang stasiun yang mengganti penerimaan kargo
STR_CONFIG_SETTING_NEWS_SUBSIDIES                               :Subsidi: {STRING}
STR_CONFIG_SETTING_NEWS_SUBSIDIES_HELPTEXT                      :Tampilkan koran tentang kejadian yg berhubungan dengan subsidi
STR_CONFIG_SETTING_NEWS_GENERAL_INFORMATION                     :Informasi umum: {STRING}
STR_CONFIG_SETTING_NEWS_GENERAL_INFORMATION_HELPTEXT            :Tampilkan koran/surat kabar untuk berita umum, seperti pembelian perusahaan,dll

STR_CONFIG_SETTING_NEWS_MESSAGES_OFF                            :Mati
STR_CONFIG_SETTING_NEWS_MESSAGES_SUMMARY                        :Ringkasan
STR_CONFIG_SETTING_NEWS_MESSAGES_FULL                           :Penuh

STR_CONFIG_SETTING_COLOURED_NEWS_YEAR                           :Berita berwarna tampil pada: {STRING}
STR_CONFIG_SETTING_COLOURED_NEWS_YEAR_HELPTEXT                  :Tahun saat surat kabar/koran menjadi berwarna. Sebelum tahun ini, koran menggunakan warna hitam-putih
STR_CONFIG_SETTING_STARTING_YEAR                                :Tahun mulai: {STRING}
STR_CONFIG_SETTING_SMOOTH_ECONOMY                               :Aktifkan pertumbuhan ekonomi yang stabil (jarang berubah): {STRING}
STR_CONFIG_SETTING_SMOOTH_ECONOMY_HELPTEXT                      :Ketika diaktifkan, produksi industri mengalami perubahan lebih sering, dalam gerakan kecil. Pengaturan tidak berpengaruh jika jenis industri disediakan oleh NewGRF
STR_CONFIG_SETTING_ALLOW_SHARES                                 :Ijinkan pembelian saham perusahaan lain: {STRING}
STR_CONFIG_SETTING_ALLOW_SHARES_HELPTEXT                        :Jika diaktifkan, pemain dibolehkan membeli saham suatu perusahaan. Saham hanya bisa dibeli saat perusahaan memasuki umur tertentu
STR_CONFIG_SETTING_FEEDER_PAYMENT_SHARE                         :Persentase keuntungan akhir dari sistem pengisi: {STRING}
STR_CONFIG_SETTING_FEEDER_PAYMENT_SHARE_HELPTEXT                :Persentase pendapatan yang diberikan dari sistem pengisi, memberikan lebih banyak kendali pendapatan
STR_CONFIG_SETTING_DRAG_SIGNALS_DENSITY                         :Saat menyeret, tempatkan sinyal setiap: {STRING}
STR_CONFIG_SETTING_DRAG_SIGNALS_DENSITY_HELPTEXT                :Setel jarak sinyal yang akan dibuat di rel sampai obyek lain (sinyal, belokan,dll), jika sinyal di seret
STR_CONFIG_SETTING_DRAG_SIGNALS_DENSITY_VALUE                   :{COMMA} kotak
STR_CONFIG_SETTING_DRAG_SIGNALS_FIXED_DISTANCE                  :Saat menyeret, buat jarak antara sinyal: {STRING}
STR_CONFIG_SETTING_DRAG_SIGNALS_FIXED_DISTANCE_HELPTEXT         :Pilih perilaku penempatan sinyal ketika Ctrl + menyeret sinyal. Jika dinonaktifkan, sinyal ditempatkan di sekitar terowongan atau jembatan untuk menghindari membentang panjang tanpa sinyal. Jika diaktifkan, sinyal ditempatkan pada setiap ubin, sehingga penyelarasan sinyal pada trek paralel menjadilebih mudah.
STR_CONFIG_SETTING_SEMAPHORE_BUILD_BEFORE_DATE                  :Gunakan sinyal semaphore sebelum: {STRING}
STR_CONFIG_SETTING_SEMAPHORE_BUILD_BEFORE_DATE_HELPTEXT         :Setel tahun saat sinyal elektris digunakan untuk kereta. Sebelum tahun ini, sinyal non-elektris akan digunakan (fungsinya sama, tapi dengan penampilan berbeda)
STR_CONFIG_SETTING_ENABLE_SIGNAL_GUI                            :Aktifkan antarmuka sinyal: {STRING}
STR_CONFIG_SETTING_ENABLE_SIGNAL_GUI_HELPTEXT                   :Tampilkan jendela untuk memilih jenis sinyal to untuk dibangun, daripada hanya menggunakan perputaran sinyal secara Ctrl+klik untuk membangun sinyal
STR_CONFIG_SETTING_DEFAULT_SIGNAL_TYPE                          :Tipe sinyal standar: {STRING}
STR_CONFIG_SETTING_DEFAULT_SIGNAL_TYPE_HELPTEXT                 :Tipe sinyal default untuk dipakai
STR_CONFIG_SETTING_DEFAULT_SIGNAL_NORMAL                        :Sinyal Blok
STR_CONFIG_SETTING_DEFAULT_SIGNAL_PBS                           :Sinyal Jalur
STR_CONFIG_SETTING_DEFAULT_SIGNAL_PBSOWAY                       :Sinyal jalur satu arah
STR_CONFIG_SETTING_CYCLE_SIGNAL_TYPES                           :Pergantian jenis sinyal: {STRING}
STR_CONFIG_SETTING_CYCLE_SIGNAL_TYPES_HELPTEXT                  :Pilih tipe sinyal untuk berganti secara memutar, Ctrl+klik saat membangun sinyal
STR_CONFIG_SETTING_CYCLE_SIGNAL_NORMAL                          :Hanya sinyal blok
STR_CONFIG_SETTING_CYCLE_SIGNAL_PBS                             :Hanya sinyal jalur
STR_CONFIG_SETTING_CYCLE_SIGNAL_ALL                             :Semua

STR_CONFIG_SETTING_TOWN_LAYOUT                                  :Tampilan jalan untuk kota baru: {STRING}
STR_CONFIG_SETTING_TOWN_LAYOUT_HELPTEXT                         :Rancangan bentuk jaringan jalan di kota
STR_CONFIG_SETTING_TOWN_LAYOUT_DEFAULT                          :Asli
STR_CONFIG_SETTING_TOWN_LAYOUT_BETTER_ROADS                     :Jalan raya yang lebih baik
STR_CONFIG_SETTING_TOWN_LAYOUT_2X2_GRID                         :kotak 2x2
STR_CONFIG_SETTING_TOWN_LAYOUT_3X3_GRID                         :kotak 3x3
STR_CONFIG_SETTING_TOWN_LAYOUT_RANDOM                           :Acak
STR_CONFIG_SETTING_ALLOW_TOWN_ROADS                             :Kota mengijinkan untuk membuat jalan: {STRING}
STR_CONFIG_SETTING_ALLOW_TOWN_ROADS_HELPTEXT                    :Perbolehkan kota untuk membangun jalan. Matikan untuk mencegah kota membangun jalan
STR_CONFIG_SETTING_ALLOW_TOWN_LEVEL_CROSSINGS                   :Kota yang diperbolehkan untuk membangun perlintasan tingkat: {STRING}
STR_CONFIG_SETTING_ALLOW_TOWN_LEVEL_CROSSINGS_HELPTEXT          :Mengaktifkan setelan ini akan memperbolehkan kota membuat perlintasan rel kereta
STR_CONFIG_SETTING_NOISE_LEVEL                                  :Ijinkan kota mengatur tingkat kebisingan bandara : {STRING}
STR_CONFIG_SETTING_NOISE_LEVEL_HELPTEXT                         :Jika dimatikan, di setiap kota hanya boleh ada dua bandara. Jika diaktifkan, pembuatan bandara di kota dibatasi oleh batas kebisingan bandara, yang bergantung pada populasi kota, juga jarak dan ukuran bandara.
STR_CONFIG_SETTING_TOWN_FOUNDING                                :Mendirikan kota pada permainan: {STRING}
STR_CONFIG_SETTING_TOWN_FOUNDING_HELPTEXT                       :Mengaktifkan setting ini akan membolehkan pemain mendirikan kota dalam permainan
STR_CONFIG_SETTING_TOWN_FOUNDING_FORBIDDEN                      :Dilarang
STR_CONFIG_SETTING_TOWN_FOUNDING_ALLOWED                        :Diijinkan
STR_CONFIG_SETTING_TOWN_FOUNDING_ALLOWED_CUSTOM_LAYOUT          :Diijinkan, layout kota sendiri

STR_CONFIG_SETTING_EXTRA_TREE_PLACEMENT                         :Penempatan pohon dalam permainan: {STRING}
STR_CONFIG_SETTING_EXTRA_TREE_PLACEMENT_HELPTEXT                :Mengendalikan kemunculan pohon dalam permainan. Ini akan berefek pada industri yang memerlukan pohon, contohnya pengolahan kayu gelondongan
STR_CONFIG_SETTING_EXTRA_TREE_PLACEMENT_NONE                    :Tidak ada {RED}(memotong Pabrik Pengolahan Kayu Gelondongan)
STR_CONFIG_SETTING_EXTRA_TREE_PLACEMENT_RAINFOREST              :Hanya pada hutan hujan
STR_CONFIG_SETTING_EXTRA_TREE_PLACEMENT_ALL                     :Dimanapun

STR_CONFIG_SETTING_TOOLBAR_POS                                  :Posisi toolbar utama: {STRING}
STR_CONFIG_SETTING_TOOLBAR_POS_HELPTEXT                         :Posisi horizontal toolbar utama di bagian atas layar
STR_CONFIG_SETTING_STATUSBAR_POS                                :Posisi status bar: {STRING}
STR_CONFIG_SETTING_STATUSBAR_POS_HELPTEXT                       :Posisi horizontal bar status di bagian bawah layar
STR_CONFIG_SETTING_SNAP_RADIUS                                  :Radius snap jendela: {STRING}
STR_CONFIG_SETTING_SNAP_RADIUS_HELPTEXT                         :Jarak jendela sebelum jendela direkatkan dengan jendela lain
STR_CONFIG_SETTING_SNAP_RADIUS_VALUE                            :{COMMA} piksel
STR_CONFIG_SETTING_SNAP_RADIUS_DISABLED                         :Non-aktifkan
STR_CONFIG_SETTING_SOFT_LIMIT                                   :Batas jumlah jendela (tak lekat): {STRING}
STR_CONFIG_SETTING_SOFT_LIMIT_HELPTEXT                          :Banyaknya jendela sebelum jendela (yang tidak sticky) lama otomatis ditutup
STR_CONFIG_SETTING_SOFT_LIMIT_VALUE                             :{COMMA}
STR_CONFIG_SETTING_SOFT_LIMIT_DISABLED                          :Non-aktifkan
STR_CONFIG_SETTING_ZOOM_MIN                                     :Tingkat Perbesaran Maksimal: {STRING}
STR_CONFIG_SETTING_ZOOM_MIN_HELPTEXT                            :Perbesaran viewport maksimal. Semakin besar semakin banyak memori yang dibutuhkan
STR_CONFIG_SETTING_ZOOM_MAX                                     :Tingkat zoom out Maksimal: {STRING}
STR_CONFIG_SETTING_ZOOM_MAX_HELPTEXT                            :Pengecilan maksimum untuk viewport. Semakin kecil semakin tidak jelas
STR_CONFIG_SETTING_ZOOM_LVL_MIN                                 :4x
STR_CONFIG_SETTING_ZOOM_LVL_IN_2X                               :2x
STR_CONFIG_SETTING_ZOOM_LVL_NORMAL                              :Normal
STR_CONFIG_SETTING_ZOOM_LVL_OUT_2X                              :2x
STR_CONFIG_SETTING_ZOOM_LVL_OUT_4X                              :4x
STR_CONFIG_SETTING_ZOOM_LVL_OUT_8X                              :8x
STR_CONFIG_SETTING_TOWN_GROWTH                                  :Kecepatan pertumbuhan kota: {STRING}
STR_CONFIG_SETTING_TOWN_GROWTH_HELPTEXT                         :Kecepatan pertumbuhan kota
STR_CONFIG_SETTING_TOWN_GROWTH_NONE                             :Tidak tumbuh
STR_CONFIG_SETTING_TOWN_GROWTH_SLOW                             :Pelan
STR_CONFIG_SETTING_TOWN_GROWTH_NORMAL                           :Normal
STR_CONFIG_SETTING_TOWN_GROWTH_FAST                             :Cepat
STR_CONFIG_SETTING_TOWN_GROWTH_VERY_FAST                        :Sangat cepat
STR_CONFIG_SETTING_LARGER_TOWNS                                 :Proporsi desa yang akan menjadi kota: {STRING}
STR_CONFIG_SETTING_LARGER_TOWNS_HELPTEXT                        :Jumlah desa yang akan berubah menjadi kota, lalu kota mulai tumbuh besar dan cepat
STR_CONFIG_SETTING_LARGER_TOWNS_VALUE                           :1 dalam {COMMA}
STR_CONFIG_SETTING_LARGER_TOWNS_DISABLED                        :Tidak ada
STR_CONFIG_SETTING_CITY_SIZE_MULTIPLIER                         :Faktor kali ukuran kota awal: {STRING}
STR_CONFIG_SETTING_CITY_SIZE_MULTIPLIER_HELPTEXT                :Ukuran rata-rata kota besar terhadap kota kecil saat permainan dimulai

STR_CONFIG_SETTING_LINKGRAPH_INTERVAL                           :Perbarui grafik distribusi setiap {STRING}{NBSP}hari
STR_CONFIG_SETTING_LINKGRAPH_INTERVAL_HELPTEXT                  :Waktu diantara dua penghitungan linkgraph berurutan. Setiap penghitungan hanya menghitung satu komponen perencanaan dari grafik. Namun, angka yang diberikan untuk seting ini bukan berarti seluruh grafik akan diperbaharui dalam angka hari yang sama, hanya beberapa bagian. Semakin sedikit semakin banyak proses CPU yang diperlukan untuk menghitung. Semakin banyak semakin lama waktu sebelum cargo distribution dimulai pada rute baru.
STR_CONFIG_SETTING_LINKGRAPH_TIME                               :Ambil {STRING}{NBSP}hari untuk menghitung grafik distribusi
STR_CONFIG_SETTING_LINKGRAPH_TIME_HELPTEXT                      :Waktu dibutuhkan untuk setiap perhitungan dari komponen 'linkgraph'. Ketika perhitungan dimulai, ada utas 'dibuat' yang boleh dijalankan untuk jumlah hari ini. Semakin pendek anda mengatur ini lebih mungkin utas ini belum selesai ketika itu seharusnya. Kemudian permainan berhenti sampai itu ("lag"). Semakin lama anda mengatur semakin lama itu untuk distribusinya untuk memperbarui ketika rute mengganti.
STR_CONFIG_SETTING_DISTRIBUTION_MANUAL                          :manual
STR_CONFIG_SETTING_DISTRIBUTION_ASYMMETRIC                      :asimetris
STR_CONFIG_SETTING_DISTRIBUTION_SYMMETRIC                       :simetris
STR_CONFIG_SETTING_DISTRIBUTION_PAX                             :Modus distribusi untuk penumpang: {STRING}
STR_CONFIG_SETTING_DISTRIBUTION_PAX_HELPTEXT                    :"simetris" berarti kira-kira jumlah penumpang yang sama akan pergi dari stasiun A ke stasiun B sebagaimana dari B ke A. "asimetris" berarti jumlah penumpang yang pergi ke kedua arah bisa berbeda-beda. "manual" berarti bahwa tidak ada distribusi otomatis akan dilakukan untuk penumpang.
STR_CONFIG_SETTING_DISTRIBUTION_MAIL                            :Modus distribusi untuk surat: {STRING}
STR_CONFIG_SETTING_DISTRIBUTION_MAIL_HELPTEXT                   :"simetris" berarti kira-kira jumlah surat yang sama akan pergi dari stasiun A ke stasiun B sebagaimana dari B ke A. "asimetris" berarti jumlah surat yang pergi ke kedua arah bisa berbeda-beda. "manual" berarti bahwa tidak ada distribusi otomatis akan dilakukan untuk surat.
STR_CONFIG_SETTING_DISTRIBUTION_ARMOURED                        :Modus distribusi untuk kelas kargo BERLAPIS BAJA: {STRING}
STR_CONFIG_SETTING_DISTRIBUTION_ARMOURED_HELPTEXT               :Kelas kargo BERLAPIS BAJA meliputi barang berharga pada iklim sedang, intan pada sub tropis atau emas pada iklim sub arktik. NewGRF mungkin mengubah itu. "simetris" berarti bahwa jumlah kargo kira-kira akan terkirim sama dari stasiun A ke stasiun B sebagaimana dari B ke A. "asimetris" berarti jumlah kargo terkirim bisa berbeda pada kedua arah. "manual" berarti bahwa tidak ada distribusi otomatis akan dilakukan untuk kargo itu. Disarankan untuk memilih asimetris atau manual ketika bermain sub arktik, karena bank tidak mengirim emas kembali ke tambang emas. Untuk iklim tropis dan sub tropis anda juga bisah pilih simetris karena bank akan mengirim kembali beberapa barang berharga ke bank asalnya.
STR_CONFIG_SETTING_DISTRIBUTION_DEFAULT                         :Modus distribusi untuk kelas kargo yang lain: {STRING}
STR_CONFIG_SETTING_DISTRIBUTION_DEFAULT_HELPTEXT                :"asimetris" berarti jumlah kargo yang pergi ke kedua arah bisa berbeda-beda. "manual" berarti bahwa tidak ada distribusi otomatis akan dilakukan untuk kargo.
STR_CONFIG_SETTING_LINKGRAPH_ACCURACY                           :Ketepatan distribusi: {STRING}
STR_CONFIG_SETTING_LINKGRAPH_ACCURACY_HELPTEXT                  :Semakin tinggi anda mengatur ini semakin banyak waktu CPU perhitungan "linkgraph" akan mengambil. Jika waktu terlalu lama anda mungkin melihat "lag".Jika anda mengatur itu ke nilai rendah, tetapi, distribusi akan menjadi tidak akurat, dan anda mungkin melihat kargo tidak dikirim ke tempat anda berharap untuk pergi.
STR_CONFIG_SETTING_DEMAND_DISTANCE                              :Efek jarak kepada permintaan : {STRING}
STR_CONFIG_SETTING_DEMAND_DISTANCE_HELPTEXT                     :Jika anda mengatur nilai lebih tinggi daripada 0, jarak antara stasiun asal A untuk sebagian kargo dan tujuan mungkin B akan dapat efek untuk jumlah kargo dikirim dari A ke B. Semakin jauh B dari A semakin kurang kargo akan dikirim. Semakin tinggi anda mengatur itu, semakin kurang kargo akan dikirim ke stasiun jauh dan semakin banyak kargo akan dikirim ke stasiun dekat.
STR_CONFIG_SETTING_DEMAND_SIZE                                  :Jumlah kargo yang akan kembali untuk modus simetris: {STRING}
STR_CONFIG_SETTING_DEMAND_SIZE_HELPTEXT                         :Mengaturkan ini kurang dari 100% membuat distribusi simetris bertindak lebih seperti yang asimetris. Lebih kurang kargo akan di paksa dikirim kembali jika jumlah tertentu dikirim ke stasiun. Jika anda mengatur itu ke 0% distribusi simetris bertindak seperti yang asimetris.
STR_CONFIG_SETTING_SHORT_PATH_SATURATION                        :Penjenuhan lintasan pendek sebelum menggunakan lintasan besar: {STRING}
STR_CONFIG_SETTING_SHORT_PATH_SATURATION_HELPTEXT               :Biasanya terdapat banyak lintasan antara dua stasiun. Cargodist akan mengisi hingga penuh lintasan yang paling pendek terlebih dahulu, kemudian memenuhkan lintasan terpendek berikutnya dan seterusnya. Penuhnya suatu lintasan akan ditentukan mengikuti perkiraan kapasitas dan penggunaan terencana. Jika semua lintasan sudah penuh, sementara masih ada permintaan, Cargodist akan membebankannya kepada sebarang lintasan, terutama lintasan-lintasan berkapasitas besar. Walau demikian, sering kali algoritma tidak akan memperkirakan kapasitas dengan akurat. Setting ini memungkinkanmu untuk menentukan prosentase maksimum isian sebuah lintasan sebelum mengisi lintasan berikutnya. Aturlah nilainya di bawah 100% untuk menghindarkan stasiun dari kelebihan pengunjung manakala ada kesalahan perkiraan kapasitas.

STR_CONFIG_SETTING_LOCALISATION_UNITS_VELOCITY                  :Satuan kecepatan: {STRING}
STR_CONFIG_SETTING_LOCALISATION_UNITS_VELOCITY_HELPTEXT         :Apabila kecepatan ditampilkan di antarmuka, nyatakan di satuan yang dipilih
STR_CONFIG_SETTING_LOCALISATION_UNITS_VELOCITY_IMPERIAL         :Imperial (mpj)
STR_CONFIG_SETTING_LOCALISATION_UNITS_VELOCITY_METRIC           :Metrik (km/j)
STR_CONFIG_SETTING_LOCALISATION_UNITS_VELOCITY_SI               :SI (m/d)

STR_CONFIG_SETTING_LOCALISATION_UNITS_POWER                     :Satuan daya kendaraan: {STRING}
STR_CONFIG_SETTING_LOCALISATION_UNITS_POWER_HELPTEXT            :Apabila daya kendaraan ditampilkan di antarmuka, nyatakan di satuan yang dipilih
STR_CONFIG_SETTING_LOCALISATION_UNITS_POWER_IMPERIAL            :Imperial (hp)
STR_CONFIG_SETTING_LOCALISATION_UNITS_POWER_METRIC              :Metrik (hp)
STR_CONFIG_SETTING_LOCALISATION_UNITS_POWER_SI                  :SI (kW)

STR_CONFIG_SETTING_LOCALISATION_UNITS_WEIGHT                    :Satuan keberatan: {STRING}
STR_CONFIG_SETTING_LOCALISATION_UNITS_WEIGHT_HELPTEXT           :Apabila keberatan ditampilkan di antarmuka, nyatakan di satuan yang dipilih
STR_CONFIG_SETTING_LOCALISATION_UNITS_WEIGHT_IMPERIAL           :Imperial (short t/ton)
STR_CONFIG_SETTING_LOCALISATION_UNITS_WEIGHT_METRIC             :Metrik (t/ton)
STR_CONFIG_SETTING_LOCALISATION_UNITS_WEIGHT_SI                 :SI (kg)

STR_CONFIG_SETTING_LOCALISATION_UNITS_VOLUME                    :Satuan volume: {STRING}
STR_CONFIG_SETTING_LOCALISATION_UNITS_VOLUME_HELPTEXT           :Apabila volume ditampilkan di antarmuka, nyatakan di satuan yang dipilih
STR_CONFIG_SETTING_LOCALISATION_UNITS_VOLUME_IMPERIAL           :Imperial (gal)
STR_CONFIG_SETTING_LOCALISATION_UNITS_VOLUME_METRIC             :Metrik (l)
STR_CONFIG_SETTING_LOCALISATION_UNITS_VOLUME_SI                 :SI (m³)

STR_CONFIG_SETTING_LOCALISATION_UNITS_FORCE                     :Satuan gaya traksi: {STRING}
STR_CONFIG_SETTING_LOCALISATION_UNITS_FORCE_HELPTEXT            :Apabila gaya traksi ditampilkan di antarmuka, nyatakan di satuan yang dipilih
STR_CONFIG_SETTING_LOCALISATION_UNITS_FORCE_IMPERIAL            :Imperial (lbf)
STR_CONFIG_SETTING_LOCALISATION_UNITS_FORCE_METRIC              :Metrik (kgf)
STR_CONFIG_SETTING_LOCALISATION_UNITS_FORCE_SI                  :SI (kN)

STR_CONFIG_SETTING_LOCALISATION_UNITS_HEIGHT                    :Satuan ketinggian: {STRING}
STR_CONFIG_SETTING_LOCALISATION_UNITS_HEIGHT_HELPTEXT           :Apabila ketinggian ditampilkan di antarmuka, nyatakan di satuan yang dipilih
STR_CONFIG_SETTING_LOCALISATION_UNITS_HEIGHT_IMPERIAL           :Imperial (ft)
STR_CONFIG_SETTING_LOCALISATION_UNITS_HEIGHT_METRIC             :Metrik (m)
STR_CONFIG_SETTING_LOCALISATION_UNITS_HEIGHT_SI                 :SI (m)

STR_CONFIG_SETTING_LOCALISATION                                 :{ORANGE}Lokalisasi
STR_CONFIG_SETTING_GRAPHICS                                     :{ORANGE}Grafik
STR_CONFIG_SETTING_SOUND                                        :{ORANGE}Suara
STR_CONFIG_SETTING_INTERFACE                                    :{ORANGE}Antaramuka
STR_CONFIG_SETTING_INTERFACE_GENERAL                            :{ORANGE}Umum
STR_CONFIG_SETTING_INTERFACE_VIEWPORTS                          :{ORANGE}Jendela
STR_CONFIG_SETTING_INTERFACE_CONSTRUCTION                       :{ORANGE}Konstruksi
STR_CONFIG_SETTING_ADVISORS                                     :{ORANGE}Berita / Penasihat
STR_CONFIG_SETTING_COMPANY                                      :{ORANGE}Perusahaan
STR_CONFIG_SETTING_ACCOUNTING                                   :{ORANGE}Akuntansi
STR_CONFIG_SETTING_VEHICLES                                     :{ORANGE}Kendaraan
STR_CONFIG_SETTING_VEHICLES_PHYSICS                             :{ORANGE}Fisika
STR_CONFIG_SETTING_VEHICLES_ROUTING                             :{ORANGE}Pengarahan
STR_CONFIG_SETTING_LIMITATIONS                                  :{ORANGE}Keterbatasan
STR_CONFIG_SETTING_ACCIDENTS                                    :{ORANGE}Bencana / Kecelakaan
STR_CONFIG_SETTING_GENWORLD                                     :{ORANGE}Pembuatan Bentang Darat
STR_CONFIG_SETTING_ENVIRONMENT                                  :{ORANGE}Linkungan Dunia
STR_CONFIG_SETTING_ENVIRONMENT_AUTHORITIES                      :{ORANGE}Berwenang
STR_CONFIG_SETTING_ENVIRONMENT_TOWNS                            :{ORANGE}Kota
STR_CONFIG_SETTING_ENVIRONMENT_INDUSTRIES                       :{ORANGE}Industri
STR_CONFIG_SETTING_ENVIRONMENT_CARGODIST                        :{ORANGE}Distribusi kargo
STR_CONFIG_SETTING_AI                                           :{ORANGE}Pesaing
STR_CONFIG_SETTING_AI_NPC                                       :{ORANGE}Pemain Komputer

STR_CONFIG_SETTING_PATHFINDER_OPF                               :Asli
STR_CONFIG_SETTING_PATHFINDER_NPF                               :NPF
STR_CONFIG_SETTING_PATHFINDER_YAPF_RECOMMENDED                  :YAPF {BLUE}(Recommended)

STR_CONFIG_SETTING_PATHFINDER_FOR_TRAINS                        :Pencari jejak untuk kereta: {STRING}
STR_CONFIG_SETTING_PATHFINDER_FOR_TRAINS_HELPTEXT               :Pencari jejak untuk kereta
STR_CONFIG_SETTING_PATHFINDER_FOR_ROAD_VEHICLES                 :Pencari jejak untuk kendaraan jalan raya: {STRING}
STR_CONFIG_SETTING_PATHFINDER_FOR_ROAD_VEHICLES_HELPTEXT        :Pencari jejak untuk kendaraan jalan raya
STR_CONFIG_SETTING_PATHFINDER_FOR_SHIPS                         :Pencari jejak untuk kapal : {STRING}
STR_CONFIG_SETTING_PATHFINDER_FOR_SHIPS_HELPTEXT                :Pencari jejak untuk kapal
STR_CONFIG_SETTING_REVERSE_AT_SIGNALS                           :Berputar otomatis di sinyal: {STRING}
STR_CONFIG_SETTING_REVERSE_AT_SIGNALS_HELPTEXT                  :Perbolehkan kereta berputar di sinyal, jika telah menunggu lama

STR_CONFIG_SETTING_QUERY_CAPTION                                :{WHITE}Ganti nilai tetapan

# Config errors
STR_CONFIG_ERROR                                                :{WHITE}Kesalahan pada file konfigurasi...
STR_CONFIG_ERROR_ARRAY                                          :{WHITE}... kesalahan pada array '{STRING}'
STR_CONFIG_ERROR_INVALID_VALUE                                  :{WHITE}... nilai '{STRING}' tidak sah untuk '{STRING}'
STR_CONFIG_ERROR_TRAILING_CHARACTERS                            :{WHITE}... karakter pengisi di akhir setelan '{STRING}'
STR_CONFIG_ERROR_DUPLICATE_GRFID                                :{WHITE}... mengabaikan NewGRF '{STRING}': GRF ID kembar sama '{STRING}'
STR_CONFIG_ERROR_INVALID_GRF                                    :{WHITE}... mengabaikan NewGRF tidak valid '{STRING}': {STRING}
STR_CONFIG_ERROR_INVALID_GRF_NOT_FOUND                          :tidak ditemukan
STR_CONFIG_ERROR_INVALID_GRF_UNSAFE                             :tidak aman untuk pemakaian statis
STR_CONFIG_ERROR_INVALID_GRF_SYSTEM                             :sistem NewGRF
STR_CONFIG_ERROR_INVALID_GRF_INCOMPATIBLE                       :tidak kompatibel dengan OpenTTD versi ini
STR_CONFIG_ERROR_INVALID_GRF_UNKNOWN                            :tidak diketahui
STR_CONFIG_ERROR_INVALID_SAVEGAME_COMPRESSION_LEVEL             :{WHITE}... tingkat kompresi '{STRING}' tidak sah
STR_CONFIG_ERROR_INVALID_SAVEGAME_COMPRESSION_ALGORITHM         :{WHITE}... format savegame '{STRING}' tidak tersedia. Kembali ke '{STRING}'
STR_CONFIG_ERROR_INVALID_BASE_GRAPHICS_NOT_FOUND                :{WHITE}... mengabaikan set grafis dasar '{STRING}': tak ditemukan
STR_CONFIG_ERROR_INVALID_BASE_SOUNDS_NOT_FOUND                  :{WHITE}... mengabaikan set suara dasar '{STRING}': tidak ditemukan
STR_CONFIG_ERROR_INVALID_BASE_MUSIC_NOT_FOUND                   :{WHITE}... mengabaikan set musik dasar '{STRING}': tidak ditemukan
STR_CONFIG_ERROR_OUT_OF_MEMORY                                  :{WHITE}Kehabisan memori
STR_CONFIG_ERROR_SPRITECACHE_TOO_BIG                            :{WHITE}Mengalokasikan {BYTES} 'spritecache' gagal. 'Spritecache' dikurangi ke {BYTES}. Ini akan kurangi kinerja OpenTTD. Untuk kurangi kebutuhan memori anda bisa coba matikan grafik 32bpp dan/atau tingkat pembesaran

# Intro window
STR_INTRO_CAPTION                                               :{WHITE}OpenTTD {REV}

STR_INTRO_NEW_GAME                                              :{BLACK}Permainan baru
STR_INTRO_LOAD_GAME                                             :{BLACK}Buka Permainan
STR_INTRO_PLAY_SCENARIO                                         :{BLACK}Mainkan Skenario
STR_INTRO_PLAY_HEIGHTMAP                                        :{BLACK}Mainkan Heightmap
STR_INTRO_SCENARIO_EDITOR                                       :{BLACK}Editor Skenario
STR_INTRO_MULTIPLAYER                                           :{BLACK}Bermain bersama

STR_INTRO_GAME_OPTIONS                                          :{BLACK}Pengaturan Permainan
STR_INTRO_HIGHSCORE                                             :{BLACK}Tabel nilai tertinggi
STR_INTRO_CONFIG_SETTINGS_TREE                                  :{BLACK}Pengaturan
STR_INTRO_NEWGRF_SETTINGS                                       :{BLACK}Pengaturan NewGRF
STR_INTRO_ONLINE_CONTENT                                        :{BLACK}Cari konten
STR_INTRO_SCRIPT_SETTINGS                                       :{BLACK}Pengaturan AI / Permainan
STR_INTRO_QUIT                                                  :{BLACK}Keluar

STR_INTRO_TOOLTIP_NEW_GAME                                      :{BLACK}Mulai permainan baru. Ctrl-klik untuk melewati pengaturan peta
STR_INTRO_TOOLTIP_LOAD_GAME                                     :{BLACK}Membuka permainan yang telah disimpan
STR_INTRO_TOOLTIP_PLAY_HEIGHTMAP                                :{BLACK}Mulai permainan baru, menggunakan heightmap sebagai datarannya
STR_INTRO_TOOLTIP_PLAY_SCENARIO                                 :{BLACK}Mulai permainan baru, menggunakan skenario kustomisasi
STR_INTRO_TOOLTIP_SCENARIO_EDITOR                               :{BLACK}Buat kustomisasi skenario permainan
STR_INTRO_TOOLTIP_MULTIPLAYER                                   :{BLACK}Memulai permainan bersama

STR_INTRO_TOOLTIP_TEMPERATE                                     :{BLACK}Pilih gaya lansekap 'sederhana'
STR_INTRO_TOOLTIP_SUB_ARCTIC_LANDSCAPE                          :{BLACK}Pilih gaya lansekap 'Sub Antartika'
STR_INTRO_TOOLTIP_SUB_TROPICAL_LANDSCAPE                        :{BLACK}Pilih gaya lansekap 'Sub Tropis'
STR_INTRO_TOOLTIP_TOYLAND_LANDSCAPE                             :{BLACK}Pilih gaya lansekap 'Taman Bermain'

STR_INTRO_TOOLTIP_GAME_OPTIONS                                  :{BLACK}Tampilkan opsi permainan
STR_INTRO_TOOLTIP_HIGHSCORE                                     :{BLACK}Tampilkan tabel nilai tertinggi
STR_INTRO_TOOLTIP_CONFIG_SETTINGS_TREE                          :{BLACK}Tampilkan pengaturan
STR_INTRO_TOOLTIP_NEWGRF_SETTINGS                               :{BLACK}Tampilkan setelan NewGRF
STR_INTRO_TOOLTIP_ONLINE_CONTENT                                :{BLACK}Cari konten baru dan pembaruan untuk diunduh
STR_INTRO_TOOLTIP_SCRIPT_SETTINGS                               :{BLACK}Tampilkan pengaturan permainan dan AI
STR_INTRO_TOOLTIP_QUIT                                          :{BLACK}Keluar OpenTTD

STR_INTRO_TRANSLATION                                           :{BLACK}Terjemahan ini kurang {NUM} kalimat. Bantu Openttd dengan menjadi Penterjemah. lihat readme.txt lebih lanjut.

# Quit window
STR_QUIT_CAPTION                                                :{WHITE}Keluar
STR_QUIT_ARE_YOU_SURE_YOU_WANT_TO_EXIT_OPENTTD                  :{YELLOW}Anda yakin ingin keluar dari OpenTTD dan kembali ke {STRING}?
STR_QUIT_YES                                                    :{BLACK}Ya
STR_QUIT_NO                                                     :{BLACK}Tidak

# Supported OSes
STR_OSNAME_WINDOWS                                              :Windows
STR_OSNAME_DOS                                                  :DOS
STR_OSNAME_UNIX                                                 :Unix
STR_OSNAME_OSX                                                  :OS{NBSP}X
STR_OSNAME_BEOS                                                 :BeOS
STR_OSNAME_HAIKU                                                :Haiku
STR_OSNAME_MORPHOS                                              :MorphOS
STR_OSNAME_AMIGAOS                                              :AmigaOS
STR_OSNAME_OS2                                                  :OS/2
STR_OSNAME_SUNOS                                                :SunOS

# Abandon game
STR_ABANDON_GAME_CAPTION                                        :{WHITE}Batalkan Permainan
STR_ABANDON_GAME_QUERY                                          :{YELLOW}Apakah anda yakin untuk meninggalkan permainan?
STR_ABANDON_SCENARIO_QUERY                                      :{YELLOW}Apa anda yakin mau keluar dari skenario ini ?

# Cheat window
STR_CHEATS                                                      :{WHITE}Kode Curang
STR_CHEATS_TOOLTIP                                              :{BLACK}Daftar cek ini mengindikasikan bahwa anda telah menggunakan kode curang ini sebelumnya
STR_CHEATS_WARNING                                              :{BLACK}Peringatan! Anda akan mencurangi pemain lainnya. Kecurangan ini akan tetap tercatat selama game berjalan
STR_CHEAT_MONEY                                                 :{LTBLUE}Tambah uang sebanyak {CURRENCY_LONG}
STR_CHEAT_CHANGE_COMPANY                                        :{LTBLUE}Bermain sebagai pemain: {ORANGE}{COMMA}
STR_CHEAT_EXTRA_DYNAMITE                                        :{LTBLUE}Buldozer ajaib (hancurkan industri, objek tidak bergerak): {ORANGE}{STRING}
STR_CHEAT_CROSSINGTUNNELS                                       :{LTBLUE}Terowongan boleh menerobos terowongan lain: {ORANGE}{STRING}
STR_CHEAT_NO_JETCRASH                                           :{LTBLUE}Pesawat tak akan (sering) celaka di bandara kecil: {ORANGE} {STRING}
STR_CHEAT_EDIT_MAX_HL                                           :{LTBLUE}Ubah ketinggian peta maksimum: {ORANGE}{NUM}
STR_CHEAT_EDIT_MAX_HL_QUERY_CAPT                                :{WHITE}Ubah ketinggian maksimum gunung di peta
STR_CHEAT_SWITCH_CLIMATE_TEMPERATE_LANDSCAPE                    :Lanskap 'Sedang'
STR_CHEAT_SWITCH_CLIMATE_SUB_ARCTIC_LANDSCAPE                   :Lansekap 'Sub Arktik'
STR_CHEAT_SWITCH_CLIMATE_SUB_TROPICAL_LANDSCAPE                 :Lansekap 'Sub Tropis'
STR_CHEAT_SWITCH_CLIMATE_TOYLAND_LANDSCAPE                      :Lansekap 'Taman Bermain'
STR_CHEAT_CHANGE_DATE                                           :{LTBLUE}Ganti tanggal: {ORANGE} {DATE_SHORT}
STR_CHEAT_CHANGE_DATE_QUERY_CAPT                                :{WHITE}Ubah tahun sekarang
STR_CHEAT_SETUP_PROD                                            :{LTBLUE}Aktifkan modifikasi nilai produksi: {ORANGE}{STRING}

# Livery window
STR_LIVERY_CAPTION                                              :{WHITE}Warna tema baru

STR_LIVERY_GENERAL_TOOLTIP                                      :{BLACK}Tampilkan skema warna umum
STR_LIVERY_TRAIN_TOOLTIP                                        :{BLACK}Tampilkan skema warna kereta
STR_LIVERY_ROAD_VEHICLE_TOOLTIP                                 :{BLACK}Tampilkan skema warna kendaraan
STR_LIVERY_SHIP_TOOLTIP                                         :{BLACK}Tampilkan skema warna kapal
STR_LIVERY_AIRCRAFT_TOOLTIP                                     :{BLACK}Tampilkan skema warna pesawat
STR_LIVERY_PRIMARY_TOOLTIP                                      :{BLACK}Pilih warna utama untuk skema terpilih, Ctrl+Klik akan mengatur warna ini di semua skema
STR_LIVERY_SECONDARY_TOOLTIP                                    :{BLACK}Pilih warna kedua untuk skema terpilih. Ctrl+Klik akan mengatur warna ini di semua skema
STR_LIVERY_PANEL_TOOLTIP                                        :{BLACK}Pilih skema warna untuk diganti, atau banyak skema dengan CTRL+klik. Klik pada kotak untuk berganti dari skema warna yang digunakan

STR_LIVERY_DEFAULT                                              :Warna Standar
STR_LIVERY_STEAM                                                :Mesin Uap
STR_LIVERY_DIESEL                                               :Mesin Diesel
STR_LIVERY_ELECTRIC                                             :Tenaga Listrik
STR_LIVERY_MONORAIL                                             :Monorel
STR_LIVERY_MAGLEV                                               :Maglev
STR_LIVERY_DMU                                                  :DMU
STR_LIVERY_EMU                                                  :EMU
STR_LIVERY_PASSENGER_WAGON_STEAM                                :Gerbong Penumpang(Uap)
STR_LIVERY_PASSENGER_WAGON_DIESEL                               :Gerbong Penumpang(Diesel)
STR_LIVERY_PASSENGER_WAGON_ELECTRIC                             :Gerbong Penumpang(Listrik)
STR_LIVERY_PASSENGER_WAGON_MONORAIL                             :Gerbong Penumpang(MonoRel)
STR_LIVERY_PASSENGER_WAGON_MAGLEV                               :Gerbong Penumpang(Maglev)
STR_LIVERY_FREIGHT_WAGON                                        :Gerbong Barang
STR_LIVERY_BUS                                                  :Bus
STR_LIVERY_TRUCK                                                :Truk
STR_LIVERY_PASSENGER_SHIP                                       :Kapal Penumpang
STR_LIVERY_FREIGHT_SHIP                                         :Kapal Barang
STR_LIVERY_HELICOPTER                                           :Helikopter
STR_LIVERY_SMALL_PLANE                                          :Pesawat Kecil
STR_LIVERY_LARGE_PLANE                                          :Pesawat Besar
STR_LIVERY_PASSENGER_TRAM                                       :Trem Penumpang
STR_LIVERY_FREIGHT_TRAM                                         :Trem Barang

# Face selection window
STR_FACE_CAPTION                                                :{WHITE}Pilihan Wajah
STR_FACE_CANCEL_TOOLTIP                                         :{BLACK}Batalkan pemilihan wajah baru
STR_FACE_OK_TOOLTIP                                             :{BLACK}Terima pilihan wajah baru
STR_FACE_RANDOM                                                 :{BLACK}Acak angka

STR_FACE_MALE_BUTTON                                            :{BLACK}Pria
STR_FACE_MALE_TOOLTIP                                           :{BLACK}Pilih wajah pria
STR_FACE_FEMALE_BUTTON                                          :{BLACK}Wanita
STR_FACE_FEMALE_TOOLTIP                                         :{BLACK}Pilih wajah wanita
STR_FACE_NEW_FACE_BUTTON                                        :{BLACK}Ganti Wajah
STR_FACE_NEW_FACE_TOOLTIP                                       :{BLACK}Buat wajah baru secara acak
STR_FACE_ADVANCED                                               :{BLACK}Lebih Lanjut
STR_FACE_ADVANCED_TOOLTIP                                       :{BLACK}Pengaturan wajah lebih lanjut
STR_FACE_SIMPLE                                                 :{BLACK}Sederhana
STR_FACE_SIMPLE_TOOLTIP                                         :{BLACK}Memilih wajah secara sederhana
STR_FACE_LOAD                                                   :{BLACK}Ambil simpanan
STR_FACE_LOAD_TOOLTIP                                           :{BLACK}Baca simpanan wajah terpilih
STR_FACE_LOAD_DONE                                              :{WHITE}Wajah favorit anda telah dimuat kembali dari berkas config OpenTTD.
STR_FACE_FACECODE                                               :{BLACK}Wajah pemain no.
STR_FACE_FACECODE_TOOLTIP                                       :{BLACK}Lihat/ubah nomor wajah pemain
STR_FACE_FACECODE_CAPTION                                       :{WHITE}Lihat/ubah nomer wajah pemain
STR_FACE_FACECODE_SET                                           :{WHITE}Tidak dapat mengubah nomer wajah pemain - nomer harus diantara 0 - 4,294,967,295!
STR_FACE_FACECODE_ERR                                           :{WHITE}Tidak dapat mengubah nomer wajah pemain - harus antara 0 - 4,294,967,295!
STR_FACE_SAVE                                                   :{BLACK}Simpan
STR_FACE_SAVE_TOOLTIP                                           :{BLACK}Simpan wajah kesukaanmu
STR_FACE_SAVE_DONE                                              :{WHITE}Wajah ini akan disimpan sebagai favorit dalam berkas config OpenTTD.
STR_FACE_EUROPEAN                                               :{BLACK}Eropa
STR_FACE_SELECT_EUROPEAN                                        :{BLACK}Pilih wajah Eropa
STR_FACE_AFRICAN                                                :{BLACK}Afrika
STR_FACE_SELECT_AFRICAN                                         :{BLACK}Pilih wajah afrika
STR_FACE_YES                                                    :Ya
STR_FACE_NO                                                     :Tanpa
STR_FACE_MOUSTACHE_EARRING_TOOLTIP                              :{BLACK}Punya kumis atau anting-anting
STR_FACE_HAIR                                                   :Rambut:
STR_FACE_HAIR_TOOLTIP                                           :{BLACK}Ganti model rambut
STR_FACE_EYEBROWS                                               :Alis:
STR_FACE_EYEBROWS_TOOLTIP                                       :{BLACK}Ubah Alis
STR_FACE_EYECOLOUR                                              :Warna Mata:
STR_FACE_EYECOLOUR_TOOLTIP                                      :{BLACK}Ubah Warna Mata
STR_FACE_GLASSES                                                :Kacamata:
STR_FACE_GLASSES_TOOLTIP                                        :{BLACK}Pakai Kacamata
STR_FACE_GLASSES_TOOLTIP_2                                      :{BLACK}Ganti Kacamata
STR_FACE_NOSE                                                   :Hidung:
STR_FACE_NOSE_TOOLTIP                                           :{BLACK}Ubah Hidung
STR_FACE_LIPS                                                   :Bibir:
STR_FACE_MOUSTACHE                                              :Kumis:
STR_FACE_LIPS_MOUSTACHE_TOOLTIP                                 :{BLACK}Ubah Bibir atau Kumis
STR_FACE_CHIN                                                   :Dagu:
STR_FACE_CHIN_TOOLTIP                                           :{BLACK}Ubah Dagu
STR_FACE_JACKET                                                 :Jaket:
STR_FACE_JACKET_TOOLTIP                                         :{BLACK}Ubah Jaket
STR_FACE_COLLAR                                                 :Kerah Baju:
STR_FACE_COLLAR_TOOLTIP                                         :{BLACK}Ubah Kerah Baju
STR_FACE_TIE                                                    :Dasi:
STR_FACE_EARRING                                                :Anting-anting:
STR_FACE_TIE_EARRING_TOOLTIP                                    :{BLACK}Ubah dasi atau anting-anting

# Network server list
STR_NETWORK_SERVER_LIST_CAPTION                                 :{WHITE}Bermain bersama
STR_NETWORK_SERVER_LIST_ADVERTISED                              :{BLACK}Diiklankan
STR_NETWORK_SERVER_LIST_ADVERTISED_TOOLTIP                      :{BLACK}Pilih antara permainan diiklankan (internet) dan tidak diiklankan (Jaringan wilayah lokal, LAN)
STR_NETWORK_SERVER_LIST_ADVERTISED_NO                           :Tidak
STR_NETWORK_SERVER_LIST_ADVERTISED_YES                          :Ya
STR_NETWORK_SERVER_LIST_PLAYER_NAME                             :{BLACK}Nama pemain:
STR_NETWORK_SERVER_LIST_ENTER_NAME_TOOLTIP                      :{BLACK}Ini adalah nama yang akan terlihat oleh pemain lain

STR_NETWORK_SERVER_LIST_GAME_NAME                               :{BLACK}Nama
STR_NETWORK_SERVER_LIST_GAME_NAME_TOOLTIP                       :{BLACK}Nama dari permainan
STR_NETWORK_SERVER_LIST_GENERAL_ONLINE                          :{BLACK}{COMMA}/{COMMA} - {COMMA}/{COMMA}
STR_NETWORK_SERVER_LIST_CLIENTS_CAPTION                         :{BLACK}Klien
STR_NETWORK_SERVER_LIST_CLIENTS_CAPTION_TOOLTIP                 :{BLACK}Klien online / klien maks.{}Perusahaan yang online / perusahaan maks.
STR_NETWORK_SERVER_LIST_MAP_SIZE_SHORT                          :{BLACK}{COMMA}x{COMMA}
STR_NETWORK_SERVER_LIST_MAP_SIZE_CAPTION                        :{BLACK}Ukuran peta
STR_NETWORK_SERVER_LIST_MAP_SIZE_CAPTION_TOOLTIP                :{BLACK}Ukuran Peta dari permainan{}Klik untuk diurutkan berdasarkan area
STR_NETWORK_SERVER_LIST_DATE_CAPTION                            :{BLACK}Tanggal
STR_NETWORK_SERVER_LIST_DATE_CAPTION_TOOLTIP                    :{BLACK}Tanggal sekarang
STR_NETWORK_SERVER_LIST_YEARS_CAPTION                           :{BLACK}Tahun
STR_NETWORK_SERVER_LIST_YEARS_CAPTION_TOOLTIP                   :{BLACK}Jumlah tahun{}permainan telah berjalan
STR_NETWORK_SERVER_LIST_INFO_ICONS_TOOLTIP                      :{BLACK}Bahasa, versi server, dll.

STR_NETWORK_SERVER_LIST_CLICK_GAME_TO_SELECT                    :{BLACK}Klik untuk memilih sesi permainan dari daftar
STR_NETWORK_SERVER_LIST_LAST_JOINED_SERVER                      :{BLACK}Server yang diikuti dulu:
STR_NETWORK_SERVER_LIST_CLICK_TO_SELECT_LAST                    :{BLACK}Klik untuk memilih server yang digunakan sebelumnya

STR_NETWORK_SERVER_LIST_GAME_INFO                               :{SILVER}INFO PERMAINAN
STR_NETWORK_SERVER_LIST_CLIENTS                                 :{SILVER}Klien: {WHITE}{COMMA} / {COMMA} - {COMMA} / {COMMA}
STR_NETWORK_SERVER_LIST_LANGUAGE                                :{SILVER}Bahasa: {WHITE}{STRING}
STR_NETWORK_SERVER_LIST_LANDSCAPE                               :{SILVER}Ukuran "Tileset": {WHITE}{STRING}
STR_NETWORK_SERVER_LIST_MAP_SIZE                                :{SILVER}Ukuran Peta: {WHITE}{COMMA}x{COMMA}
STR_NETWORK_SERVER_LIST_SERVER_VERSION                          :{SILVER}Versi Server: {WHITE}{STRING}
STR_NETWORK_SERVER_LIST_SERVER_ADDRESS                          :{SILVER}Alamat Server: {WHITE}{STRING}
STR_NETWORK_SERVER_LIST_START_DATE                              :{SILVER}Tgl mulai: {WHITE}{DATE_SHORT}
STR_NETWORK_SERVER_LIST_CURRENT_DATE                            :{SILVER}Tgl sekarang: {WHITE}{DATE_SHORT}
STR_NETWORK_SERVER_LIST_PASSWORD                                :{SILVER}Terproteksi dengan kata kunci!
STR_NETWORK_SERVER_LIST_SERVER_OFFLINE                          :{SILVER}SERVER OFFLINE
STR_NETWORK_SERVER_LIST_SERVER_FULL                             :{SILVER}SERVER PENUH
STR_NETWORK_SERVER_LIST_VERSION_MISMATCH                        :{SILVER}VERSI TIDAK SESUAI
STR_NETWORK_SERVER_LIST_GRF_MISMATCH                            :{SILVER}NEWGRF TIDAK SESUAI

STR_NETWORK_SERVER_LIST_JOIN_GAME                               :{BLACK}Bergabung
STR_NETWORK_SERVER_LIST_REFRESH                                 :{BLACK}Cek server
STR_NETWORK_SERVER_LIST_REFRESH_TOOLTIP                         :{BLACK}Periksa lagi status server

STR_NETWORK_SERVER_LIST_FIND_SERVER                             :{BLACK}Cari server
STR_NETWORK_SERVER_LIST_FIND_SERVER_TOOLTIP                     :{BLACK}Cari jaringan server
STR_NETWORK_SERVER_LIST_ADD_SERVER                              :{BLACK}Tambah server
STR_NETWORK_SERVER_LIST_ADD_SERVER_TOOLTIP                      :{BLACK}Daftarkan server baru yang akan dipantau aktivitasnya
STR_NETWORK_SERVER_LIST_START_SERVER                            :{BLACK}Mulai server
STR_NETWORK_SERVER_LIST_START_SERVER_TOOLTIP                    :{BLACK}Mulai melayani

STR_NETWORK_SERVER_LIST_PLAYER_NAME_OSKTITLE                    :{BLACK}Masukkan nama anda
STR_NETWORK_SERVER_LIST_ENTER_IP                                :{BLACK}Masukkan alamat IP server

# Start new multiplayer server
STR_NETWORK_START_SERVER_CAPTION                                :{WHITE}Mulai permainan bersama baru

STR_NETWORK_START_SERVER_NEW_GAME_NAME                          :{BLACK}Nama Permainan:
STR_NETWORK_START_SERVER_NEW_GAME_NAME_TOOLTIP                  :{BLACK}Nama permainan akan ditampilkan kepada pemain lainnya didalam Menu seleksi dari "multiplayer game"
STR_NETWORK_START_SERVER_SET_PASSWORD                           :{BLACK}Atur kata sandi
STR_NETWORK_START_SERVER_PASSWORD_TOOLTIP                       :{BLACK}Lindungi permainan ini dengan kata kunci jika anda tidak ingin membiarkannya terbuka untuk umum

STR_NETWORK_START_SERVER_UNADVERTISED                           :Tidak
STR_NETWORK_START_SERVER_ADVERTISED                             :Ya
STR_NETWORK_START_SERVER_CLIENTS_SELECT                         :{BLACK}{NUM} klien
STR_NETWORK_START_SERVER_NUMBER_OF_CLIENTS                      :{BLACK}Maksimum jumlah klien:
STR_NETWORK_START_SERVER_NUMBER_OF_CLIENTS_TOOLTIP              :{BLACK}Pilih jumlah klien maksimal. Tidak semua slot harus diisi
STR_NETWORK_START_SERVER_COMPANIES_SELECT                       :{BLACK}{NUM} Perusahaan
STR_NETWORK_START_SERVER_NUMBER_OF_COMPANIES                    :{BLACK}Maksimum jumlah perusahaan:
STR_NETWORK_START_SERVER_NUMBER_OF_COMPANIES_TOOLTIP            :{BLACK}Batasi jumlah perusahaan pada server
STR_NETWORK_START_SERVER_SPECTATORS_SELECT                      :{BLACK}{NUM} Penonton
STR_NETWORK_START_SERVER_NUMBER_OF_SPECTATORS                   :{BLACK}Maksimum jumlah penonton:
STR_NETWORK_START_SERVER_NUMBER_OF_SPECTATORS_TOOLTIP           :{BLACK}Batasi jumlah penonton pada server
STR_NETWORK_START_SERVER_LANGUAGE_SPOKEN                        :{BLACK}Bahasa pembicaraan:
STR_NETWORK_START_SERVER_LANGUAGE_TOOLTIP                       :{BLACK}Agar pemain lain mengetahui bahasa apa yang digunakan pada sever

STR_NETWORK_START_SERVER_NEW_GAME_NAME_OSKTITLE                 :{BLACK}Masukkan nama dari permainan di jaringan

# Network game languages
############ Leave those lines in this order!!
STR_NETWORK_LANG_ANY                                            :Segala bahasa
STR_NETWORK_LANG_ENGLISH                                        :Inggris
STR_NETWORK_LANG_GERMAN                                         :Jerman
STR_NETWORK_LANG_FRENCH                                         :Perancis
STR_NETWORK_LANG_BRAZILIAN                                      :Brazil
STR_NETWORK_LANG_BULGARIAN                                      :Bulgaria
STR_NETWORK_LANG_CHINESE                                        :China
STR_NETWORK_LANG_CZECH                                          :Czech
STR_NETWORK_LANG_DANISH                                         :Denmark
STR_NETWORK_LANG_DUTCH                                          :Belanda
STR_NETWORK_LANG_ESPERANTO                                      :Esperanto
STR_NETWORK_LANG_FINNISH                                        :Finlandia
STR_NETWORK_LANG_HUNGARIAN                                      :Hungaria
STR_NETWORK_LANG_ICELANDIC                                      :Islandia
STR_NETWORK_LANG_ITALIAN                                        :Italia
STR_NETWORK_LANG_JAPANESE                                       :Jepang
STR_NETWORK_LANG_KOREAN                                         :Korea
STR_NETWORK_LANG_LITHUANIAN                                     :Lithuania
STR_NETWORK_LANG_NORWEGIAN                                      :Norwegia
STR_NETWORK_LANG_POLISH                                         :Polandia
STR_NETWORK_LANG_PORTUGUESE                                     :Portugis
STR_NETWORK_LANG_ROMANIAN                                       :Rumania
STR_NETWORK_LANG_RUSSIAN                                        :Russia
STR_NETWORK_LANG_SLOVAK                                         :Slovakia
STR_NETWORK_LANG_SLOVENIAN                                      :Slovenia
STR_NETWORK_LANG_SPANISH                                        :Spanyol
STR_NETWORK_LANG_SWEDISH                                        :Swedia
STR_NETWORK_LANG_TURKISH                                        :Turki
STR_NETWORK_LANG_UKRAINIAN                                      :Ukrainia
STR_NETWORK_LANG_AFRIKAANS                                      :Afrika
STR_NETWORK_LANG_CROATIAN                                       :Kroasia
STR_NETWORK_LANG_CATALAN                                        :Catalan
STR_NETWORK_LANG_ESTONIAN                                       :Estonia
STR_NETWORK_LANG_GALICIAN                                       :Galisia
STR_NETWORK_LANG_GREEK                                          :Yunani
STR_NETWORK_LANG_LATVIAN                                        :Latvia
############ End of leave-in-this-order

# Network game lobby
STR_NETWORK_GAME_LOBBY_CAPTION                                  :{WHITE}Lobi Bermain bersama

STR_NETWORK_GAME_LOBBY_PREPARE_TO_JOIN                          :{BLACK}Persiapan bergabung: {ORANGE}{STRING}
STR_NETWORK_GAME_LOBBY_COMPANY_LIST_TOOLTIP                     :{BLACK}Daftar perusahaan yang ada dalam sesi permainan ini. Anda bisa bergabung dengan salah satu perusahaan, atau membuat perusahaan baru bila masih ada ruang tersisa.

STR_NETWORK_GAME_LOBBY_COMPANY_INFO                             :{SILVER}INFO PERUSAHAAN
STR_NETWORK_GAME_LOBBY_COMPANY_NAME                             :{SILVER}Nama Perusahaan: {WHITE}{STRING}
STR_NETWORK_GAME_LOBBY_INAUGURATION_YEAR                        :{SILVER}Dilantik: {WHITE}{NUM}
STR_NETWORK_GAME_LOBBY_VALUE                                    :{SILVER}Nilai perusahaan: {WHITE}{CURRENCY_LONG}
STR_NETWORK_GAME_LOBBY_CURRENT_BALANCE                          :{SILVER}Neraca saat ini: {WHITE}{CURRENCY_LONG}
STR_NETWORK_GAME_LOBBY_LAST_YEARS_INCOME                        :{SILVER}Pendapatan tahun terakhir: {WHITE}{CURRENCY_LONG}
STR_NETWORK_GAME_LOBBY_PERFORMANCE                              :{SILVER}Performa: {WHITE}{NUM}

STR_NETWORK_GAME_LOBBY_VEHICLES                                 :{SILVER}Kendaraan: {WHITE}{NUM} {TRAIN}, {NUM} {LORRY}, {NUM} {BUS}, {NUM} {SHIP}, {NUM} {PLANE}
STR_NETWORK_GAME_LOBBY_STATIONS                                 :{SILVER}Stasiun: {WHITE}{NUM} {TRAIN}, {NUM} {LORRY}, {NUM} {BUS}, {NUM} {SHIP}, {NUM} {PLANE}
STR_NETWORK_GAME_LOBBY_PLAYERS                                  :{SILVER}Para pemain: {WHITE}{STRING}

STR_NETWORK_GAME_LOBBY_NEW_COMPANY                              :{BLACK}Perusahaan baru
STR_NETWORK_GAME_LOBBY_NEW_COMPANY_TOOLTIP                      :{BLACK}Ciptakan satu perusahaan baru
STR_NETWORK_GAME_LOBBY_SPECTATE_GAME                            :{BLACK}Nonton permainan
STR_NETWORK_GAME_LOBBY_SPECTATE_GAME_TOOLTIP                    :{BLACK}Menonton permainan sebagai penonton
STR_NETWORK_GAME_LOBBY_JOIN_COMPANY                             :{BLACK}Bergabung dengan perusahaan
STR_NETWORK_GAME_LOBBY_JOIN_COMPANY_TOOLTIP                     :{BLACK}Membantu untuk mengatur perusahaan ini

# Network connecting window
STR_NETWORK_CONNECTING_CAPTION                                  :{WHITE}Menghubungkan...

############ Leave those lines in this order!!
STR_NETWORK_CONNECTING_1                                        :{BLACK}(1/6) Menghubungkan...
STR_NETWORK_CONNECTING_2                                        :{BLACK}(2/6) Meminta kewenangan...
STR_NETWORK_CONNECTING_3                                        :{BLACK}(3/6) Menunggu...
STR_NETWORK_CONNECTING_4                                        :{BLACK}(4/6) Mengunduh peta...
STR_NETWORK_CONNECTING_5                                        :{BLACK}(5/6) Memroses data...
STR_NETWORK_CONNECTING_6                                        :{BLACK}(6/6) Mendaftarkan...

STR_NETWORK_CONNECTING_SPECIAL_1                                :{BLACK}Mengambil informasi permainan...
STR_NETWORK_CONNECTING_SPECIAL_2                                :{BLACK}Mengambil informasi perusahaan...
############ End of leave-in-this-order
STR_NETWORK_CONNECTING_WAITING                                  :{BLACK}{NUM} klien di depanmu
STR_NETWORK_CONNECTING_DOWNLOADING_1                            :{BLACK}{BYTES} sudah terunduh
STR_NETWORK_CONNECTING_DOWNLOADING_2                            :{BLACK}{BYTES} / {BYTES} sudah terunduh

STR_NETWORK_CONNECTION_DISCONNECT                               :{BLACK}Putuskan

STR_NETWORK_NEED_GAME_PASSWORD_CAPTION                          :{WHITE}Server terkunci, masukkan kata kunci
STR_NETWORK_NEED_COMPANY_PASSWORD_CAPTION                       :{WHITE}Perusahaan terkunci, masukkan kata kunci

# Network company list added strings
STR_NETWORK_COMPANY_LIST_CLIENT_LIST                            :{WHITE}Daftar klien
STR_NETWORK_COMPANY_LIST_SPECTATE                               :{WHITE}Menonton
STR_NETWORK_COMPANY_LIST_NEW_COMPANY                            :{WHITE}Buat Perusahaan

# Network client list
STR_NETWORK_CLIENTLIST_KICK                                     :Usir
STR_NETWORK_CLIENTLIST_BAN                                      :Larangan
STR_NETWORK_CLIENTLIST_GIVE_MONEY                               :Kirim uang
STR_NETWORK_CLIENTLIST_SPEAK_TO_ALL                             :Bicara ke semua
STR_NETWORK_CLIENTLIST_SPEAK_TO_COMPANY                         :Bicara ke perusahaan
STR_NETWORK_CLIENTLIST_SPEAK_TO_CLIENT                          :Pesan pribadi

STR_NETWORK_SERVER                                              :Server
STR_NETWORK_CLIENT                                              :Klien
STR_NETWORK_SPECTATORS                                          :Penonton

STR_NETWORK_GIVE_MONEY_CAPTION                                  :{WHITE}Masukkan jumlah uang yang akan diberikan
STR_NETWORK_TOOLBAR_LIST_SPECTATOR                              :{BLACK}Pengamat

# Network set password
STR_COMPANY_PASSWORD_CANCEL                                     :{BLACK}Jangan simpan kata sandi yang telah dimasukkan
STR_COMPANY_PASSWORD_OK                                         :{BLACK}Berikan perusahaan kata sandi baru
STR_COMPANY_PASSWORD_CAPTION                                    :{WHITE}Kata Sandi Perusahaan
STR_COMPANY_PASSWORD_MAKE_DEFAULT                               :{BLACK}Standar Kata Sandi Perusahaan
STR_COMPANY_PASSWORD_MAKE_DEFAULT_TOOLTIP                       :{BLACK}Pergunakan kata sandi perusahaan ini sebagai standar perusahaan baru

# Network company info join/password
STR_COMPANY_VIEW_JOIN                                           :{BLACK}Gabung
STR_COMPANY_VIEW_JOIN_TOOLTIP                                   :{BLACK}Gabung dan bermain sebagai perush. ini
STR_COMPANY_VIEW_PASSWORD                                       :{BLACK}Kata Sandi
STR_COMPANY_VIEW_PASSWORD_TOOLTIP                               :{BLACK}Kata Sandi-Melindungi perusahaanmu dari pemakai yang tidak bewenang untuk bergabung
STR_COMPANY_VIEW_SET_PASSWORD                                   :{BLACK}Atur Kata Sandi Perusahaan

# Network chat
STR_NETWORK_CHAT_SEND                                           :{BLACK}Kirim
STR_NETWORK_CHAT_COMPANY_CAPTION                                :[Tim] :
STR_NETWORK_CHAT_CLIENT_CAPTION                                 :[Privat] {STRING}:
STR_NETWORK_CHAT_ALL_CAPTION                                    :[Semua] :

STR_NETWORK_CHAT_COMPANY                                        :[Tim] {STRING}: {WHITE}{STRING}
STR_NETWORK_CHAT_TO_COMPANY                                     :[Tim] Ke {STRING}: {WHITE}{STRING}
STR_NETWORK_CHAT_CLIENT                                         :[Privat] {STRING}: {WHITE}{STRING}
STR_NETWORK_CHAT_TO_CLIENT                                      :[Privat] Ke {STRING}: {WHITE}{STRING}
STR_NETWORK_CHAT_ALL                                            :[Semua] {STRING}: {WHITE}{STRING}
STR_NETWORK_CHAT_OSKTITLE                                       :{BLACK}Masukkan teks untuk perbincangan jaringan

# Network messages
STR_NETWORK_ERROR_NOTAVAILABLE                                  :{WHITE}Tak menemukan perangkat jaringan atau kompilasi tanpa "ENABLE_NETWORK"
STR_NETWORK_ERROR_NOSERVER                                      :{WHITE}Tidak menemukan permainan di jaringan
STR_NETWORK_ERROR_NOCONNECTION                                  :{WHITE}Server tidak merespon
STR_NETWORK_ERROR_NEWGRF_MISMATCH                               :{WHITE}Tak dapat tersambung karena NewGRF tidak cocok
STR_NETWORK_ERROR_DESYNC                                        :{WHITE}Sinkronisasi permainan jaringan gagal
STR_NETWORK_ERROR_LOSTCONNECTION                                :{WHITE}Koneksi ke permainan jaringan terputus
STR_NETWORK_ERROR_SAVEGAMEERROR                                 :{WHITE}Tak dapat membuka game tersimpan
STR_NETWORK_ERROR_SERVER_START                                  :{WHITE}Tak dapat memulai server
STR_NETWORK_ERROR_CLIENT_START                                  :{WHITE}Tak dapat tersambung
STR_NETWORK_ERROR_TIMEOUT                                       :{WHITE}Waktu Koneksi #{NUM} telah habis
STR_NETWORK_ERROR_SERVER_ERROR                                  :{WHITE}Kesalahan protokol, koneksi ditutup
STR_NETWORK_ERROR_WRONG_REVISION                                :{WHITE}Revisi pada klien tidak sama dengan revisi pada server
STR_NETWORK_ERROR_WRONG_PASSWORD                                :{WHITE}Kata kunci salah
STR_NETWORK_ERROR_SERVER_FULL                                   :{WHITE}Server penuh
STR_NETWORK_ERROR_SERVER_BANNED                                 :{WHITE}Anda ditolak memasuki server ini
STR_NETWORK_ERROR_KICKED                                        :{WHITE}Anda diusir dari permainan
STR_NETWORK_ERROR_CHEATER                                       :{WHITE}Tidak boleh curang di server ini
STR_NETWORK_ERROR_TOO_MANY_COMMANDS                             :{WHITE}Anda mengirim terlalu banyak perintah ke server
STR_NETWORK_ERROR_TIMEOUT_PASSWORD                              :{WHITE}Jangan terlalu lama memasukkan kata kunci
STR_NETWORK_ERROR_TIMEOUT_COMPUTER                              :{WHITE}Komputer anda terlalu lambat dalam mengikuti server
STR_NETWORK_ERROR_TIMEOUT_MAP                                   :{WHITE}Komputer anda terlalu lama untuk mengunduh peta
STR_NETWORK_ERROR_TIMEOUT_JOIN                                  :{WHITE}Komputer anda terlalu lama untuk bisa bergabung dengan server

############ Leave those lines in this order!!
STR_NETWORK_ERROR_CLIENT_GENERAL                                :Kesalahan umum
STR_NETWORK_ERROR_CLIENT_DESYNC                                 :Kesalahan de-sinkronisasi
STR_NETWORK_ERROR_CLIENT_SAVEGAME                               :Tak dapat memuat peta
STR_NETWORK_ERROR_CLIENT_CONNECTION_LOST                        :koneksi terputus
STR_NETWORK_ERROR_CLIENT_PROTOCOL_ERROR                         :Kesalahan protokol
STR_NETWORK_ERROR_CLIENT_NEWGRF_MISMATCH                        :NewGRF tidak cocok
STR_NETWORK_ERROR_CLIENT_NOT_AUTHORIZED                         :tidak sah
STR_NETWORK_ERROR_CLIENT_NOT_EXPECTED                           :menerima paket yang tidak sesuai
STR_NETWORK_ERROR_CLIENT_WRONG_REVISION                         :revisi salah
STR_NETWORK_ERROR_CLIENT_NAME_IN_USE                            :nama sudah digunakan
STR_NETWORK_ERROR_CLIENT_WRONG_PASSWORD                         :kata kunci salah
STR_NETWORK_ERROR_CLIENT_COMPANY_MISMATCH                       :kesalahan pada company-id dalam DoCommand
STR_NETWORK_ERROR_CLIENT_KICKED                                 :diusir oleh server
STR_NETWORK_ERROR_CLIENT_CHEATER                                :tadi mencoba curang
STR_NETWORK_ERROR_CLIENT_SERVER_FULL                            :server penuh
STR_NETWORK_ERROR_CLIENT_TOO_MANY_COMMANDS                      :terlalu banyak mengirim perintah
STR_NETWORK_ERROR_CLIENT_TIMEOUT_PASSWORD                       :tidak menerima password dalam batasan waktu
STR_NETWORK_ERROR_CLIENT_TIMEOUT_COMPUTER                       :waktu koneksi habis
STR_NETWORK_ERROR_CLIENT_TIMEOUT_MAP                            :pengunduhan peta memakan banyak waktu
STR_NETWORK_ERROR_CLIENT_TIMEOUT_JOIN                           :pengolahan peta memakan banyak waktu
############ End of leave-in-this-order

STR_NETWORK_ERROR_CLIENT_GUI_LOST_CONNECTION_CAPTION            :{WHITE}Koneksi mungkin terputus
STR_NETWORK_ERROR_CLIENT_GUI_LOST_CONNECTION                    :{WHITE}Dalam {NUM} detik tak ada data diterima dari server

# Network related errors
STR_NETWORK_SERVER_MESSAGE                                      :*** {1:STRING}
############ Leave those lines in this order!!
STR_NETWORK_SERVER_MESSAGE_GAME_PAUSED                          :Permainan dihentikan ({STRING})
STR_NETWORK_SERVER_MESSAGE_GAME_STILL_PAUSED_1                  :Permainan masih dihentikan ({STRING})
STR_NETWORK_SERVER_MESSAGE_GAME_STILL_PAUSED_2                  :Permainan masih dihentikan ({STRING}, {STRING})
STR_NETWORK_SERVER_MESSAGE_GAME_STILL_PAUSED_3                  :Permainan masih dihentikan ({STRING}, {STRING}, {STRING})
STR_NETWORK_SERVER_MESSAGE_GAME_STILL_PAUSED_4                  :Permainan masih dihentikan ({STRING}, {STRING}, {STRING}, {STRING})
STR_NETWORK_SERVER_MESSAGE_GAME_UNPAUSED                        :Permainan dilanjutkan ({STRING})
STR_NETWORK_SERVER_MESSAGE_GAME_REASON_NOT_ENOUGH_PLAYERS       :jumlah pemain
STR_NETWORK_SERVER_MESSAGE_GAME_REASON_CONNECTING_CLIENTS       :menghubungkan ke klien
STR_NETWORK_SERVER_MESSAGE_GAME_REASON_MANUAL                   :manual
STR_NETWORK_SERVER_MESSAGE_GAME_REASON_GAME_SCRIPT              :skrip permainan
############ End of leave-in-this-order
STR_NETWORK_MESSAGE_CLIENT_LEAVING                              :pergi
STR_NETWORK_MESSAGE_CLIENT_JOINED                               :*** {STRING} telah bergabung
STR_NETWORK_MESSAGE_CLIENT_JOINED_ID                            :*** {STRING} sudah bergabung ke dalam permainan (Client #{2:NUM})
STR_NETWORK_MESSAGE_CLIENT_COMPANY_JOIN                         :*** {STRING} bergabung dalam perusahaan #{2:NUM}
STR_NETWORK_MESSAGE_CLIENT_COMPANY_SPECTATE                     :*** {STRING} bergabung menjadi penonton
STR_NETWORK_MESSAGE_CLIENT_COMPANY_NEW                          :*** {STRING} mulai mendirikan perusahaan (#{2:NUM})
STR_NETWORK_MESSAGE_CLIENT_LEFT                                 :*** {STRING} meninggalkan permainan ({2:STRING})
STR_NETWORK_MESSAGE_NAME_CHANGE                                 :*** {STRING} telah mengganti namanya menjadi {STRING}
STR_NETWORK_MESSAGE_GIVE_MONEY                                  :*** {STRING} telah memberi perusahaanmu {2:CURRENCY_LONG}
STR_NETWORK_MESSAGE_GAVE_MONEY_AWAY                             :*** Anda telah memberi {1:STRING} {2:CURRENCY_LONG}
STR_NETWORK_MESSAGE_SERVER_SHUTDOWN                             :{WHITE}Server menutup sesi
STR_NETWORK_MESSAGE_SERVER_REBOOT                               :{WHITE}Server memulai ulang...{}Tunggulah...

# Content downloading window
STR_CONTENT_TITLE                                               :{WHITE}Mengunduh konten
STR_CONTENT_TYPE_CAPTION                                        :{BLACK}Tipe
STR_CONTENT_TYPE_CAPTION_TOOLTIP                                :{BLACK}Jenis konten
STR_CONTENT_NAME_CAPTION                                        :{BLACK}Nama
STR_CONTENT_NAME_CAPTION_TOOLTIP                                :{BLACK}Nama konten
STR_CONTENT_MATRIX_TOOLTIP                                      :{BLACK}Klik pada baris untuk menampilkan detail{}Klik pada kotak cek untuk mengunduhnya
STR_CONTENT_SELECT_ALL_CAPTION                                  :{BLACK}Pilih semua
STR_CONTENT_SELECT_ALL_CAPTION_TOOLTIP                          :{BLACK}Tandai semua konten untuk diunduh
STR_CONTENT_SELECT_UPDATES_CAPTION                              :{BLACK}Pilih pembaruan
STR_CONTENT_SELECT_UPDATES_CAPTION_TOOLTIP                      :{BLACK}Pilih semua konten yang tersedia pembaruannya untuk diunduh
STR_CONTENT_UNSELECT_ALL_CAPTION                                :{BLACK}Hps semua pilihan
STR_CONTENT_UNSELECT_ALL_CAPTION_TOOLTIP                        :{BLACK}Tandai semua untuk tidak diunduh
STR_CONTENT_SEARCH_EXTERNAL                                     :{BLACK}Cari di website luar
STR_CONTENT_SEARCH_EXTERNAL_TOOLTIP                             :{BLACK}Cari konten yang tidak tersedia dalam server konten OpenTTD di website yang tidak berhubungan dengan OpenTTD
STR_CONTENT_SEARCH_EXTERNAL_DISCLAIMER_CAPTION                  :{WHITE}Anda keluar dari OpenTTD!
STR_CONTENT_SEARCH_EXTERNAL_DISCLAIMER                          :{WHITE}Syarat dan ketentuan untuk menguduh konten dari situs web luar berbeda-beda.{}Anda harus merujuk ke situs web luar tersebut untuk petunjuk pemasangan kontennya ke OpenTTD.{} Apakah anda ingin melanjutkan?
STR_CONTENT_FILTER_TITLE                                        :{BLACK}Tanda/nama filter:
STR_CONTENT_OPEN_URL                                            :{BLACK}Kunjungi laman
STR_CONTENT_OPEN_URL_TOOLTIP                                    :{BLACK}Kunjungi laman untuk konten ini
STR_CONTENT_DOWNLOAD_CAPTION                                    :{BLACK}Unduh
STR_CONTENT_DOWNLOAD_CAPTION_TOOLTIP                            :{BLACK}Mulai unduh konten terpilih
STR_CONTENT_TOTAL_DOWNLOAD_SIZE                                 :{SILVER}Total ukuran terunduh: {WHITE}{BYTES}
STR_CONTENT_DETAIL_TITLE                                        :{SILVER}INFO KONTEN
STR_CONTENT_DETAIL_SUBTITLE_UNSELECTED                          :{SILVER}Anda tidak memilih ini untuk diunduh
STR_CONTENT_DETAIL_SUBTITLE_SELECTED                            :{SILVER}Anda memilih ini untuk diunduh
STR_CONTENT_DETAIL_SUBTITLE_AUTOSELECTED                        :{SILVER}Keterkaitan ini terpilih untuk diunduh
STR_CONTENT_DETAIL_SUBTITLE_ALREADY_HERE                        :{SILVER}Sudah dimiliki
STR_CONTENT_DETAIL_SUBTITLE_DOES_NOT_EXIST                      :{SILVER}Konten ini tidak diketahui dan tidak dapat diunduh di OpenTTD
STR_CONTENT_DETAIL_UPDATE                                       :{SILVER}Ini adalah pengganti {STRING}
STR_CONTENT_DETAIL_NAME                                         :{SILVER}Nama: {WHITE}{STRING}
STR_CONTENT_DETAIL_VERSION                                      :{SILVER}Versi: {WHITE}{STRING}
STR_CONTENT_DETAIL_DESCRIPTION                                  :{SILVER}Deskripsi: {WHITE}{STRING}
STR_CONTENT_DETAIL_URL                                          :{SILVER}URL: {WHITE}{STRING}
STR_CONTENT_DETAIL_TYPE                                         :{SILVER}Tipe: {WHITE}{STRING}
STR_CONTENT_DETAIL_FILESIZE                                     :{SILVER}Ukuran: {WHITE}{BYTES}
STR_CONTENT_DETAIL_SELECTED_BECAUSE_OF                          :{SILVER}Terpilih karena: {WHITE}{STRING}
STR_CONTENT_DETAIL_DEPENDENCIES                                 :{SILVER}Memerlukan : {WHITE}{STRING}
STR_CONTENT_DETAIL_TAGS                                         :{SILVER}Kata kunci: {WHITE}{STRING}
STR_CONTENT_NO_ZLIB                                             :{WHITE}OpenTTD tidak dapat mendukung "zlib"...
STR_CONTENT_NO_ZLIB_SUB                                         :{WHITE}... pengunduhan konten tidak dimungkinkan!

# Order of these is important!
STR_CONTENT_TYPE_BASE_GRAPHICS                                  :Grafik dasar
STR_CONTENT_TYPE_NEWGRF                                         :NewGRF
STR_CONTENT_TYPE_AI                                             :AI
STR_CONTENT_TYPE_AI_LIBRARY                                     :Perpustakaan AI
STR_CONTENT_TYPE_SCENARIO                                       :Skenario
STR_CONTENT_TYPE_HEIGHTMAP                                      :Peta Ketinggian
STR_CONTENT_TYPE_BASE_SOUNDS                                    :Suara dasar
STR_CONTENT_TYPE_BASE_MUSIC                                     :Musik dasar
STR_CONTENT_TYPE_GAME_SCRIPT                                    :Skrip permainan
STR_CONTENT_TYPE_GS_LIBRARY                                     :Pustaka SP

# Content downloading progress window
STR_CONTENT_DOWNLOAD_TITLE                                      :{WHITE}Mengunduh konten...
STR_CONTENT_DOWNLOAD_INITIALISE                                 :{WHITE}Meminta berkas...
STR_CONTENT_DOWNLOAD_FILE                                       :{WHITE}Sedang mengunduh {STRING} ({NUM} dari {NUM})
STR_CONTENT_DOWNLOAD_COMPLETE                                   :{WHITE}Unduhan selesai
STR_CONTENT_DOWNLOAD_PROGRESS_SIZE                              :{WHITE}{BYTES} dari {BYTES} terunduh ({NUM} %)

# Content downloading error messages
STR_CONTENT_ERROR_COULD_NOT_CONNECT                             :{WHITE}Tak dapat tersambung ke server
STR_CONTENT_ERROR_COULD_NOT_DOWNLOAD                            :{WHITE}Gagal mengunduh...
STR_CONTENT_ERROR_COULD_NOT_DOWNLOAD_CONNECTION_LOST            :{WHITE}... koneksi terputus
STR_CONTENT_ERROR_COULD_NOT_DOWNLOAD_FILE_NOT_WRITABLE          :{WHITE}... berkas tak dapat ditulisi
STR_CONTENT_ERROR_COULD_NOT_EXTRACT                             :{WHITE}Tak dapat mengembangkan file terunduh

STR_MISSING_GRAPHICS_SET_CAPTION                                :{WHITE}Gambar tidak ada
STR_MISSING_GRAPHICS_SET_MESSAGE                                :{BLACK}OpenTTD tidak menemukan file gambar yang dibutuhkan berjalan. Ijinkan OpenTTD untuk mendownload file-file gambar?
STR_MISSING_GRAPHICS_YES_DOWNLOAD                               :{BLACK}Ya, download file gambar
STR_MISSING_GRAPHICS_NO_QUIT                                    :{BLACK}Tidak, tutup OpenTTD

# Transparency settings window
STR_TRANSPARENCY_CAPTION                                        :{WHITE}Pengaturan Transparasi
STR_TRANSPARENT_SIGNS_TOOLTIP                                   :{BLACK}Hidup/matikan transparansi tanda-tanda. CTRL+klik untuk mengunci
STR_TRANSPARENT_TREES_TOOLTIP                                   :{BLACK}Hidup/matikan transparansi pepohonan. CTRL+klik untuk mengunci
STR_TRANSPARENT_HOUSES_TOOLTIP                                  :{BLACK}Hidup/matikan transparansi perumahan. CTRL+klik untuk mengunci
STR_TRANSPARENT_INDUSTRIES_TOOLTIP                              :{BLACK}Hidup/matikan transparansi industri. CTRL+klik untuk mengunci
STR_TRANSPARENT_BUILDINGS_TOOLTIP                               :{BLACK}Hidup/matikan transparansi bangunan seperti stasiun, depo dan waypoint. CTRL+klik untuk mengunci
STR_TRANSPARENT_BRIDGES_TOOLTIP                                 :{BLACK}Hidup/matikan transparansi jembatan. CTRL+klik untuk mengunci
STR_TRANSPARENT_STRUCTURES_TOOLTIP                              :{BLACK}Hidup/matikan transparansi struktur bangunan semacam mercusuar dan antena. CTRL+klik untuk mengunci
STR_TRANSPARENT_CATENARY_TOOLTIP                                :{BLACK}Hidup/matikan transparansi katenari CTRL+klik untuk mengunci
STR_TRANSPARENT_LOADING_TOOLTIP                                 :{BLACK}Hidup/matikan indikator proses pemuatan kargo. CTRL+klik untuk mengunci
STR_TRANSPARENT_INVISIBLE_TOOLTIP                               :{BLACK}Atur obyek menjadi sama sekali tidak nampak daripada transparan.

# Linkgraph legend window
STR_LINKGRAPH_LEGEND_CAPTION                                    :{BLACK}Legenda aliran kargo
STR_LINKGRAPH_LEGEND_ALL                                        :{BLACK}Semua
STR_LINKGRAPH_LEGEND_NONE                                       :{BLACK}Tidak ada
STR_LINKGRAPH_LEGEND_SELECT_COMPANIES                           :{BLACK}Pilih perusahaan yang akan ditampilkan

# Linkgraph legend window and linkgraph legend in smallmap
STR_LINKGRAPH_LEGEND_UNUSED                                     :{TINY_FONT}{BLACK}tak terpakai
STR_LINKGRAPH_LEGEND_SATURATED                                  :{TINY_FONT}{BLACK}sudah penuh (jenuh)
STR_LINKGRAPH_LEGEND_OVERLOADED                                 :{TINY_FONT}{BLACK}kelebihan beban

# Base for station construction window(s)
STR_STATION_BUILD_COVERAGE_AREA_TITLE                           :{BLACK}Jangkauan layanan
STR_STATION_BUILD_COVERAGE_OFF                                  :{BLACK}Non-aktifkan
STR_STATION_BUILD_COVERAGE_ON                                   :{BLACK}Aktif
STR_STATION_BUILD_COVERAGE_AREA_OFF_TOOLTIP                     :{BLACK}Jangan soroti area yang dapat dilayani dari lokasi yang hendak dibangun
STR_STATION_BUILD_COVERAGE_AREA_ON_TOOLTIP                      :{BLACK}Soroti area yang dapat dilayani dari lokasi yang hendak dibangun
STR_STATION_BUILD_ACCEPTS_CARGO                                 :{BLACK}Menerima: {GOLD}{CARGO_LIST}
STR_STATION_BUILD_SUPPLIES_CARGO                                :{BLACK}Suplai: {GOLD}{CARGO_LIST}

# Join station window
STR_JOIN_STATION_CAPTION                                        :{WHITE}Gabung stasiun
STR_JOIN_STATION_CREATE_SPLITTED_STATION                        :{YELLOW}Pisahkan stasiun

STR_JOIN_WAYPOINT_CAPTION                                       :{WHITE}Gabungkan waypoint
STR_JOIN_WAYPOINT_CREATE_SPLITTED_WAYPOINT                      :{YELLOW}Pisahkan waypoint

# Rail construction toolbar
STR_RAIL_TOOLBAR_RAILROAD_CONSTRUCTION_CAPTION                  :Pembangunan Rel Kereta
STR_RAIL_TOOLBAR_ELRAIL_CONSTRUCTION_CAPTION                    :Pembangunan Rel Kereta Listrik
STR_RAIL_TOOLBAR_MONORAIL_CONSTRUCTION_CAPTION                  :Pembangunan Monorel
STR_RAIL_TOOLBAR_MAGLEV_CONSTRUCTION_CAPTION                    :Pembangunan Maglev

STR_RAIL_TOOLBAR_TOOLTIP_BUILD_RAILROAD_TRACK                   :{BLACK}Bangun rel. Ctrl untuk mengganti mode bangun/bongkar pada konstruksi rel. Shift untuk menampilkan perkiraan biaya
STR_RAIL_TOOLBAR_TOOLTIP_BUILD_AUTORAIL                         :{BLACK}Bangun rel kereta menggunakan mode Autorail. Ctrl untuk mengganti mode bangun/bongkar pada konstruksi rel. Shift untuk menampilkan perkiraan biaya
STR_RAIL_TOOLBAR_TOOLTIP_BUILD_TRAIN_DEPOT_FOR_BUILDING         :{BLACK}Bangun depo (untuk pembelian dan perbaikan kereta). Shift untuk menampilkan perkiraan biaya
STR_RAIL_TOOLBAR_TOOLTIP_CONVERT_RAIL_TO_WAYPOINT               :{BLACK}Ubah rel menjadi waypoint. Ctrl untuk mengaktifkan penggabungan waypoint. Shift untuk menampilkan perkiraan biaya
STR_RAIL_TOOLBAR_TOOLTIP_BUILD_RAILROAD_STATION                 :{BLACK}Bangun stasiun kereta. Ctrl untuk mengaktifkan penggabungan stasiun. Shift untuk menampilkan perkiraan biaya
STR_RAIL_TOOLBAR_TOOLTIP_BUILD_RAILROAD_SIGNALS                 :{BLACK}Membuat sinyal kereta. Ctrl - berganti sinyal bendera/lampu{}Drag - membuat sinyal sesuai arah sepanjang rel. Ctrl - membuat sinyal sampai persimpangan/sinyal berikutnya{}Ctrl+Klik - mengubah pemilihan sinyal di jendela. Shift - untuk menampilkan perkiraan biaya
STR_RAIL_TOOLBAR_TOOLTIP_BUILD_RAILROAD_BRIDGE                  :{BLACK}Membangun Jembatan kereta. Shift untuk menampilkan perkiraan biaya
STR_RAIL_TOOLBAR_TOOLTIP_BUILD_RAILROAD_TUNNEL                  :{BLACK}Membangun terowongan kereta. Shift untuk menampilkan perkiraan biaya
STR_RAIL_TOOLBAR_TOOLTIP_TOGGLE_BUILD_REMOVE_FOR                :{BLACK}Membangun/bongkar rel kereta, sinyal, waypoint, dan stasiun. Tekan Ctrl juga dapat membongkar rel pada waypoint dan stasiun
STR_RAIL_TOOLBAR_TOOLTIP_CONVERT_RAIL                           :{BLACK}Konversi jenis rel. Shift untuk menampilkan perkiraan biaya

STR_RAIL_NAME_RAILROAD                                          :Rel Kereta
STR_RAIL_NAME_ELRAIL                                            :Rel Kereta Listrik
STR_RAIL_NAME_MONORAIL                                          :Monorel
STR_RAIL_NAME_MAGLEV                                            :Maglev

# Rail depot construction window
STR_BUILD_DEPOT_TRAIN_ORIENTATION_CAPTION                       :{WHITE}Pilihan arah depo
STR_BUILD_DEPOT_TRAIN_ORIENTATION_TOOLTIP                       :{BLACK}Tentukan arah depo menghadap

# Rail waypoint construction window
STR_WAYPOINT_CAPTION                                            :{WHITE}Waypoint
STR_WAYPOINT_GRAPHICS_TOOLTIP                                   :{BLACK}Pilih jenis waypoint

# Rail station construction window
STR_STATION_BUILD_RAIL_CAPTION                                  :{WHITE}Pilih stasiun kereta
STR_STATION_BUILD_ORIENTATION                                   :{BLACK}Arah
STR_STATION_BUILD_RAILROAD_ORIENTATION_TOOLTIP                  :{BLACK}Pilih arah stasiun kereta
STR_STATION_BUILD_NUMBER_OF_TRACKS                              :{BLACK}Jumlah jalur
STR_STATION_BUILD_NUMBER_OF_TRACKS_TOOLTIP                      :{BLACK}Pilih jumlah jalur stasiun kereta
STR_STATION_BUILD_PLATFORM_LENGTH                               :{BLACK}Panjang peron
STR_STATION_BUILD_PLATFORM_LENGTH_TOOLTIP                       :{BLACK}Pilih panjang stasiun kereta
STR_STATION_BUILD_DRAG_DROP                                     :{BLACK}Drag & Drop
STR_STATION_BUILD_DRAG_DROP_TOOLTIP                             :{BLACK}Membangun stasiun dengan Drag & Drop

STR_STATION_BUILD_STATION_CLASS_TOOLTIP                         :{BLACK}Pilih kelas stasiun yang akan ditampilkan
STR_STATION_BUILD_STATION_TYPE_TOOLTIP                          :{BLACK}Pilih jenis stasiun yang akan dibangun

STR_STATION_CLASS_DFLT                                          :Stasiun standar
STR_STATION_CLASS_WAYP                                          :Waypoint

# Signal window
STR_BUILD_SIGNAL_CAPTION                                        :{WHITE}Pemilihan Sinyal
STR_BUILD_SIGNAL_SEMAPHORE_NORM_TOOLTIP                         :{BLACK}Sinyal Blok (semaphore){}Ini adalah jenis sinyal yang umum, hanya memperbolehkan satu kereta berada pada satu blok yang sama dalam waktu yang sama
STR_BUILD_SIGNAL_SEMAPHORE_ENTRY_TOOLTIP                        :{BLACK}Sinyal Masuk(semaphore){}Akan berwarna hijau jika ada satu atau lebih Sinyal Keluar yang berwarna hijau pada jalur berikutnya. Jika tidak, akan berwarna merah
STR_BUILD_SIGNAL_SEMAPHORE_EXIT_TOOLTIP                         :{BLACK}Sinyal Keluar (semaphore){}Cara kerjanya sama dengan Sinyal Blok, akan tetapi penggunaanya lebih ditujukan untuk menghasilkan warna yang benar pada Sinyal Masuk dan Sinyal Kombo
STR_BUILD_SIGNAL_SEMAPHORE_COMBO_TOOLTIP                        :{BLACK}Sinyal Kombo (semaphore){}Sinyal Kombo berfungsi ganda, sebagai Sinyal Masuk sekaligus Sinyal keluar. Sehingga kita bisa membuat rangkaian sinyal-sinyal
STR_BUILD_SIGNAL_SEMAPHORE_PBS_TOOLTIP                          :{BLACK}Sinyal Jalur (semaphore){}Sinyal jalur dapat digunakan untuk memperbolehkan kereta memasuki sinyal blok pada saat yang sama, jika kereta bisa berbalik jalur ke area pemberhentian yang aman . Sinyal jalur standard bisa di lewati dari arah belakang
STR_BUILD_SIGNAL_SEMAPHORE_PBS_OWAY_TOOLTIP                     :{BLACK}Sinyal Jalur Searah (semaphore){}Sinyal jalur dapat digunakan untuk memperbolehkan kereta memasuki sinyal blok pada saat yang sama, jika kereta bisa berbalik jalur ke area pemberhentian yang aman . Sinyal jalur searah tidak bisa di lewati dari arah belakangnya
STR_BUILD_SIGNAL_ELECTRIC_NORM_TOOLTIP                          :{BLACK}Sinyal Blok (elektris){}Ini adalah jenis sinyal yang umum, hanya memperbolehkan satu kereta berada pada satu blok yang sama dalam waktu yang sama
STR_BUILD_SIGNAL_ELECTRIC_ENTRY_TOOLTIP                         :{BLACK}Sinyal Masuk (elektris){}Akan berwarna hijau jika, dan hanya jika ada satu atau lebih Sinyal Keluar yang berwarna hijau pada bagian jalur berikutnya. Jika tidak, akan berwarna merah
STR_BUILD_SIGNAL_ELECTRIC_EXIT_TOOLTIP                          :{BLACK}Sinyal Keluar (elektris){}Cara kerjanya sama dengan Sinyal Blok, akan tetapi penggunaannya lebih ditujukan untuk menghasilkan warna yang benar pada Sinyal Masuk dan Sinyal Kombo
STR_BUILD_SIGNAL_ELECTRIC_COMBO_TOOLTIP                         :{BLACK}Sinyal Kombo (elektris){}Sinyal Kombo berfungsi ganda, sebagai Sinyal masuk sekaligus Sinyal keluar. Sehingga kita bisa membuat rangkaian sinyal-sinyal
STR_BUILD_SIGNAL_ELECTRIC_PBS_TOOLTIP                           :{BLACK}Sinyal Jalur (elektris){}Sinyal jalur dapat digunakan untuk memperbolehkan kereta memasuki sinyal blok pada saat yang sama, jika kereta bisa berbalik jalur ke area pemberhentian yang aman . Sinyal jalur standard bisa di lewati dari arah belakang
STR_BUILD_SIGNAL_ELECTRIC_PBS_OWAY_TOOLTIP                      :{BLACK}Sinyal Jalur Searah (elektris){}Sinyal jalur dapat digunakan untuk memperbolehkan kereta memasuki sinyal blok pada saat yang sama, jika kereta bisa berbalik jalur ke area pemberhentian yang aman . Sinyal jalur searah tidak bisa di lewati dari arah belakangnya
STR_BUILD_SIGNAL_CONVERT_TOOLTIP                                :{BLACK}Konversi Sinyal{}Jika terpilih, klik pada sinyal yang telah ada akan mengakibatkan sinyal berubah jenisnya, CTRL-click untuk mengubah secara berturut-turut. Shift untuk menampilkan perkiraan biaya
STR_BUILD_SIGNAL_DRAG_SIGNALS_DENSITY_TOOLTIP                   :{BLACK}Kerapatan Sinyal
STR_BUILD_SIGNAL_DRAG_SIGNALS_DENSITY_DECREASE_TOOLTIP          :{BLACK}Kurangi kerapatan sinyal
STR_BUILD_SIGNAL_DRAG_SIGNALS_DENSITY_INCREASE_TOOLTIP          :{BLACK}Tambah kerapatan sinyal

# Bridge selection window
STR_SELECT_RAIL_BRIDGE_CAPTION                                  :{WHITE}Pilih Jembatan Rel
STR_SELECT_ROAD_BRIDGE_CAPTION                                  :{WHITE}Pilih Jembatan
STR_SELECT_BRIDGE_SELECTION_TOOLTIP                             :{BLACK}Pilihan jembatan - Klik pada jembatan yang ingin anda bangun
STR_SELECT_BRIDGE_INFO                                          :{GOLD}{STRING},{} {VELOCITY} {WHITE}{CURRENCY_LONG}
STR_SELECT_BRIDGE_SCENEDIT_INFO                                 :{GOLD}{STRING},{} {VELOCITY}
STR_BRIDGE_NAME_SUSPENSION_STEEL                                :Suspensi, Baja
STR_BRIDGE_NAME_GIRDER_STEEL                                    :Balok, Baja
STR_BRIDGE_NAME_CANTILEVER_STEEL                                :Beton, Baja
STR_BRIDGE_NAME_SUSPENSION_CONCRETE                             :Suspensi, Beton
STR_BRIDGE_NAME_WOODEN                                          :Kayu
STR_BRIDGE_NAME_CONCRETE                                        :Beton
STR_BRIDGE_NAME_TUBULAR_STEEL                                   :Pipa, Baja
STR_BRIDGE_TUBULAR_SILICON                                      :Pipa, Silikon


# Road construction toolbar
STR_ROAD_TOOLBAR_ROAD_CONSTRUCTION_CAPTION                      :{WHITE}Pembangunan Jalan
STR_ROAD_TOOLBAR_TRAM_CONSTRUCTION_CAPTION                      :{WHITE}Pembangunan Jalur Trem
STR_ROAD_TOOLBAR_TOOLTIP_BUILD_ROAD_SECTION                     :{BLACK}Bangun bagian jalan. Ctrl untuk mengganti mode bangun/bongkar pada konstruksi jalan. Shift untuk menampilkan perkiraan biaya
STR_ROAD_TOOLBAR_TOOLTIP_BUILD_TRAMWAY_SECTION                  :{BLACK}Bangun jalur trem. Ctrl untuk mengganti mode bangun/bongkar pada konstruksi jalur trem. Shift untuk menampilkan perkiraan biaya
STR_ROAD_TOOLBAR_TOOLTIP_BUILD_AUTOROAD                         :{BLACK}Bangun jalan menggunakan mode Autoroad. Ctrl untuk mengganti mode bangun/bongkar pada konstruksi jalan. Shift untuk menampilkan perkiraan biaya
STR_ROAD_TOOLBAR_TOOLTIP_BUILD_AUTOTRAM                         :{BLACK}Bangun jalur trem menggunakan mode Autotram. Ctrl untuk mengganti mode bangun/bongkar pada konstruksi jalur trem. Shift untuk menampilkan perkiraan biaya
STR_ROAD_TOOLBAR_TOOLTIP_BUILD_ROAD_VEHICLE_DEPOT               :{BLACK}Bangun bengkel (untuk pembelian dan perbaikan kendaraan). Shift untuk menampilkan perkiraan biaya
STR_ROAD_TOOLBAR_TOOLTIP_BUILD_TRAM_VEHICLE_DEPOT               :{BLACK}Bangun bengkel (untuk pembelian dan perbaikan trem). Shift untuk menampilkan perkiraan biaya
STR_ROAD_TOOLBAR_TOOLTIP_BUILD_BUS_STATION                      :{BLACK}Bangun terminal bus. Ctrl untuk mengaktifkan penggabungan terminal. Shift untuk menampilkan perkiraan biaya
STR_ROAD_TOOLBAR_TOOLTIP_BUILD_PASSENGER_TRAM_STATION           :{BLACK}Bangun halte trem penumpang. Ctrl untuk mengaktifkan penggabungan halte. Shift untuk menampilkan perkiraan biaya
STR_ROAD_TOOLBAR_TOOLTIP_BUILD_TRUCK_LOADING_BAY                :{BLACK}Bangun terminal bongkar muat. Ctrl untuk mengaktifkan penggabungan stasiun. Shift untuk menampilkan perkiraan biaya
STR_ROAD_TOOLBAR_TOOLTIP_BUILD_CARGO_TRAM_STATION               :{BLACK}Bangun stasiun trem. Ctrl untuk mengaktifkan penggabungan stasiun. Shift untuk menampilkan perkiraan biaya
STR_ROAD_TOOLBAR_TOOLTIP_TOGGLE_ONE_WAY_ROAD                    :{BLACK}Aktif/Non Aktifkan jalan satu arah
STR_ROAD_TOOLBAR_TOOLTIP_BUILD_ROAD_BRIDGE                      :{BLACK}Membangun jembatan. Shift untuk menampilkan perkiraan biaya
STR_ROAD_TOOLBAR_TOOLTIP_BUILD_TRAMWAY_BRIDGE                   :{BLACK}Membangun jembatan trem. Shift untuk menampilkan perkiraan biaya
STR_ROAD_TOOLBAR_TOOLTIP_BUILD_ROAD_TUNNEL                      :{BLACK}Membangun terowongan. Shift untuk menampilkan perkiraan biaya
STR_ROAD_TOOLBAR_TOOLTIP_BUILD_TRAMWAY_TUNNEL                   :{BLACK}Membangun terowongan trem. Shift untuk menampilkan perkiraan biaya
STR_ROAD_TOOLBAR_TOOLTIP_TOGGLE_BUILD_REMOVE_FOR_ROAD           :{BLACK}Bangun/Bongkar konstruksi jalanan
STR_ROAD_TOOLBAR_TOOLTIP_TOGGLE_BUILD_REMOVE_FOR_TRAMWAYS       :{BLACK}Membangun/bongkar konstruksi jalur trem

# Road depot construction window
STR_BUILD_DEPOT_ROAD_ORIENTATION_CAPTION                        :{WHITE}Arah Bengkel Kendaraan
STR_BUILD_DEPOT_ROAD_ORIENTATION_SELECT_TOOLTIP                 :{BLACK}Pilih arah bengkel kendaraan
STR_BUILD_DEPOT_TRAM_ORIENTATION_CAPTION                        :{WHITE}Arah bengkel trem
STR_BUILD_DEPOT_TRAM_ORIENTATION_SELECT_TOOLTIP                 :{BLACK}Tentukan arah bengkel trem menghadap

# Road vehicle station construction window
STR_STATION_BUILD_BUS_ORIENTATION                               :{WHITE}Orientasi Terminal Bus
STR_STATION_BUILD_BUS_ORIENTATION_TOOLTIP                       :{BLACK}Pilih arah terminal bus
STR_STATION_BUILD_TRUCK_ORIENTATION                             :{WHITE}Orientasi stasiun truk
STR_STATION_BUILD_TRUCK_ORIENTATION_TOOLTIP                     :{BLACK}Pilih arah terminal bongkar muat truk
STR_STATION_BUILD_PASSENGER_TRAM_ORIENTATION                    :{WHITE}Orientasi halte trem penumpang
STR_STATION_BUILD_PASSENGER_TRAM_ORIENTATION_TOOLTIP            :{BLACK}Pilih arah halte trem penumpang
STR_STATION_BUILD_CARGO_TRAM_ORIENTATION                        :{WHITE}Arah stasiun trem angkutan barang
STR_STATION_BUILD_CARGO_TRAM_ORIENTATION_TOOLTIP                :{BLACK}Pilih arah stasiun trem angkutan barang

# Waterways toolbar (last two for SE only)
STR_WATERWAYS_TOOLBAR_CAPTION                                   :{WHITE}Konstruksi Perairan.
STR_WATERWAYS_TOOLBAR_CAPTION_SE                                :{WHITE}Perairan
STR_WATERWAYS_TOOLBAR_BUILD_CANALS_TOOLTIP                      :{BLACK}Membangun kanal. Shift untuk menampilkan perkiraan biaya
STR_WATERWAYS_TOOLBAR_BUILD_LOCKS_TOOLTIP                       :{BLACK}Membangun pengunci kanal. Shift untuk menampilkan perkiraan biaya
STR_WATERWAYS_TOOLBAR_BUILD_DEPOT_TOOLTIP                       :{BLACK}Bangun galangan kapal (untuk pembelian dan perbaikan kapal). Shift untuk menampilkan perkiraan biaya
STR_WATERWAYS_TOOLBAR_BUILD_DOCK_TOOLTIP                        :{BLACK}Bangun pelabuhan. Ctrl untuk mengaktifkan penggabungan stasiun. Shift untuk menampilkan perkiraan biaya
STR_WATERWAYS_TOOLBAR_BUOY_TOOLTIP                              :{BLACK}Tempatkan pelampung yang dapat digunakan sebagai petunjuk arah. Shift untuk menampilkan perkiraan biaya
STR_WATERWAYS_TOOLBAR_BUILD_AQUEDUCT_TOOLTIP                    :{BLACK}Membangun jembatan air. Shift untuk menampilkan perkiraan biaya
STR_WATERWAYS_TOOLBAR_CREATE_LAKE_TOOLTIP                       :{BLACK}Membuat area perairan .{}Membuat kanal, kecuali jika CTRL ditekan pada level yang sejajar dengan laut, maka air akan memenuhi permukaan
STR_WATERWAYS_TOOLBAR_CREATE_RIVER_TOOLTIP                      :{BLACK}Membuat sungai

# Ship depot construction window
STR_DEPOT_BUILD_SHIP_CAPTION                                    :{WHITE}Orientasi Galangan
STR_DEPOT_BUILD_SHIP_ORIENTATION_TOOLTIP                        :{BLACK}Pilih arah galangan kapal

# Dock construction window
STR_STATION_BUILD_DOCK_CAPTION                                  :{WHITE}Pelabuhan

# Airport toolbar
STR_TOOLBAR_AIRCRAFT_CAPTION                                    :{WHITE}Bandara
STR_TOOLBAR_AIRCRAFT_BUILD_AIRPORT_TOOLTIP                      :{BLACK}Bangun bandara. Ctrl untuk mengaktifkan penggabungan stasiun. Shift untuk menampilkan perkiraan biaya

# Airport construction window
STR_STATION_BUILD_AIRPORT_CAPTION                               :{WHITE}Pilih Bandara
STR_STATION_BUILD_AIRPORT_TOOLTIP                               :{BLACK}Pilih model bandara
STR_STATION_BUILD_AIRPORT_CLASS_LABEL                           :{BLACK}Kelas bandara
STR_STATION_BUILD_AIRPORT_LAYOUT_NAME                           :{BLACK}Tata letak{NUM}

STR_AIRPORT_SMALL                                               :Bandara Kecil
STR_AIRPORT_CITY                                                :Bandara Kota
STR_AIRPORT_METRO                                               :Metropolitan
STR_AIRPORT_INTERNATIONAL                                       :Internasional
STR_AIRPORT_COMMUTER                                            :Bandara Komuter
STR_AIRPORT_INTERCONTINENTAL                                    :Bandara Antar Benua
STR_AIRPORT_HELIPORT                                            :Helipad
STR_AIRPORT_HELIDEPOT                                           :Hangar Helipad
STR_AIRPORT_HELISTATION                                         :Bandara Helikopter

STR_AIRPORT_CLASS_SMALL                                         :Ukuran kecil
STR_AIRPORT_CLASS_LARGE                                         :Ukuran besar
STR_AIRPORT_CLASS_HUB                                           :Ukuran super
STR_AIRPORT_CLASS_HELIPORTS                                     :Helikopad

STR_STATION_BUILD_NOISE                                         :{BLACK}Tingkat Kebisingan: {GOLD}{COMMA}

# Landscaping toolbar
STR_LANDSCAPING_TOOLBAR                                         :{WHITE}Proses Lansekap
STR_LANDSCAPING_TOOLTIP_LOWER_A_CORNER_OF_LAND                  :{BLACK}Turunkan penjuru dataran. Drag untuk menurunkan penjuru pertama dan meratakan area setinggi penjuru yg baru. Ctrl untuk memilih secara diagonal. Shift untuk menampilkan perkiraan biaya
STR_LANDSCAPING_TOOLTIP_RAISE_A_CORNER_OF_LAND                  :{BLACK}Naikkan penjuru dataran. Drag untuk menaikkan penjuru pertama dan meratakan area setinggi penjuru yg baru. Ctrl untuk memilih secara diagonal. Shift untuk menampilkan perkiraan biaya
STR_LANDSCAPING_LEVEL_LAND_TOOLTIP                              :{BLACK}Ratakan permukaan setinggi ujung kotak terpilih. Ctrl untuk memilih area secara diagonal. Shift untuk menampilkan perkiraan biaya
STR_LANDSCAPING_TOOLTIP_PURCHASE_LAND                           :{BLACK}Beli tanah untuk digunakan pada masa depan. Shift untuk menampilkan perkiraan biaya

# Object construction window
STR_OBJECT_BUILD_CAPTION                                        :{WHITE}Pemilihan obyek
STR_OBJECT_BUILD_TOOLTIP                                        :{BLACK}Pilih obyek yg akan dibangun. Shift untuk menampilkan perkiraan biaya
STR_OBJECT_BUILD_CLASS_TOOLTIP                                  :{BLACK}Pilih kelas dari objek yang dibangun
STR_OBJECT_BUILD_PREVIEW_TOOLTIP                                :{BLACK}Pra-tayang obyek
STR_OBJECT_BUILD_SIZE                                           :{BLACK}Ukuran: {GOLD}{NUM} x {NUM} kotak

STR_OBJECT_CLASS_LTHS                                           :Mercusuar
STR_OBJECT_CLASS_TRNS                                           :Pemancar

# Tree planting window (last two for SE only)
STR_PLANT_TREE_CAPTION                                          :{WHITE}Pepohonan
STR_PLANT_TREE_TOOLTIP                                          :{BLACK}Pilih jenis pohon untuk ditanam. Jika pohon sudah tertanam, ini akan menambah jenis pohon secara acak dari tipe yang sama.
STR_TREES_RANDOM_TYPE                                           :{BLACK}Tanam pohon secara acak
STR_TREES_RANDOM_TYPE_TOOLTIP                                   :{BLACK}Tempatkan tipe tumbuhan secara acak. Shift untuk menampilkan perkiraan biaya
STR_TREES_RANDOM_TREES_BUTTON                                   :{BLACK}Pohon Acak
STR_TREES_RANDOM_TREES_TOOLTIP                                  :{BLACK}Menanam pohon secara acak pada lansekap

# Land generation window (SE)
STR_TERRAFORM_TOOLBAR_LAND_GENERATION_CAPTION                   :{WHITE}Pertumbuhan Wilayah
STR_TERRAFORM_TOOLTIP_PLACE_ROCKY_AREAS_ON_LANDSCAPE            :{BLACK}Meletakkan bebatuan pada lansekap
STR_TERRAFORM_TOOLTIP_DEFINE_DESERT_AREA                        :{BLACK}Membuat wilayah gurun.{}Tahan CTRL untuk membatalkannya
STR_TERRAFORM_TOOLTIP_INCREASE_SIZE_OF_LAND_AREA                :{BLACK}Tambah ukuran area untuk menurunkan/menaikkan
STR_TERRAFORM_TOOLTIP_DECREASE_SIZE_OF_LAND_AREA                :{BLACK}Kurangi ukuran area untuk menurunkan/menaikkan
STR_TERRAFORM_TOOLTIP_GENERATE_RANDOM_LAND                      :{BLACK}Buat wilayah secara acak
STR_TERRAFORM_SE_NEW_WORLD                                      :{BLACK}Ciptakan Skenario baru
STR_TERRAFORM_RESET_LANDSCAPE                                   :{BLACK}Kembalikan lansekap seperti semula
STR_TERRAFORM_RESET_LANDSCAPE_TOOLTIP                           :{BLACK}Hapus semua kekayaan/kepemilikan pemain dari permainan

STR_QUERY_RESET_LANDSCAPE_CAPTION                               :{WHITE}Kembalikan lansekap seperti semula
STR_RESET_LANDSCAPE_CONFIRMATION_TEXT                           :{WHITE}Apakah anda yakin untuk menghapus semua kekayaan para pemain?

# Town generation window (SE)
STR_FOUND_TOWN_CAPTION                                          :{WHITE}Pertumbuhan Kota
STR_FOUND_TOWN_NEW_TOWN_BUTTON                                  :{BLACK}Kota baru
STR_FOUND_TOWN_NEW_TOWN_TOOLTIP                                 :{BLACK}Membangun kota baru. Shift untuk menampilkan perkiraan biaya
STR_FOUND_TOWN_RANDOM_TOWN_BUTTON                               :{BLACK}Kota secara acak
STR_FOUND_TOWN_RANDOM_TOWN_TOOLTIP                              :{BLACK}Membangun kota di lokasi secara acak
STR_FOUND_TOWN_MANY_RANDOM_TOWNS                                :{BLACK}Buat kota secara acak
STR_FOUND_TOWN_RANDOM_TOWNS_TOOLTIP                             :{BLACK}Dukung Peta dengan penempatan kota secara otomatis

STR_FOUND_TOWN_NAME_TITLE                                       :{YELLOW}Nama kota:
STR_FOUND_TOWN_NAME_EDITOR_TITLE                                :{BLACK}Masukkan nama kota
STR_FOUND_TOWN_NAME_EDITOR_HELP                                 :{BLACK}Klik untuk mengisi nama kota
STR_FOUND_TOWN_NAME_RANDOM_BUTTON                               :{BLACK}Acak nama
STR_FOUND_TOWN_NAME_RANDOM_TOOLTIP                              :{BLACK}Buat nama baru secara acak

STR_FOUND_TOWN_INITIAL_SIZE_TITLE                               :{YELLOW}Ukuran kota:
STR_FOUND_TOWN_INITIAL_SIZE_SMALL_BUTTON                        :{BLACK}Kecil
STR_FOUND_TOWN_INITIAL_SIZE_MEDIUM_BUTTON                       :{BLACK}Sedang
STR_FOUND_TOWN_INITIAL_SIZE_LARGE_BUTTON                        :{BLACK}Besar
STR_FOUND_TOWN_SIZE_RANDOM                                      :{BLACK}Acak
STR_FOUND_TOWN_INITIAL_SIZE_TOOLTIP                             :{BLACK}Pilih ukuran kota
STR_FOUND_TOWN_CITY                                             :{BLACK}Kota
STR_FOUND_TOWN_CITY_TOOLTIP                                     :{BLACK}Kota tumbuh lebih cepat daripada biasanya{}Tergantung pengaturan, kota dapat lebih besar ketika di danai.

STR_FOUND_TOWN_ROAD_LAYOUT                                      :{YELLOW}Tampilan jalan kota:
STR_FOUND_TOWN_SELECT_TOWN_ROAD_LAYOUT                          :{BLACK}Pilihlah tampilan jalan yang digunakan utk kota ini
STR_FOUND_TOWN_SELECT_LAYOUT_ORIGINAL                           :{BLACK}Asli
STR_FOUND_TOWN_SELECT_LAYOUT_BETTER_ROADS                       :{BLACK}Jalan yang lebih baik
STR_FOUND_TOWN_SELECT_LAYOUT_2X2_GRID                           :{BLACK}grid 2x2
STR_FOUND_TOWN_SELECT_LAYOUT_3X3_GRID                           :{BLACK}grid 3x3
STR_FOUND_TOWN_SELECT_LAYOUT_RANDOM                             :{BLACK}Acak

# Fund new industry window
STR_FUND_INDUSTRY_CAPTION                                       :{WHITE}Danai industri baru
STR_FUND_INDUSTRY_SELECTION_TOOLTIP                             :{BLACK}Pilih jenis industri yang di inginkan dari daftar
STR_FUND_INDUSTRY_MANY_RANDOM_INDUSTRIES                        :Bangun industri secara acak
STR_FUND_INDUSTRY_MANY_RANDOM_INDUSTRIES_TOOLTIP                :{BLACK}Dukung Peta dengan penempatan industri secara otomatis
STR_FUND_INDUSTRY_INDUSTRY_BUILD_COST                           :{BLACK}Biaya: {YELLOW}{CURRENCY_LONG}
STR_FUND_INDUSTRY_PROSPECT_NEW_INDUSTRY                         :{BLACK}Prospek
STR_FUND_INDUSTRY_BUILD_NEW_INDUSTRY                            :{BLACK}Bangun
STR_FUND_INDUSTRY_FUND_NEW_INDUSTRY                             :{BLACK}Danai

# Industry cargoes window
STR_INDUSTRY_CARGOES_INDUSTRY_CAPTION                           :{WHITE}Hubungan industri untuk industri {STRING}
STR_INDUSTRY_CARGOES_CARGO_CAPTION                              :{WHITE}Hubungan industri untuk kargo {STRING}
STR_INDUSTRY_CARGOES_PRODUCERS                                  :{WHITE}Industri pemasok
STR_INDUSTRY_CARGOES_CUSTOMERS                                  :{WHITE}Industri penerima
STR_INDUSTRY_CARGOES_HOUSES                                     :{WHITE}Rumah
STR_INDUSTRY_CARGOES_INDUSTRY_TOOLTIP                           :{BLACK}Klik pada industri untuk melihat pemasok dan pelanggannya
STR_INDUSTRY_CARGOES_CARGO_TOOLTIP                              :{BLACK}{STRING}{}Klik pada kargo untuk melihat pemasok dan pelanggannya
STR_INDUSTRY_DISPLAY_CHAIN                                      :{BLACK}Tampilkan hubungan
STR_INDUSTRY_DISPLAY_CHAIN_TOOLTIP                              :{BLACK}Menampilkan industri yang menyediakan dan menerima kargo
STR_INDUSTRY_CARGOES_NOTIFY_SMALLMAP                            :{BLACK}Tautkan ke peta
STR_INDUSTRY_CARGOES_NOTIFY_SMALLMAP_TOOLTIP                    :{BLACK}Pilih agar industri ini diikutkan dalam peta mini
STR_INDUSTRY_CARGOES_SELECT_CARGO                               :{BLACK}Pilih kargo
STR_INDUSTRY_CARGOES_SELECT_CARGO_TOOLTIP                       :{BLACK}Pilih kargo yang akan ditampilkan
STR_INDUSTRY_CARGOES_SELECT_INDUSTRY                            :{BLACK}Pilih industri
STR_INDUSTRY_CARGOES_SELECT_INDUSTRY_TOOLTIP                    :{BLACK}Pilih industri yang akan ditampilkan

# Land area window
STR_LAND_AREA_INFORMATION_CAPTION                               :{WHITE}Informasi area daratan
STR_LAND_AREA_INFORMATION_COST_TO_CLEAR_N_A                     :{BLACK}Biaya penghancuran: {LTBLUE}tidak ada
STR_LAND_AREA_INFORMATION_COST_TO_CLEAR                         :{BLACK}Biaya penghancuran: {RED}{CURRENCY_LONG}
STR_LAND_AREA_INFORMATION_REVENUE_WHEN_CLEARED                  :{BLACK}Nilai jual kembali: {LTBLUE}{CURRENCY_LONG}
STR_LAND_AREA_INFORMATION_OWNER_N_A                             :-kosong-
STR_LAND_AREA_INFORMATION_OWNER                                 :{BLACK}Pemilik: {LTBLUE}{STRING}
STR_LAND_AREA_INFORMATION_ROAD_OWNER                            :{BLACK}Pemilik Jalan: {LTBLUE}{STRING}
STR_LAND_AREA_INFORMATION_TRAM_OWNER                            :{BLACK}Pemilik Jalur Trem: {LTBLUE}{STRING}
STR_LAND_AREA_INFORMATION_RAIL_OWNER                            :{BLACK}Pemilik Rel Kereta: {LTBLUE}{STRING}
STR_LAND_AREA_INFORMATION_LOCAL_AUTHORITY                       :{BLACK}Pemkot setempat: {LTBLUE}{STRING}
STR_LAND_AREA_INFORMATION_LOCAL_AUTHORITY_NONE                  :Kosong
STR_LAND_AREA_INFORMATION_LANDINFO_COORDS                       :{BLACK}Koordinat: {LTBLUE}{NUM} x {NUM} x {NUM} ({STRING})
STR_LAND_AREA_INFORMATION_BUILD_DATE                            :{BLACK}Dibuat: {LTBLUE}{DATE_LONG}
STR_LAND_AREA_INFORMATION_STATION_CLASS                         :{BLACK}Kelas Stasiun: {LTBLUE}{STRING}
STR_LAND_AREA_INFORMATION_STATION_TYPE                          :{BLACK}Tipe Stasiun: {LTBLUE}{STRING}
STR_LAND_AREA_INFORMATION_AIRPORT_CLASS                         :{BLACK}Kelas Bandara: {LTBLUE}{STRING}
STR_LAND_AREA_INFORMATION_AIRPORT_NAME                          :{BLACK}Nama Bandara: {LTBLUE}{STRING}
STR_LAND_AREA_INFORMATION_AIRPORTTILE_NAME                      :{BLACK}Nama area bandara: {LTBLUE}{STRING}
STR_LAND_AREA_INFORMATION_NEWGRF_NAME                           :{BLACK}NewGRF: {LTBLUE}{STRING}
STR_LAND_AREA_INFORMATION_CARGO_ACCEPTED                        :{BLACK}Muatan diterima: {LTBLUE}
STR_LAND_AREA_INFORMATION_CARGO_EIGHTS                          :({COMMA}/8 {STRING})
STR_LANG_AREA_INFORMATION_RAIL_SPEED_LIMIT                      :{BLACK}Batasan kecepatan rel: {LTBLUE}{VELOCITY}
STR_LANG_AREA_INFORMATION_ROAD_SPEED_LIMIT                      :{BLACK}Batasan kecepatan jalan: {LTBLUE}{VELOCITY}

# Description of land area of different tiles
STR_LAI_CLEAR_DESCRIPTION_ROCKS                                 :Bebatuan
STR_LAI_CLEAR_DESCRIPTION_ROUGH_LAND                            :Tanah Kasar
STR_LAI_CLEAR_DESCRIPTION_BARE_LAND                             :Lahan kritis
STR_LAI_CLEAR_DESCRIPTION_GRASS                                 :Rerumputan
STR_LAI_CLEAR_DESCRIPTION_FIELDS                                :Ladang
STR_LAI_CLEAR_DESCRIPTION_SNOW_COVERED_LAND                     :Daerah tertutup salju
STR_LAI_CLEAR_DESCRIPTION_DESERT                                :Gurun Pasir

STR_LAI_RAIL_DESCRIPTION_TRACK                                  :{STRING} track
STR_LAI_RAIL_DESCRIPTION_TRACK_WITH_NORMAL_SIGNALS              :{STRING} Lintasan dengan "block signals"
STR_LAI_RAIL_DESCRIPTION_TRACK_WITH_PRESIGNALS                  :{STRING} lintasan dengan "pre-signals"
STR_LAI_RAIL_DESCRIPTION_TRACK_WITH_EXITSIGNALS                 :{STRING} lintasan dengan "exit-signals"
STR_LAI_RAIL_DESCRIPTION_TRACK_WITH_COMBOSIGNALS                :{STRING}lintasan dengan "combo-signals"
STR_LAI_RAIL_DESCRIPTION_TRACK_WITH_PBSSIGNALS                  :{STRING} lintasan dengan "path signals"
STR_LAI_RAIL_DESCRIPTION_TRACK_WITH_NOENTRYSIGNALS              :{STRING} lintasan dengan sinyal satu arah
STR_LAI_RAIL_DESCRIPTION_TRACK_WITH_NORMAL_PRESIGNALS           :{STRING} lintasan dengan "block and pre-signals"
STR_LAI_RAIL_DESCRIPTION_TRACK_WITH_NORMAL_EXITSIGNALS          :{STRING} lintasan dengan "block and exit-signals"
STR_LAI_RAIL_DESCRIPTION_TRACK_WITH_NORMAL_COMBOSIGNALS         :{STRING} lintasan dengan "block and combo-signals"
STR_LAI_RAIL_DESCRIPTION_TRACK_WITH_NORMAL_PBSSIGNALS           :{STRING} lintasan dengan "block and path signals"
STR_LAI_RAIL_DESCRIPTION_TRACK_WITH_NORMAL_NOENTRYSIGNALS       :{STRING} lintasan dengan "block and one-way path signals"
STR_LAI_RAIL_DESCRIPTION_TRACK_WITH_PRE_EXITSIGNALS             :{STRING} lintasan dengan "pre- and exit-signals"
STR_LAI_RAIL_DESCRIPTION_TRACK_WITH_PRE_COMBOSIGNALS            :{STRING} lintasan dengan "pre- and combo-signals"
STR_LAI_RAIL_DESCRIPTION_TRACK_WITH_PRE_PBSSIGNALS              :{STRING} lintasan dengan "pre- and path signals"
STR_LAI_RAIL_DESCRIPTION_TRACK_WITH_PRE_NOENTRYSIGNALS          :{STRING} lintasan dengan "pre- and one-way path signals"
STR_LAI_RAIL_DESCRIPTION_TRACK_WITH_EXIT_COMBOSIGNALS           :{STRING} lintasan dengan "exit- and combo-signals"
STR_LAI_RAIL_DESCRIPTION_TRACK_WITH_EXIT_PBSSIGNALS             :{STRING} lintasan dengan "exit- and path signals"
STR_LAI_RAIL_DESCRIPTION_TRACK_WITH_EXIT_NOENTRYSIGNALS         :{STRING} lintasan dengan "exit- and one-way path signals"
STR_LAI_RAIL_DESCRIPTION_TRACK_WITH_COMBO_PBSSIGNALS            :{STRING} lintasan dengan "combo- and path signals"
STR_LAI_RAIL_DESCRIPTION_TRACK_WITH_COMBO_NOENTRYSIGNALS        :{STRING} lintasan dengan "combo- and one-way path signals"
STR_LAI_RAIL_DESCRIPTION_TRACK_WITH_PBS_NOENTRYSIGNALS          :{STRING} lintasan dengan "path and one-way path signals"
STR_LAI_RAIL_DESCRIPTION_TRAIN_DEPOT                            :{STRING} depo kereta

STR_LAI_ROAD_DESCRIPTION_ROAD                                   :Jalan
STR_LAI_ROAD_DESCRIPTION_ROAD_WITH_STREETLIGHTS                 :Jalan raya dengan lampu
STR_LAI_ROAD_DESCRIPTION_TREE_LINED_ROAD                        :Jalan berbatas pohon
STR_LAI_ROAD_DESCRIPTION_ROAD_VEHICLE_DEPOT                     :Bengkel kendaraan
STR_LAI_ROAD_DESCRIPTION_ROAD_RAIL_LEVEL_CROSSING               :Persimpangan jalan/rel
STR_LAI_ROAD_DESCRIPTION_TRAMWAY                                :Jalur Trem

# Houses come directly from their building names
STR_LAI_TOWN_INDUSTRY_DESCRIPTION_UNDER_CONSTRUCTION            :{STRING} (dalam perbaikan)

STR_LAI_TREE_NAME_TREES                                         :Pepohonan
STR_LAI_TREE_NAME_RAINFOREST                                    :Hutan Hujan
STR_LAI_TREE_NAME_CACTUS_PLANTS                                 :Tanaman Kaktus

STR_LAI_STATION_DESCRIPTION_RAILROAD_STATION                    :Stasiun Kereta
STR_LAI_STATION_DESCRIPTION_AIRCRAFT_HANGAR                     :Hangar Pesawat
STR_LAI_STATION_DESCRIPTION_AIRPORT                             :Bandara
STR_LAI_STATION_DESCRIPTION_TRUCK_LOADING_AREA                  :Area bongkar muat truk
STR_LAI_STATION_DESCRIPTION_BUS_STATION                         :Terminal Bus
STR_LAI_STATION_DESCRIPTION_SHIP_DOCK                           :Pelabuhan
STR_LAI_STATION_DESCRIPTION_BUOY                                :Pelampung
STR_LAI_STATION_DESCRIPTION_WAYPOINT                            :Waypoint

STR_LAI_WATER_DESCRIPTION_WATER                                 :Air
STR_LAI_WATER_DESCRIPTION_CANAL                                 :Kanal
STR_LAI_WATER_DESCRIPTION_LOCK                                  :Kunci
STR_LAI_WATER_DESCRIPTION_RIVER                                 :Sungai
STR_LAI_WATER_DESCRIPTION_COAST_OR_RIVERBANK                    :Pantai atau tepi sungai
STR_LAI_WATER_DESCRIPTION_SHIP_DEPOT                            :Galangan Kapal

# Industries come directly from their industry names

STR_LAI_TUNNEL_DESCRIPTION_RAILROAD                             :Terowongan Kereta
STR_LAI_TUNNEL_DESCRIPTION_ROAD                                 :Terowongan jalan

STR_LAI_BRIDGE_DESCRIPTION_RAIL_SUSPENSION_STEEL                :Jembatan rel suspensi dan baja
STR_LAI_BRIDGE_DESCRIPTION_RAIL_GIRDER_STEEL                    :Jembatan rel balok dan baja
STR_LAI_BRIDGE_DESCRIPTION_RAIL_CANTILEVER_STEEL                :Jembatan rel beton dan baja
STR_LAI_BRIDGE_DESCRIPTION_RAIL_SUSPENSION_CONCRETE             :Jembatan rel suspensi beton bertulang
STR_LAI_BRIDGE_DESCRIPTION_RAIL_WOODEN                          :Jembatan rel kayu
STR_LAI_BRIDGE_DESCRIPTION_RAIL_CONCRETE                        :Jembatan rel beton
STR_LAI_BRIDGE_DESCRIPTION_RAIL_TUBULAR_STEEL                   :Jembatan rel berbentuk tabung

STR_LAI_BRIDGE_DESCRIPTION_ROAD_SUSPENSION_STEEL                :Jembatan jalan suspensi baja
STR_LAI_BRIDGE_DESCRIPTION_ROAD_GIRDER_STEEL                    :Jembatan jalan balok dan baja
STR_LAI_BRIDGE_DESCRIPTION_ROAD_CANTILEVER_STEEL                :Jembatan jalan beton dan baja
STR_LAI_BRIDGE_DESCRIPTION_ROAD_SUSPENSION_CONCRETE             :Jembatan jalan suspensi beton bertulang
STR_LAI_BRIDGE_DESCRIPTION_ROAD_WOODEN                          :Jembatan jalan kayu
STR_LAI_BRIDGE_DESCRIPTION_ROAD_CONCRETE                        :Jembatan jalan beton
STR_LAI_BRIDGE_DESCRIPTION_ROAD_TUBULAR_STEEL                   :Jembatan berbentuk tabung

STR_LAI_BRIDGE_DESCRIPTION_AQUEDUCT                             :Saluran air dari beton

STR_LAI_OBJECT_DESCRIPTION_TRANSMITTER                          :Pemancar
STR_LAI_OBJECT_DESCRIPTION_LIGHTHOUSE                           :Mercusuar
STR_LAI_OBJECT_DESCRIPTION_COMPANY_HEADQUARTERS                 :Kantor Utama Perusahaan
STR_LAI_OBJECT_DESCRIPTION_COMPANY_OWNED_LAND                   :Tanah milik Perusahaan

# About OpenTTD window
STR_ABOUT_OPENTTD                                               :{WHITE}Tentang OpenTTD
STR_ABOUT_ORIGINAL_COPYRIGHT                                    :{BLACK}Hak Cipta asli {COPYRIGHT} 1995 Chris Sawyer, Hak Cipta dilindungi
STR_ABOUT_VERSION                                               :{BLACK}OpenTTD versi {REV}
STR_ABOUT_COPYRIGHT_OPENTTD                                     :{BLACK}OpenTTD {COPYRIGHT} 2002-2015 Tim OpenTTD

# Save/load game/scenario
STR_SAVELOAD_SAVE_CAPTION                                       :{WHITE}Simpan Permainan
STR_SAVELOAD_LOAD_CAPTION                                       :{WHITE}Buka Permainan
STR_SAVELOAD_SAVE_SCENARIO                                      :{WHITE}Simpan Skenario
STR_SAVELOAD_LOAD_SCENARIO                                      :{WHITE}Buka Skenario
STR_SAVELOAD_LOAD_HEIGHTMAP                                     :{WHITE}Buka peta Heightmap
STR_SAVELOAD_SAVE_HEIGHTMAP                                     :{WHITE}Simpan Heightmap
STR_SAVELOAD_HOME_BUTTON                                        :{BLACK}Klik disini untuk langsung mengarah ke folder asal simpan/buka saat ini.
STR_SAVELOAD_BYTES_FREE                                         :{BLACK}{BYTES} bebas
STR_SAVELOAD_LIST_TOOLTIP                                       :{BLACK}Daftar drive, direktori dan berkas permainan tersimpan
STR_SAVELOAD_EDITBOX_TOOLTIP                                    :{BLACK}Nama yang akan digunakan untuk menyimpan permainan
STR_SAVELOAD_DELETE_BUTTON                                      :{BLACK}Hapus
STR_SAVELOAD_DELETE_TOOLTIP                                     :{BLACK}Hapus nama simpanan permainan terpilih
STR_SAVELOAD_SAVE_BUTTON                                        :{BLACK}Simpan
STR_SAVELOAD_SAVE_TOOLTIP                                       :{BLACK}Simpan permainan saat ini, gunakan nama yang terpilih
STR_SAVELOAD_LOAD_BUTTON                                        :{BLACK}Muat
STR_SAVELOAD_LOAD_TOOLTIP                                       :{BLACK}Membuka permainan yang telah dipilih
STR_SAVELOAD_LOAD_HEIGHTMAP_TOOLTIP                             :{BLACK}Muat heightmap yang dipilih
STR_SAVELOAD_DETAIL_CAPTION                                     :{BLACK}Rincian Permainan
STR_SAVELOAD_DETAIL_NOT_AVAILABLE                               :{BLACK}Tidak ada informasi yang tersedia
STR_SAVELOAD_DETAIL_COMPANY_INDEX                               :{SILVER}{COMMA}: {WHITE}{STRING}
STR_SAVELOAD_DETAIL_GRFSTATUS                                   :{SILVER}NewGRF: {WHITE}{STRING}

STR_SAVELOAD_OSKTITLE                                           :{BLACK}Masukkan nama dari permainan tersimpan

# World generation
STR_MAPGEN_WORLD_GENERATION_CAPTION                             :{WHITE}Pembuatan Bentang Darat
STR_MAPGEN_MAPSIZE                                              :{BLACK}Ukuran Peta:
STR_MAPGEN_MAPSIZE_TOOLTIP                                      :{BLACK}Pilih ukuran peta dalam petak. Jumlah dari petak yang tersedia akan sedikit lebih kecil
STR_MAPGEN_BY                                                   :{BLACK}*
STR_MAPGEN_NUMBER_OF_TOWNS                                      :{BLACK}Jumlah Kota:
STR_MAPGEN_DATE                                                 :{BLACK}Tgl:
STR_MAPGEN_NUMBER_OF_INDUSTRIES                                 :{BLACK}Jumlah industri:
STR_MAPGEN_MAX_HEIGHTLEVEL                                      :{BLACK}Ketinggian peta maksimum:
STR_MAPGEN_MAX_HEIGHTLEVEL_UP                                   :{BLACK}Naikkan satu ketinggian maksimum gunung di peta
STR_MAPGEN_MAX_HEIGHTLEVEL_DOWN                                 :{BLACK}Turunkan satu ketinggian maksimum gunung di peta
STR_MAPGEN_SNOW_LINE_HEIGHT                                     :{BLACK}Tinggi garis salju:
STR_MAPGEN_SNOW_LINE_UP                                         :{BLACK}Naikkan ketinggian garis salju satu angka
STR_MAPGEN_SNOW_LINE_DOWN                                       :{BLACK}Turunkan ketinggian garis salju satu angka
STR_MAPGEN_LAND_GENERATOR                                       :{BLACK}Algoritma pulau:
STR_MAPGEN_TREE_PLACER                                          :{BLACK}Algoritma pohon:
STR_MAPGEN_TERRAIN_TYPE                                         :{BLACK}Jenis dataran:
STR_MAPGEN_QUANTITY_OF_SEA_LAKES                                :{BLACK}Area perairan:
STR_MAPGEN_QUANTITY_OF_RIVERS                                   :{BLACK}Sungai:
STR_MAPGEN_SMOOTHNESS                                           :{BLACK}Kehalusan:
STR_MAPGEN_VARIETY                                              :{BLACK}Macam penyebaran:
STR_MAPGEN_GENERATE                                             :{WHITE}Buat Peta

# Strings for map borders at game generation
STR_MAPGEN_BORDER_TYPE                                          :{BLACK}Jenis Tepi Peta:
STR_MAPGEN_NORTHWEST                                            :{BLACK}Barat Laut
STR_MAPGEN_NORTHEAST                                            :{BLACK}Timur Laut
STR_MAPGEN_SOUTHEAST                                            :{BLACK}Tenggara
STR_MAPGEN_SOUTHWEST                                            :{BLACK}Barat Daya
STR_MAPGEN_BORDER_FREEFORM                                      :{BLACK}Bebas
STR_MAPGEN_BORDER_WATER                                         :{BLACK}Perairan
STR_MAPGEN_BORDER_RANDOM                                        :{BLACK}Acak
STR_MAPGEN_BORDER_RANDOMIZE                                     :{BLACK}Acak
STR_MAPGEN_BORDER_MANUAL                                        :{BLACK}Manual

STR_MAPGEN_HEIGHTMAP_ROTATION                                   :{BLACK}Rotasi Heightmap:
STR_MAPGEN_HEIGHTMAP_NAME                                       :{BLACK}Nama Peta Heightmap:
STR_MAPGEN_HEIGHTMAP_SIZE_LABEL                                 :{BLACK}Luas:
STR_MAPGEN_HEIGHTMAP_SIZE                                       :{ORANGE}{NUM} x {NUM}

STR_MAPGEN_MAX_HEIGHTLEVEL_QUERY_CAPT                           :{WHITE}Ubah ketinggian peta maksimal
STR_MAPGEN_SNOW_LINE_QUERY_CAPT                                 :{WHITE}Ubah ketinggian garis salju
STR_MAPGEN_START_DATE_QUERY_CAPT                                :{WHITE}Ganti Tahun Permulaan

# SE Map generation
STR_SE_MAPGEN_CAPTION                                           :{WHITE}Jenis Skenario
STR_SE_MAPGEN_FLAT_WORLD                                        :{WHITE}Pulau datar
STR_SE_MAPGEN_FLAT_WORLD_TOOLTIP                                :{BLACK}Membuat pulau yang sangat datar
STR_SE_MAPGEN_RANDOM_LAND                                       :{WHITE}Pulau bergelombang
STR_SE_MAPGEN_FLAT_WORLD_HEIGHT                                 :{BLACK}Tinggi daratan:
STR_SE_MAPGEN_FLAT_WORLD_HEIGHT_DOWN                            :{BLACK}Turunkan ketinggian dataran satu level. (0 = laut)
STR_SE_MAPGEN_FLAT_WORLD_HEIGHT_UP                              :{BLACK}Naikkan ketinggian dataran satu level. (0 = laut)

STR_SE_MAPGEN_FLAT_WORLD_HEIGHT_QUERY_CAPT                      :{WHITE}Ubah ketinggian dataran

# Map generation progress
STR_GENERATION_WORLD                                            :{WHITE}Membuat Peta ...
STR_GENERATION_ABORT                                            :{BLACK}Batalkan
STR_GENERATION_ABORT_CAPTION                                    :{WHITE}Membatalkan Pembuatan Bentang Darat
STR_GENERATION_ABORT_MESSAGE                                    :{YELLOW}Apakah anda ingin membatalkan pembuatan?
STR_GENERATION_PROGRESS                                         :{WHITE}{NUM}% selesai
STR_GENERATION_PROGRESS_NUM                                     :{BLACK}{NUM} / {NUM}
STR_GENERATION_WORLD_GENERATION                                 :{BLACK}Pembuatan Bentang Darat
STR_GENERATION_RIVER_GENERATION                                 :{BLACK}Pembuatan Sungai
STR_GENERATION_TREE_GENERATION                                  :{BLACK}Membuat pepohonan
STR_GENERATION_OBJECT_GENERATION                                :{BLACK}Membuat objek tak bergerak
STR_GENERATION_CLEARING_TILES                                   :{BLACK}Membersihan area
STR_GENERATION_SETTINGUP_GAME                                   :{BLACK}Mengatur permainan
STR_GENERATION_PREPARING_TILELOOP                               :{BLACK}Menyiapkan area loop
STR_GENERATION_PREPARING_SCRIPT                                 :{BLACK}Menjalankan skrip
STR_GENERATION_PREPARING_GAME                                   :{BLACK}Menyiapkan permainan

# NewGRF settings
STR_NEWGRF_SETTINGS_CAPTION                                     :{WHITE}Pengaturan NewGRF
STR_NEWGRF_SETTINGS_INFO_TITLE                                  :{WHITE}Rincian Informasi NewGRF
STR_NEWGRF_SETTINGS_ACTIVE_LIST                                 :{WHITE}File NewGRF aktif
STR_NEWGRF_SETTINGS_INACTIVE_LIST                               :{WHITE}File NewGRF tidak aktif
STR_NEWGRF_SETTINGS_SELECT_PRESET                               :{ORANGE}Pilih preset:
STR_NEWGRF_FILTER_TITLE                                         :{ORANGE}Saring kata:
STR_NEWGRF_SETTINGS_PRESET_LIST_TOOLTIP                         :{BLACK}Baca kembali setingan terdahulu yang terpilih
STR_NEWGRF_SETTINGS_PRESET_SAVE                                 :{BLACK}Simpan
STR_NEWGRF_SETTINGS_PRESET_SAVE_TOOLTIP                         :{BLACK}Simpan daftar ini dalam daftar aturan
STR_NEWGRF_SETTINGS_PRESET_SAVE_QUERY                           :{BLACK}Masukkan nama
STR_NEWGRF_SETTINGS_PRESET_DELETE                               :{BLACK}Hapus
STR_NEWGRF_SETTINGS_PRESET_DELETE_TOOLTIP                       :{BLACK}Hapus daftar aturan yang terpilih
STR_NEWGRF_SETTINGS_ADD                                         :{BLACK}Tambahkan
STR_NEWGRF_SETTINGS_ADD_FILE_TOOLTIP                            :{BLACK}Tambahkan berkas NewGRF terpilih kedalam konfigurasi anda
STR_NEWGRF_SETTINGS_RESCAN_FILES                                :{BLACK}Telusuri ulang berkas
STR_NEWGRF_SETTINGS_RESCAN_FILES_TOOLTIP                        :{BLACK}Memperbarui daftar berkas NewGRF yang tersedia.
STR_NEWGRF_SETTINGS_REMOVE                                      :{BLACK}Buang
STR_NEWGRF_SETTINGS_REMOVE_TOOLTIP                              :{BLACK}Buang berkas NewGRF yang terpilih dari daftar
STR_NEWGRF_SETTINGS_MOVEUP                                      :{BLACK}Keatas
STR_NEWGRF_SETTINGS_MOVEUP_TOOLTIP                              :{BLACK}Pindahkan berkas NewGRF yang terpilih kebagian atas daftar
STR_NEWGRF_SETTINGS_MOVEDOWN                                    :{BLACK}Kebawah
STR_NEWGRF_SETTINGS_MOVEDOWN_TOOLTIP                            :{BLACK}Pindahkan berkas NewGRF yang terpilih kebagian bawah daftar
STR_NEWGRF_SETTINGS_UPGRADE                                     :{BLACK}Memperbarukan
STR_NEWGRF_SETTINGS_UPGRADE_TOOLTIP                             :{BLACK}Menatar data NewGRF bagi data yang sudah diperbarui
STR_NEWGRF_SETTINGS_FILE_TOOLTIP                                :{BLACK}Daftar file NewGRF yang terinstal

STR_NEWGRF_SETTINGS_SET_PARAMETERS                              :{BLACK}Atur parameter
STR_NEWGRF_SETTINGS_SHOW_PARAMETERS                             :{BLACK}Tampilkan parameter
STR_NEWGRF_SETTINGS_TOGGLE_PALETTE                              :{BLACK}Tandai palet
STR_NEWGRF_SETTINGS_TOGGLE_PALETTE_TOOLTIP                      :{BLACK}Tandai palet NewGRF terpilih.{}Lakukan ini ketika grafis NewGRF ini terlihat berwarna merah muda di dalam permainan
STR_NEWGRF_SETTINGS_APPLY_CHANGES                               :{BLACK}Terapkan Perubahan

STR_NEWGRF_SETTINGS_FIND_MISSING_CONTENT_BUTTON                 :{BLACK}Temukan konten yg blm ada
STR_NEWGRF_SETTINGS_FIND_MISSING_CONTENT_TOOLTIP                :{BLACK}Memeriksa apakah ada konten yg bisa ditemukan secara online

STR_NEWGRF_SETTINGS_FILENAME                                    :{BLACK}Nama File: {SILVER}{STRING}
STR_NEWGRF_SETTINGS_GRF_ID                                      :{BLACK}GRF ID: {SILVER}{STRING}
STR_NEWGRF_SETTINGS_VERSION                                     :{BLACK}Versi: {SILVER}{NUM}
STR_NEWGRF_SETTINGS_MIN_VERSION                                 :{BLACK}Versi kompatibel min.: {SILVER}{NUM}
STR_NEWGRF_SETTINGS_MD5SUM                                      :{BLACK}MD5sum: {SILVER}{STRING}
STR_NEWGRF_SETTINGS_PALETTE                                     :{BLACK}Palet/warna: {SILVER}{STRING}
STR_NEWGRF_SETTINGS_PARAMETER                                   :{BLACK}Parameter: {SILVER}{STRING}

STR_NEWGRF_SETTINGS_NO_INFO                                     :{BLACK}Tidak ada informasi yang tersedia
STR_NEWGRF_SETTINGS_NOT_FOUND                                   :{RED}Berkas yang cocok tidak diketemukan
STR_NEWGRF_SETTINGS_DISABLED                                    :{RED}Non-aktifkan
STR_NEWGRF_SETTINGS_INCOMPATIBLE                                :{RED}Tidak kompatibel dengan versi OpenTTD ini

# NewGRF save preset window
STR_SAVE_PRESET_CAPTION                                         :{WHITE}Menyimpan pengaturan
STR_SAVE_PRESET_LIST_TOOLTIP                                    :{BLACK}Daftar pengaturan yang tersedia, memilih salah satu untuk menyalin kepada nama penyimpanan di bawah
STR_SAVE_PRESET_TITLE                                           :{BLACK}Memasukkan nama untuk pengaturan
STR_SAVE_PRESET_EDITBOX_TOOLTIP                                 :{BLACK}Nama yang sedang dipilih bagi penyimpanan pengaturan
STR_SAVE_PRESET_CANCEL                                          :{BLACK}Batal
STR_SAVE_PRESET_CANCEL_TOOLTIP                                  :{BLACK}Jangan mengubah pengaturan awal
STR_SAVE_PRESET_SAVE                                            :{BLACK}Menyimpan
STR_SAVE_PRESET_SAVE_TOOLTIP                                    :{BLACK}Menyimpan presetnya pada nama yang sedang dipilih

# NewGRF parameters window
STR_NEWGRF_PARAMETERS_CAPTION                                   :{WHITE}Ubah parameter NewGRF
STR_NEWGRF_PARAMETERS_CLOSE                                     :{BLACK}Tutup
STR_NEWGRF_PARAMETERS_RESET                                     :{BLACK}Reset
STR_NEWGRF_PARAMETERS_RESET_TOOLTIP                             :{BLACK}Kembalikan setelan awal parameter
STR_NEWGRF_PARAMETERS_DEFAULT_NAME                              :Parameter {NUM}
STR_NEWGRF_PARAMETERS_SETTING                                   :{STRING}: {ORANGE}{STRING}
STR_NEWGRF_PARAMETERS_NUM_PARAM                                 :{LTBLUE}Jumlah parameter: {ORANGE}{NUM}

# NewGRF inspect window
STR_NEWGRF_INSPECT_CAPTION                                      :{WHITE}Memeriksa - {STRING}
STR_NEWGRF_INSPECT_PARENT_BUTTON                                :{BLACK}Induk
STR_NEWGRF_INSPECT_PARENT_TOOLTIP                               :{BLACK}Periksa objek dari parent scope

STR_NEWGRF_INSPECT_CAPTION_OBJECT_AT                            :{STRING} pada {HEX}
STR_NEWGRF_INSPECT_CAPTION_OBJECT_AT_OBJECT                     :Obyek
STR_NEWGRF_INSPECT_CAPTION_OBJECT_AT_RAIL_TYPE                  :Tipe rel

STR_NEWGRF_INSPECT_QUERY_CAPTION                                :{WHITE}Variabel NewGRF harus 60+x (hexadecimal)

# Sprite aligner window
STR_SPRITE_ALIGNER_CAPTION                                      :{WHITE}Menjajarkan sprite {COMMA} ({STRING})
STR_SPRITE_ALIGNER_NEXT_BUTTON                                  :{BLACK}Sprite berikutnya
STR_SPRITE_ALIGNER_NEXT_TOOLTIP                                 :{BLACK}Pergi ke sprite normal berikutnya, lewati sprite bayangan/warna ulang/huruf dan pembungkus saat mulai
STR_SPRITE_ALIGNER_GOTO_BUTTON                                  :{BLACK}Pergi ke sprite
STR_SPRITE_ALIGNER_GOTO_TOOLTIP                                 :{BLACK}Pergi ke sprite. Jika ini adalah sprite normal, lanjutkan ke sprite normal berikutnya
STR_SPRITE_ALIGNER_PREVIOUS_BUTTON                              :{BLACK}Sprite sebelumnya
STR_SPRITE_ALIGNER_PREVIOUS_TOOLTIP                             :{BLACK}Lanjutkan ke sprite normal sebelumnya, lewati sembarang sprite bayangan/warna ulang/huruf dan pembungkus saat mulai
STR_SPRITE_ALIGNER_SPRITE_TOOLTIP                               :{BLACK}Mewakili sprite yang sedang dipilih. Penjajaran diabaikan ketika sprite ini digambar
STR_SPRITE_ALIGNER_MOVE_TOOLTIP                                 :{BLACK}Pindahkan sprite, mengubah offset X dan Y
STR_SPRITE_ALIGNER_PICKER_BUTTON                                :{BLACK}Pilih sprite
STR_SPRITE_ALIGNER_PICKER_TOOLTIP                               :{BLACK}Pilih sebuah sprite di manapun pada layar

STR_SPRITE_ALIGNER_GOTO_CAPTION                                 :{WHITE}Pergi ke sprite

# NewGRF (self) generated warnings/errors
STR_NEWGRF_ERROR_MSG_INFO                                       :{SILVER}{STRING}
STR_NEWGRF_ERROR_MSG_WARNING                                    :{RED}Peringatan: {SILVER}{STRING}
STR_NEWGRF_ERROR_MSG_ERROR                                      :{RED}Kesalahan: {SILVER}{STRING}
STR_NEWGRF_ERROR_MSG_FATAL                                      :{RED}Fatal: {SILVER}{STRING}
STR_NEWGRF_ERROR_FATAL_POPUP                                    :{WHITE}Kesalahan fatal NewGRF telah terjadi: {}{STRING}
STR_NEWGRF_ERROR_VERSION_NUMBER                                 :{1:STRING} tidak akan bekerja dengan versi TTDPatch yang telah dilaporkan oleh OpenTTD
STR_NEWGRF_ERROR_DOS_OR_WINDOWS                                 :{1:STRING} untuk TTD versi {STRING}
STR_NEWGRF_ERROR_UNSET_SWITCH                                   :{1:STRING} didesain untuk digunakan dengan {STRING}
STR_NEWGRF_ERROR_INVALID_PARAMETER                              :Parameter yang salah untuk {1:STRING}: parameter {STRING} ({NUM})
STR_NEWGRF_ERROR_LOAD_BEFORE                                    :{1:STRING} harus dimuat sebelum {STRING}
STR_NEWGRF_ERROR_LOAD_AFTER                                     :{1:STRING} harus dimuat sesudah {STRING}
STR_NEWGRF_ERROR_OTTD_VERSION_NUMBER                            :{1:STRING} membutuhkan OpenTTD versi {STRING} atau yang lebih tinggi
STR_NEWGRF_ERROR_AFTER_TRANSLATED_FILE                          :Berkas NewGRF telah didesain untuk diterjemahkan
STR_NEWGRF_ERROR_TOO_MANY_NEWGRFS_LOADED                        :Terlalu banyak berkas NewGRF yang dimuat
STR_NEWGRF_ERROR_STATIC_GRF_CAUSES_DESYNC                       :Memuat NewGRF {1:STRING} secara statis dengan {STRING} dapat menyebabkan de-sinkronisasi
STR_NEWGRF_ERROR_UNEXPECTED_SPRITE                              :Sprite salah / tidak terduga (sprite {3:NUM})
STR_NEWGRF_ERROR_UNKNOWN_PROPERTY                               :Properti Action 0 tidak diketahui {4:HEX} (sprite {3:NUM})
STR_NEWGRF_ERROR_INVALID_ID                                     :Mencoba menggunakan ID invalid (sprite {3:NUM})
STR_NEWGRF_ERROR_CORRUPT_SPRITE                                 :{YELLOW}{STRING} terdapat sprite yang rusak. Semua sprite rusak akan ditandai dengan tanda tanya merah (?)
STR_NEWGRF_ERROR_MULTIPLE_ACTION_8                              :Memuat beberapa entri Action 8 (sprite {3:NUM})
STR_NEWGRF_ERROR_READ_BOUNDS                                    :Baca akhir sprite palsu (sprite {3:NUM})
STR_NEWGRF_ERROR_MISSING_SPRITES                                :{WHITE}Beberapa 'sprite' tidak terdapat pada Set Grafik Dasar yang sedang digunakan.{}Silahkan update Set Grafik Dasar
STR_NEWGRF_ERROR_MISSING_SPRITES_UNSTABLE                       :{WHITE}Set grafis dasar kekurangan beberapa sprite.{}Tolong perbarui set grafis dasar.{}Karena anda memainkan {YELLOW}snapshot pengembangan OpenTTD{WHITE}, anda mungkin memerlukan{YELLOW}snapshot pengembangan set grafis dasar{WHITE}
STR_NEWGRF_ERROR_GRM_FAILED                                     :Sumber GRF yang diminta tidak tersedia (sprite {3:NUM})
STR_NEWGRF_ERROR_FORCEFULLY_DISABLED                            :{1:STRING} dinonaktifkan oleh {STRING}
STR_NEWGRF_ERROR_INVALID_SPRITE_LAYOUT                          :Format sprite salah/tidak diketahui (sprite {3:NUM})

# NewGRF related 'general' warnings
STR_NEWGRF_POPUP_CAUTION_CAPTION                                :{WHITE}Peringatan!
STR_NEWGRF_CONFIRMATION_TEXT                                    :{YELLOW}Anda akan mengubah game yg sudah berjalan. Ini dapat menghentikan OpenTTD. Jangan melaporkan kesalahan tentang hal ini. {}Apakah anda yakin?

STR_NEWGRF_DUPLICATE_GRFID                                      :{WHITE}Tidak dapat menambahkan: GRF ID sudah ada
STR_NEWGRF_COMPATIBLE_LOADED                                    :{ORANGE}Berkas yang cocok tidak diketemukan (GRF kompatibel telah dimuat)
STR_NEWGRF_TOO_MANY_NEWGRFS                                     :{WHITE}Tidak dapat menambahkan NewGRF : Batas maksimal NewGRF tercapai

STR_NEWGRF_COMPATIBLE_LOAD_WARNING                              :{WHITE}GRF kompatibel telah dimuat untuk berkas yang hilang
STR_NEWGRF_DISABLED_WARNING                                     :{WHITE}Berkas GRF telah di non-aktifkan
STR_NEWGRF_UNPAUSE_WARNING_TITLE                                :{YELLOW}Berkas GRF yang hilang
STR_NEWGRF_UNPAUSE_WARNING                                      :{WHITE}Tidak menghentikan sementara dapat membuat OpenTTD menjadi crash. Jangan mengirimkan laporan bug dari crash tersebut.{}Apakah Anda sungguh tidak ingin menghentikan?

# NewGRF status
STR_NEWGRF_LIST_NONE                                            :Tidak Ada
STR_NEWGRF_LIST_ALL_FOUND                                       :Semua berkas ada
STR_NEWGRF_LIST_COMPATIBLE                                      :{YELLOW}Berkas yang cocok ditemukan
STR_NEWGRF_LIST_MISSING                                         :{RED}Berkas hilang

# NewGRF 'it's broken' warnings
STR_NEWGRF_BROKEN                                               :{WHITE}Biasanya NewGRF '{0:STRING}' dapat menyebabkan de-sinkron dan atau crash
STR_NEWGRF_BROKEN_POWERED_WAGON                                 :{WHITE}Ini akan mengubah keadaan gerbong listrik '{1:ENGINE}' saat tidak berada di depo
STR_NEWGRF_BROKEN_VEHICLE_LENGTH                                :{WHITE}Ini akan mengubah panjang kereta sebanyak '{1:ENGINE}' ketika tidak berada di dalam depo
STR_NEWGRF_BROKEN_CAPACITY                                      :{WHITE}Mengubah kapasitas kendaraan '{1:ENGINE}' ketika tidak di dalam depot atau reparasi
STR_BROKEN_VEHICLE_LENGTH                                       :{WHITE}Kereta '{VEHICLE}' milik '{COMPANY}' memiliki ukuran yang tidak sesuai. Hal ini mungkin disebabkan oleh masalah dengan NewGRF. Permainan mungkin akan rusak atau macet

STR_NEWGRF_BUGGY                                                :{WHITE}NewGRF '{0:STRING}' memberikan informasi yang salah
STR_NEWGRF_BUGGY_ARTICULATED_CARGO                              :{WHITE}Informasi muat ulang untuk '{1:ENGINE}' berbeda dengan daftar beli setelah konstruksi. Ini menyebabkan pembaruan otomatis gagal memuat ulang dengan benar
STR_NEWGRF_BUGGY_ENDLESS_PRODUCTION_CALLBACK                    :{WHITE}'{1:STRING}' menyebabkan perulangan tanpa akhir di tingkat produksi
STR_NEWGRF_BUGGY_UNKNOWN_CALLBACK_RESULT                        :{WHITE}Callback {1:HEX} mengembalikan hasil tidak dikenal/salah {2:HEX}

# 'User removed essential NewGRFs'-placeholders for stuff without specs
STR_NEWGRF_INVALID_CARGO                                        :<kargo tidak valid>
STR_NEWGRF_INVALID_CARGO_ABBREV                                 :??
STR_NEWGRF_INVALID_CARGO_QUANTITY                               :{COMMA} dari <kargo tidak valid>
STR_NEWGRF_INVALID_ENGINE                                       :<model kendaraan tidak valid>
STR_NEWGRF_INVALID_INDUSTRYTYPE                                 :<industri tidak valid>

# Placeholders for other invalid stuff, e.g. vehicles that have gone (Game Script).
STR_INVALID_VEHICLE                                             :<kendaraan tidak berlaku>

# NewGRF scanning window
STR_NEWGRF_SCAN_CAPTION                                         :{WHITE}Memindai NewGRFs
STR_NEWGRF_SCAN_MESSAGE                                         :{BLACK}Memindai berkas NewGRF. Lamanya waktu tergantung dari jumlah berkas...
STR_NEWGRF_SCAN_STATUS                                          :{BLACK}{NUM} NewGRF dipindai dari kira2 {NUM} NewGRF
STR_NEWGRF_SCAN_ARCHIVES                                        :Memindai arsip

# Sign list window
STR_SIGN_LIST_CAPTION                                           :{WHITE}Daftar tanda - {COMMA} Tanda
STR_SIGN_LIST_MATCH_CASE                                        :{BLACK}Persis besar-kecil
STR_SIGN_LIST_MATCH_CASE_TOOLTIP                                :{BLACK}Hidup matikan pengecekan besar-kecil huruf pada pengenal dengan kotak pencarian

# Sign window
STR_EDIT_SIGN_CAPTION                                           :{WHITE}Ubah tulisan di tanda pengenal
STR_EDIT_SIGN_NEXT_SIGN_TOOLTIP                                 :{BLACK}Pergi sampai rambu berikutnya
STR_EDIT_SIGN_PREVIOUS_SIGN_TOOLTIP                             :{BLACK}Pergi ke rambu sebelumnya

STR_EDIT_SIGN_SIGN_OSKTITLE                                     :{BLACK}Masukkan nama rambu

# Town directory window
STR_TOWN_DIRECTORY_CAPTION                                      :{WHITE}Kota
STR_TOWN_DIRECTORY_NONE                                         :{ORANGE}- Tidak Ada -
STR_TOWN_DIRECTORY_TOWN                                         :{ORANGE}{TOWN}{BLACK} ({COMMA})
STR_TOWN_DIRECTORY_LIST_TOOLTIP                                 :{BLACK}Nama-nama kota - Klik pada nama untuk mengarahkan pandangan utama pada kota. Ctrl+Click akan membuka viewport baru pada lokasi kota
STR_TOWN_POPULATION                                             :{BLACK}Populasi Dunia: {COMMA}

# Town view window
STR_TOWN_VIEW_TOWN_CAPTION                                      :{WHITE}{TOWN}
STR_TOWN_VIEW_CITY_CAPTION                                      :{WHITE}{TOWN} (City)
STR_TOWN_VIEW_POPULATION_HOUSES                                 :{BLACK}Populasi: {ORANGE}{COMMA}{BLACK}  Rumah: {ORANGE}{COMMA}
STR_TOWN_VIEW_PASSENGERS_LAST_MONTH_MAX                         :{BLACK}Penumpang bulan lalu: {ORANGE}{COMMA}{BLACK}  maks: {ORANGE}{COMMA}
STR_TOWN_VIEW_MAIL_LAST_MONTH_MAX                               :{BLACK}Surat bulan lalu: {ORANGE}{COMMA}{BLACK}  maks: {ORANGE}{COMMA}
STR_TOWN_VIEW_CARGO_FOR_TOWNGROWTH                              :{BLACK}Kargo untuk pertumbuhan kota:
STR_TOWN_VIEW_CARGO_FOR_TOWNGROWTH_REQUIRED_GENERAL             :{RED} Butuh {ORANGE}{STRING}
STR_TOWN_VIEW_CARGO_FOR_TOWNGROWTH_REQUIRED_WINTER              :{ORANGE}{STRING}{BLACK} dibutuhkan saat musim dingin
STR_TOWN_VIEW_CARGO_FOR_TOWNGROWTH_DELIVERED_GENERAL            :{ORANGE}{STRING}{GREEN} terkirim
STR_TOWN_VIEW_CARGO_FOR_TOWNGROWTH_REQUIRED                     :{ORANGE}{CARGO_TINY} / {CARGO_LONG}{RED} (masih dibutuhkan)
STR_TOWN_VIEW_CARGO_FOR_TOWNGROWTH_DELIVERED                    :{ORANGE}{CARGO_TINY} / {CARGO_LONG}{GREEN} (terkirim)
STR_TOWN_VIEW_TOWN_GROWS_EVERY                                  :{BLACK}Kota tumbuh setiap {ORANGE}{COMMA}{BLACK}{NBSP}hari
STR_TOWN_VIEW_TOWN_GROWS_EVERY_FUNDED                           :{BLACK}Kota tumbuh setiap {ORANGE}{COMMA}{BLACK}{NBSP}hari (didanai)
STR_TOWN_VIEW_TOWN_GROW_STOPPED                                 :{BLACK}Kota {RED}tidak{BLACK} tumbuh
STR_TOWN_VIEW_NOISE_IN_TOWN                                     :{BLACK}Batas kebisingan di kota : {ORANGE}{COMMA}{BLACK}  maks.: {ORANGE}{COMMA}
STR_TOWN_VIEW_CENTER_TOOLTIP                                    :{BLACK}Arahkan pandangan utama pada lokasi kota. Ctrl+Click akan membuka viewport baru pada lokasi kota
STR_TOWN_VIEW_LOCAL_AUTHORITY_BUTTON                            :{BLACK}Pemkot
STR_TOWN_VIEW_LOCAL_AUTHORITY_TOOLTIP                           :{BLACK}Tampilkan Informasi pemerintah setempat
STR_TOWN_VIEW_RENAME_TOOLTIP                                    :{BLACK}Ubah nama kota

STR_TOWN_VIEW_EXPAND_BUTTON                                     :{BLACK}Memperluas
STR_TOWN_VIEW_EXPAND_TOOLTIP                                    :{BLACK}Tambah ukuran kota
STR_TOWN_VIEW_DELETE_BUTTON                                     :{BLACK}Hapus
STR_TOWN_VIEW_DELETE_TOOLTIP                                    :{BLACK}Hapus kota ini habis

STR_TOWN_VIEW_RENAME_TOWN_BUTTON                                :Ubah nama Kota

# Town local authority window
STR_LOCAL_AUTHORITY_CAPTION                                     :{WHITE}Pemerintah Kota {TOWN}
STR_LOCAL_AUTHORITY_COMPANY_RATINGS                             :{BLACK}Peringkat Perusahaan Transportasi:
STR_LOCAL_AUTHORITY_COMPANY_RATING                              :{YELLOW}{COMPANY} {COMPANY_NUM}: {ORANGE}{STRING}
STR_LOCAL_AUTHORITY_ACTIONS_TITLE                               :{BLACK}Tindakan yang tersedia:
STR_LOCAL_AUTHORITY_ACTIONS_TOOLTIP                             :{BLACK}Daftar tindakan yang bisa dilakukan di kota ini - klik pada item untuk menampilkan penjelasan detail
STR_LOCAL_AUTHORITY_DO_IT_BUTTON                                :{BLACK}Lakukan
STR_LOCAL_AUTHORITY_DO_IT_TOOLTIP                               :{BLACK}Hilangkan tindakan yang ditandai pada daftar dibawah ini

STR_LOCAL_AUTHORITY_ACTION_SMALL_ADVERTISING_CAMPAIGN           :Kampanye iklan kecil
STR_LOCAL_AUTHORITY_ACTION_MEDIUM_ADVERTISING_CAMPAIGN          :Kampanye iklan sedang
STR_LOCAL_AUTHORITY_ACTION_LARGE_ADVERTISING_CAMPAIGN           :Kampanye iklan besar-besaran
STR_LOCAL_AUTHORITY_ACTION_ROAD_RECONSTRUCTION                  :Danai perbaikan jalan setempat
STR_LOCAL_AUTHORITY_ACTION_STATUE_OF_COMPANY                    :Bangun patung pemilik perusahaan
STR_LOCAL_AUTHORITY_ACTION_NEW_BUILDINGS                        :Danai pembangunan gedung baru
STR_LOCAL_AUTHORITY_ACTION_EXCLUSIVE_TRANSPORT                  :Beli hak transportasi eksklusif
STR_LOCAL_AUTHORITY_ACTION_BRIBE                                :Suap pemkot setempat

STR_LOCAL_AUTHORITY_ACTION_TOOLTIP_SMALL_ADVERTISING            :{YELLOW}Prakarsai kampanye iklan kecil, agar penumpang dan kargo lebih mengutamakan jasa perusahaan transportasi anda.{}Biaya:{CURRENCY_LONG}
STR_LOCAL_AUTHORITY_ACTION_TOOLTIP_MEDIUM_ADVERTISING           :{YELLOW}Prakarsai kampanye iklan sedang, agar penumpang dan kargo lebih mengutamakan jasa perusahaan transportasi anda.{}Biaya:{CURRENCY_LONG}
STR_LOCAL_AUTHORITY_ACTION_TOOLTIP_LARGE_ADVERTISING            :{YELLOW}Prakarsai kampanye iklan besar, agar penumpang dan kargo lebih mengutamakan jasa perusahaan transportasi anda.{}Biaya: {CURRENCY_LONG}
STR_LOCAL_AUTHORITY_ACTION_TOOLTIP_ROAD_RECONSTRUCTION          :{YELLOW}Danai perbaikan jalan. Akan menyebabkan kemacetan arus lalu lintas hingga 6 bulan.{}Biaya: {CURRENCY_LONG}
STR_LOCAL_AUTHORITY_ACTION_TOOLTIP_STATUE_OF_COMPANY            :{YELLOW}Bangun patung sebagai kebanggaan perusahaan anda.{}Biaya: {CURRENCY_LONG}
STR_LOCAL_AUTHORITY_ACTION_TOOLTIP_NEW_BUILDINGS                :{YELLOW}Biayai pembangunan gedung komersil di kota.{}Biaya: {CURRENCY_LONG}
STR_LOCAL_AUTHORITY_ACTION_TOOLTIP_EXCLUSIVE_TRANSPORT          :{YELLOW}Beli hak monopoli transportasi di kota ini untuk 1 tahun. Penumpang dan kargo di kota ini hanya akan menggunakan stasiun milik perusahaan anda.{} Biaya: {CURRENCY_LONG}
STR_LOCAL_AUTHORITY_ACTION_TOOLTIP_BRIBE                        :{YELLOW}Kolusi dengan pemkot agar naik peringkat, beresiko terkena hukuman jika tertangkap.{}Biaya: {CURRENCY_LONG}

# Goal window
STR_GOALS_CAPTION                                               :{WHITE}{COMPANY} Target
STR_GOALS_SPECTATOR_CAPTION                                     :{WHITE}Target Global
STR_GOALS_GLOBAL_TITLE                                          :{BLACK}Target global:
STR_GOALS_TEXT                                                  :{ORANGE}{STRING}
STR_GOALS_NONE                                                  :{ORANGE}- Tidak ada -
STR_GOALS_SPECTATOR_NONE                                        :{ORANGE}- Tak terpakaikan -
STR_GOALS_PROGRESS                                              :{ORANGE}{STRING}
STR_GOALS_PROGRESS_COMPLETE                                     :{GREEN}{STRING}
STR_GOALS_COMPANY_TITLE                                         :{BLACK}Target perusahaan:
STR_GOALS_TOOLTIP_CLICK_ON_SERVICE_TO_CENTER                    :{BLACK}Klik pada tujuan untuk mengarahkan pandangan pada tengah industri/kota/kotak. Ctrl+klik untuk membuka jendela baru pada lokasi industri/kota/kotak

# Goal question window
STR_GOAL_QUESTION_CAPTION_QUESTION                              :Pertanyaan
STR_GOAL_QUESTION_CAPTION_INFORMATION                           :Informasi
STR_GOAL_QUESTION_CAPTION_WARNING                               :Peringatan
STR_GOAL_QUESTION_CAPTION_ERROR                                 :Kesalahan

############ Start of Goal Question button list
STR_GOAL_QUESTION_BUTTON_CANCEL                                 :Batal
STR_GOAL_QUESTION_BUTTON_OK                                     :Oke
STR_GOAL_QUESTION_BUTTON_NO                                     :Tidak
STR_GOAL_QUESTION_BUTTON_YES                                    :Ya
STR_GOAL_QUESTION_BUTTON_DECLINE                                :Batalkan
STR_GOAL_QUESTION_BUTTON_ACCEPT                                 :Setuju
STR_GOAL_QUESTION_BUTTON_IGNORE                                 :Abaikan
STR_GOAL_QUESTION_BUTTON_RETRY                                  :Ulangi
STR_GOAL_QUESTION_BUTTON_PREVIOUS                               :Sebelumnya
STR_GOAL_QUESTION_BUTTON_NEXT                                   :Berikutnya
STR_GOAL_QUESTION_BUTTON_STOP                                   :Berhenti
STR_GOAL_QUESTION_BUTTON_START                                  :Mulai
STR_GOAL_QUESTION_BUTTON_GO                                     :Lanjut
STR_GOAL_QUESTION_BUTTON_CONTINUE                               :Lanjutkan
STR_GOAL_QUESTION_BUTTON_RESTART                                :Restart
STR_GOAL_QUESTION_BUTTON_POSTPONE                               :Tunda
STR_GOAL_QUESTION_BUTTON_SURRENDER                              :Menyerah
STR_GOAL_QUESTION_BUTTON_CLOSE                                  :Tutup
############ End of Goal Question button list

# Subsidies window
STR_SUBSIDIES_CAPTION                                           :{WHITE}Subsidi
STR_SUBSIDIES_OFFERED_TITLE                                     :{BLACK}Penawaran subsidi jasa transportasi:
STR_SUBSIDIES_OFFERED_FROM_TO                                   :{ORANGE}{STRING} dari {STRING} ke {STRING}{YELLOW} (sebelum {DATE_SHORT})
STR_SUBSIDIES_NONE                                              :{ORANGE}- Tidak Ada -
STR_SUBSIDIES_SUBSIDISED_TITLE                                  :{BLACK}Jasa transportasi bersubsidi:
STR_SUBSIDIES_SUBSIDISED_FROM_TO                                :{ORANGE}{STRING} dari {STRING} ke {STRING}{YELLOW} ({COMPANY}{YELLOW}, hingga {DATE_SHORT})
STR_SUBSIDIES_TOOLTIP_CLICK_ON_SERVICE_TO_CENTER                :{BLACK}Klik pada layanan untuk mengarahkan pandangan utama pada industri/kota. Ctrl+Click akan membuka viewport baru pada lokasi industri/kota

# Story book window
STR_STORY_BOOK_CAPTION                                          :{WHITE}{COMPANY} Buku Cerita
STR_STORY_BOOK_SPECTATOR_CAPTION                                :{WHITE}Buku Cerita Global
STR_STORY_BOOK_TITLE                                            :{YELLOW}{STRING}
STR_STORY_BOOK_GENERIC_PAGE_ITEM                                :Halaman {NUM}
STR_STORY_BOOK_SEL_PAGE_TOOLTIP                                 :{BLACK}Loncat ke halaman yang dipilih dari daftar drop-down ini
STR_STORY_BOOK_PREV_PAGE                                        :{BLACK}Sebelumnya
STR_STORY_BOOK_PREV_PAGE_TOOLTIP                                :{BLACK}Menuju ke halaman sebelumnya
STR_STORY_BOOK_NEXT_PAGE                                        :{BLACK}Berikutnya
STR_STORY_BOOK_NEXT_PAGE_TOOLTIP                                :{BLACK}Menuju ke halaman berikutnya
STR_STORY_BOOK_INVALID_GOAL_REF                                 :{RED}Referensi sasaran yang tidak berlaku

# Station list window
STR_STATION_LIST_TOOLTIP                                        :{BLACK}Nama-nama stasiun - klik pada nama untuk mengarahkan pandangan utama pada stasiun. Ctrl+Click akan membuka viewport baru pada lokasi stasiun
STR_STATION_LIST_USE_CTRL_TO_SELECT_MORE                        :{BLACK}Tekan CTRL untuk memilih lebih dari satu item
STR_STATION_LIST_CAPTION                                        :{WHITE}{COMPANY} - {COMMA} Stasiun
STR_STATION_LIST_STATION                                        :{YELLOW}{STATION} {STATION_FEATURES}
STR_STATION_LIST_WAYPOINT                                       :{YELLOW}{WAYPOINT}
STR_STATION_LIST_NONE                                           :{YELLOW}- Tidak ada -
STR_STATION_LIST_SELECT_ALL_FACILITIES                          :{BLACK}Pilih semua fasilitas
STR_STATION_LIST_SELECT_ALL_TYPES                               :{BLACK}Pilih semua jenis kargo (termasuk kargo tanpa jeda)
STR_STATION_LIST_NO_WAITING_CARGO                               :{BLACK}Tidak ada barang yang sedang menunggu

# Station view window
STR_STATION_VIEW_CAPTION                                        :{WHITE}{STATION} {STATION_FEATURES}
STR_STATION_VIEW_WAITING_CARGO                                  :{WHITE}{CARGO_LONG}
STR_STATION_VIEW_EN_ROUTE_FROM                                  :{YELLOW}({CARGO_SHORT} dari {STATION})
STR_STATION_VIEW_RESERVED                                       :{YELLOW}({CARGO_SHORT} direservasi untuk memuat)

STR_STATION_VIEW_ACCEPTS_BUTTON                                 :{BLACK}Menerima
STR_STATION_VIEW_ACCEPTS_TOOLTIP                                :{BLACK}Tampilkan daftar kargo yang bisa diterima
STR_STATION_VIEW_ACCEPTS_CARGO                                  :{BLACK}Menerima: {WHITE}{CARGO_LIST}

STR_STATIOV_VIEW_EXCLUSIVE_RIGHTS_SELF                          :{BLACK}Stasiun memiliki hak transportasi eksklusif di kota ini
STR_STATIOV_VIEW_EXCLUSIVE_RIGHTS_COMPANY                       :{YELLOW}{COMPANY}{BLACK} beli hak transportasi eksklusif di kota ini

STR_STATION_VIEW_RATINGS_BUTTON                                 :{BLACK}Peringkat
STR_STATION_VIEW_RATINGS_TOOLTIP                                :{BLACK}Tampilkna peringkat dari stasiun
STR_STATION_VIEW_SUPPLY_RATINGS_TITLE                           :{BLACK}Asupan bulanan dan penilaian tempatan:
STR_STATION_VIEW_CARGO_SUPPLY_RATING                            :{WHITE}{STRING}: {YELLOW}{COMMA} / {STRING} ({COMMA}%)

STR_STATION_VIEW_GROUP                                          :{BLACK}Pengelompokkan
STR_STATION_VIEW_WAITING_STATION                                :Station: Menunggu
STR_STATION_VIEW_WAITING_AMOUNT                                 :Jumlah: Menunggu
STR_STATION_VIEW_PLANNED_STATION                                :Stasiun: Menurut Rencana
STR_STATION_VIEW_PLANNED_AMOUNT                                 :Jumlah: Menurut Rencana
STR_STATION_VIEW_FROM                                           :{YELLOW}{CARGO_SHORT} dari {STATION}
STR_STATION_VIEW_VIA                                            :{YELLOW}{CARGO_SHORT} via {STATION}
STR_STATION_VIEW_TO                                             :{YELLOW}{CARGO_SHORT} ke {STATION}
STR_STATION_VIEW_FROM_ANY                                       :{RED}{CARGO_SHORT} dari stasiun tidak diketahui
STR_STATION_VIEW_TO_ANY                                         :{RED}{CARGO_SHORT} ke stasiun manapun
STR_STATION_VIEW_VIA_ANY                                        :{RED}{CARGO_SHORT} melalui stasiun apapun
STR_STATION_VIEW_FROM_HERE                                      :{GREEN}{CARGO_SHORT} dari stasiun ini
STR_STATION_VIEW_VIA_HERE                                       :{GREEN}{CARGO_SHORT} berhenti pada stasiun ini
STR_STATION_VIEW_TO_HERE                                        :{GREEN}{CARGO_SHORT} ke stasiun ini
STR_STATION_VIEW_NONSTOP                                        :{YELLOW}{CARGO_SHORT} tanpa berhenti

STR_STATION_VIEW_GROUP_S_V_D                                    :Sumber-Lewat-Tujuan
STR_STATION_VIEW_GROUP_S_D_V                                    :Sumber-Tujuan-Lewat
STR_STATION_VIEW_GROUP_V_S_D                                    :Lewat-Sumber-Tujuan
STR_STATION_VIEW_GROUP_V_D_S                                    :Lewat-Tujuan-Sumber
STR_STATION_VIEW_GROUP_D_S_V                                    :Tujuan-Sumber-Lewat
STR_STATION_VIEW_GROUP_D_V_S                                    :Tujusn-Lewat-Sumber

############ range for rating starts
STR_CARGO_RATING_APPALLING                                      :Mengerikan
STR_CARGO_RATING_VERY_POOR                                      :Sangat Jelek
STR_CARGO_RATING_POOR                                           :Jelek
STR_CARGO_RATING_MEDIOCRE                                       :Sedang
STR_CARGO_RATING_GOOD                                           :Baik
STR_CARGO_RATING_VERY_GOOD                                      :Sangat Baik
STR_CARGO_RATING_EXCELLENT                                      :Sempurna
STR_CARGO_RATING_OUTSTANDING                                    :Diatas Sempurna
############ range for rating ends

STR_STATION_VIEW_CENTER_TOOLTIP                                 :{BLACK}Arahkan pandangan utama pada lokasi stasiun. Ctrl+Click akan membuka viewport baru pada lokasi stasiun
STR_STATION_VIEW_RENAME_TOOLTIP                                 :{BLACK}Ganti nama stasiun

STR_STATION_VIEW_SCHEDULED_TRAINS_TOOLTIP                       :{BLACK}Tampilkan semua kereta yang memiliki jadwal menuju stasiun ini.
STR_STATION_VIEW_SCHEDULED_ROAD_VEHICLES_TOOLTIP                :{BLACK}Tampilkan semua kendaraan yang memiliki jadwal menuju terminal ini.
STR_STATION_VIEW_SCHEDULED_AIRCRAFT_TOOLTIP                     :{BLACK}Tampilkan semua Pesawat yang memiliki jadwal menuju bandara ini.
STR_STATION_VIEW_SCHEDULED_SHIPS_TOOLTIP                        :{BLACK}Tampilkan semua kapal yang memiliki jadwal menuju pelabuhan ini.

STR_STATION_VIEW_RENAME_STATION_CAPTION                         :Ubah nama stasiun/area bongkar muat

STR_STATION_VIEW_CLOSE_AIRPORT                                  :{BLACK}Tutup bandara
STR_STATION_VIEW_CLOSE_AIRPORT_TOOLTIP                          :{BLACK}Cegah pesawat mendarat di bandara ini

# Waypoint/buoy view window
STR_WAYPOINT_VIEW_CAPTION                                       :{WHITE}{WAYPOINT}
STR_WAYPOINT_VIEW_CENTER_TOOLTIP                                :{BLACK}Arahkan pandangan utama pada lokasi waypoint. Ctrl+Click akan membuka viewport baru pada lokasi waypoint
STR_WAYPOINT_VIEW_CHANGE_WAYPOINT_NAME                          :{BLACK}Ubah nama waypoint
STR_BUOY_VIEW_CENTER_TOOLTIP                                    :{BLACK}Arahkan pandangan utama pada lokasi pelampung. Ctrl+Click akan membuka viewport baru pada lokasi pelampung
STR_BUOY_VIEW_CHANGE_BUOY_NAME                                  :{BLACK}Ubah nama pelampung

STR_EDIT_WAYPOINT_NAME                                          :{WHITE}Ubah nama waypoint

# Finances window
STR_FINANCES_CAPTION                                            :{WHITE}Keuangan {COMPANY} {BLACK}{COMPANY_NUM}
STR_FINANCES_EXPENDITURE_INCOME_TITLE                           :{WHITE}Belanja / Pendapatan
STR_FINANCES_YEAR                                               :{WHITE}{NUM}
STR_FINANCES_SECTION_CONSTRUCTION                               :{GOLD}Konstruksi
STR_FINANCES_SECTION_NEW_VEHICLES                               :{GOLD}Beli Kendaraan Baru
STR_FINANCES_SECTION_TRAIN_RUNNING_COSTS                        :{GOLD}Biaya Ops. Kereta
STR_FINANCES_SECTION_ROAD_VEHICLE_RUNNING_COSTS                 :{GOLD}Biaya Operasional Kendaraan
STR_FINANCES_SECTION_AIRCRAFT_RUNNING_COSTS                     :{GOLD}Biaya Ops. Pesawat
STR_FINANCES_SECTION_SHIP_RUNNING_COSTS                         :{GOLD}Biaya Ops. Kapal Laut
STR_FINANCES_SECTION_PROPERTY_MAINTENANCE                       :{GOLD}Pemeliharaan Properti
STR_FINANCES_SECTION_TRAIN_INCOME                               :{GOLD}Pendapatan Kereta
STR_FINANCES_SECTION_ROAD_VEHICLE_INCOME                        :{GOLD}Pendapatan Kendaraan
STR_FINANCES_SECTION_AIRCRAFT_INCOME                            :{GOLD}Pendapatan Pesawat
STR_FINANCES_SECTION_SHIP_INCOME                                :{GOLD}Pendapatan Kapal
STR_FINANCES_SECTION_LOAN_INTEREST                              :{GOLD}Bunga Pinjaman
STR_FINANCES_SECTION_OTHER                                      :{GOLD}Lainnya
STR_FINANCES_NEGATIVE_INCOME                                    :{BLACK}-{CURRENCY_LONG}
STR_FINANCES_POSITIVE_INCOME                                    :{BLACK}+{CURRENCY_LONG}
STR_FINANCES_TOTAL_CAPTION                                      :{WHITE}Total:
STR_FINANCES_BANK_BALANCE_TITLE                                 :{WHITE}Saldo Bank
STR_FINANCES_LOAN_TITLE                                         :{WHITE}Pinjaman
STR_FINANCES_MAX_LOAN                                           :{WHITE}Pinjaman maks.: {BLACK}{CURRENCY_LONG}
STR_FINANCES_TOTAL_CURRENCY                                     :{BLACK}{CURRENCY_LONG}
STR_FINANCES_BORROW_BUTTON                                      :{BLACK}Pinjam {CURRENCY_LONG}
STR_FINANCES_BORROW_TOOLTIP                                     :{BLACK}Tambah jumlah pinjaman. Tekan Ctrl+Click untuk meminjam sebanyak mungkin.
STR_FINANCES_REPAY_BUTTON                                       :{BLACK}Bayar {CURRENCY_LONG}
STR_FINANCES_REPAY_TOOLTIP                                      :{BLACK}Bayar cicilan pinjaman. Tekan Ctrl+Click untuk membayar cicilan sebanyak mungkin.
STR_FINANCES_INFRASTRUCTURE_BUTTON                              :{BLACK}Infrastruktur

# Company view
STR_COMPANY_VIEW_CAPTION                                        :{WHITE}{COMPANY} {BLACK}{COMPANY_NUM}
STR_COMPANY_VIEW_PRESIDENT_MANAGER_TITLE                        :{WHITE}{PRESIDENT_NAME}{}{GOLD}(Pimpinan)

STR_COMPANY_VIEW_INAUGURATED_TITLE                              :{GOLD}Dilantik : {WHITE}{NUM}
STR_COMPANY_VIEW_COLOUR_SCHEME_TITLE                            :{GOLD}Warna tema:
STR_COMPANY_VIEW_VEHICLES_TITLE                                 :{GOLD}Kendaraan:
STR_COMPANY_VIEW_TRAINS                                         :{WHITE}{COMMA} kereta
STR_COMPANY_VIEW_ROAD_VEHICLES                                  :{WHITE}{COMMA} kendaraan jalan raya
STR_COMPANY_VIEW_AIRCRAFT                                       :{WHITE}{COMMA} pesawat
STR_COMPANY_VIEW_SHIPS                                          :{WHITE}{COMMA} kapal
STR_COMPANY_VIEW_VEHICLES_NONE                                  :{WHITE}Tidak punya
STR_COMPANY_VIEW_COMPANY_VALUE                                  :{GOLD}Nilai Perusahaan: {WHITE}{CURRENCY_LONG}
STR_COMPANY_VIEW_SHARES_OWNED_BY                                :{WHITE}({COMMA}% saham dimiliki oleh {COMPANY})
STR_COMPANY_VIEW_INFRASTRUCTURE                                 :{GOLD}Infrastruktur:
STR_COMPANY_VIEW_INFRASTRUCTURE_RAIL                            :{WHITE}{COMMA} bagian rel
STR_COMPANY_VIEW_INFRASTRUCTURE_ROAD                            :{WHITE}{COMMA} bagian jalan
STR_COMPANY_VIEW_INFRASTRUCTURE_WATER                           :{WHITE}{COMMA} area perairan
STR_COMPANY_VIEW_INFRASTRUCTURE_STATION                         :{WHITE}{COMMA} area stasiun
STR_COMPANY_VIEW_INFRASTRUCTURE_AIRPORT                         :{WHITE}{COMMA} bandara
STR_COMPANY_VIEW_INFRASTRUCTURE_NONE                            :{WHITE}nihil

STR_COMPANY_VIEW_BUILD_HQ_BUTTON                                :{BLACK}Kantor Pusat
STR_COMPANY_VIEW_BUILD_HQ_TOOLTIP                               :{BLACK}Membangun kantor pusat
STR_COMPANY_VIEW_VIEW_HQ_BUTTON                                 :{BLACK}Lokasi Kantor
STR_COMPANY_VIEW_VIEW_HQ_TOOLTIP                                :{BLACK}Tampilkan kantor pusat
STR_COMPANY_VIEW_RELOCATE_HQ                                    :{BLACK}Pindah Kantor Pusat
STR_COMPANY_VIEW_RELOCATE_COMPANY_HEADQUARTERS                  :{BLACK}Membangun kembali kantor pusat perusahaan di tempat lain dengan 1% ongkos dari nilai perusahaan. Shift untuk menampilkan perkiraan biaya
STR_COMPANY_VIEW_INFRASTRUCTURE_BUTTON                          :{BLACK}Detail
STR_COMPANY_VIEW_INFRASTRUCTURE_TOOLTIP                         :{BLACK}Lihat jumlah infrastruktur lebih detail

STR_COMPANY_VIEW_NEW_FACE_BUTTON                                :{BLACK}Ganti Wajah
STR_COMPANY_VIEW_NEW_FACE_TOOLTIP                               :{BLACK}Pilih wajah baru pimpinan
STR_COMPANY_VIEW_COLOUR_SCHEME_BUTTON                           :{BLACK}Warna tema
STR_COMPANY_VIEW_COLOUR_SCHEME_TOOLTIP                          :{BLACK}Ubah warna kendaraan perusahaan
STR_COMPANY_VIEW_COMPANY_NAME_BUTTON                            :{BLACK}Nama Perusahaan
STR_COMPANY_VIEW_COMPANY_NAME_TOOLTIP                           :{BLACK}Ubah nama perusahaan
STR_COMPANY_VIEW_PRESIDENT_NAME_BUTTON                          :{BLACK}Nama Pimpinan
STR_COMPANY_VIEW_PRESIDENT_NAME_TOOLTIP                         :{BLACK}Ubah nama pimpinan

STR_COMPANY_VIEW_BUY_SHARE_BUTTON                               :{BLACK}Beli 25% saham perusahaan
STR_COMPANY_VIEW_SELL_SHARE_BUTTON                              :{BLACK}Jual 25% saham perusahaan
STR_COMPANY_VIEW_BUY_SHARE_TOOLTIP                              :{BLACK}Beli 25% saham perusahaan ini. Shift+klik untuk menampilkan perkiraan biaya tanpa membeli saham.
STR_COMPANY_VIEW_SELL_SHARE_TOOLTIP                             :{BLACK}Jual 25% saham perusahaan ini. Shift untuk menampilkan perkiraan biaya tanpa menjual saham

STR_COMPANY_VIEW_COMPANY_NAME_QUERY_CAPTION                     :Nama Perusahaan
STR_COMPANY_VIEW_PRESIDENT_S_NAME_QUERY_CAPTION                 :Nama Pimpinan

STR_BUY_COMPANY_MESSAGE                                         :{WHITE}Kami mencari perusahaan transporasi untuk mengambil alih perusahaan kami.{}{}Anda ingin membeli {COMPANY} senilai {CURRENCY_LONG}?

# Company infrastructure window
STR_COMPANY_INFRASTRUCTURE_VIEW_CAPTION                         :{WHITE}Infrastruktur milik {COMPANY}
STR_COMPANY_INFRASTRUCTURE_VIEW_RAIL_SECT                       :{GOLD}Bagian rel:
STR_COMPANY_INFRASTRUCTURE_VIEW_SIGNALS                         :{WHITE}Sinyal
STR_COMPANY_INFRASTRUCTURE_VIEW_ROAD_SECT                       :{GOLD}Bagian jalan:
STR_COMPANY_INFRASTRUCTURE_VIEW_ROAD                            :{WHITE}Jalan raya
STR_COMPANY_INFRASTRUCTURE_VIEW_TRAMWAY                         :{WHITE}Rel Trem
STR_COMPANY_INFRASTRUCTURE_VIEW_WATER_SECT                      :{GOLD}Perairan:
STR_COMPANY_INFRASTRUCTURE_VIEW_CANALS                          :{WHITE}Kanal
STR_COMPANY_INFRASTRUCTURE_VIEW_STATION_SECT                    :{GOLD}Stasiun:
STR_COMPANY_INFRASTRUCTURE_VIEW_STATIONS                        :{WHITE}area stasiun
STR_COMPANY_INFRASTRUCTURE_VIEW_AIRPORTS                        :{WHITE}Bandara
STR_COMPANY_INFRASTRUCTURE_VIEW_TOTAL                           :{WHITE}{CURRENCY_LONG}/thn

# Industry directory
STR_INDUSTRY_DIRECTORY_CAPTION                                  :{WHITE}Industri
STR_INDUSTRY_DIRECTORY_NONE                                     :{ORANGE}- Tidak Ada -
STR_INDUSTRY_DIRECTORY_ITEM                                     :{ORANGE}{INDUSTRY}{BLACK} ({CARGO_LONG}{STRING}){YELLOW} ({COMMA}% terkirim)
STR_INDUSTRY_DIRECTORY_ITEM_TWO                                 :{ORANGE}{INDUSTRY}{BLACK} ({CARGO_LONG}{STRING}/{CARGO_LONG}{STRING}){YELLOW} ({COMMA}%/{COMMA}% terkirim)
STR_INDUSTRY_DIRECTORY_ITEM_NOPROD                              :{ORANGE}{INDUSTRY}
STR_INDUSTRY_DIRECTORY_LIST_CAPTION                             :{BLACK}Nama-nama industri - klik di nama untuk mengarahkan pandangan utama pada industri. Ctrl+Click akan membuka viewport baru pada lokasi industri

# Industry view
STR_INDUSTRY_VIEW_CAPTION                                       :{WHITE}{INDUSTRY}
STR_INDUSTRY_VIEW_PRODUCTION_LAST_MONTH_TITLE                   :{BLACK}Produksi bulan kemarin
STR_INDUSTRY_VIEW_TRANSPORTED                                   :{YELLOW}{CARGO_LONG}{STRING}{BLACK} ({COMMA}% terkirim)
STR_INDUSTRY_VIEW_LOCATION_TOOLTIP                              :{BLACK}Arahkan pandangan utama pada lokasi industri. Ctrl+Click akan membuka viewport baru pada lokasi industri
STR_INDUSTRY_VIEW_PRODUCTION_LEVEL                              :{BLACK}Tingkat produksi: {YELLOW}{COMMA}%
STR_INDUSTRY_VIEW_INDUSTRY_ANNOUNCED_CLOSURE                    :{YELLOW}Industri akan segera ditutup!

############ range for requires starts
STR_INDUSTRY_VIEW_REQUIRES_CARGO                                :{BLACK}Membutuhkan: {YELLOW}{STRING}{STRING}
STR_INDUSTRY_VIEW_REQUIRES_CARGO_CARGO                          :{BLACK}Membutuhkan: {YELLOW}{STRING}{STRING}, {STRING}{STRING}
STR_INDUSTRY_VIEW_REQUIRES_CARGO_CARGO_CARGO                    :{BLACK}Membutuhkan: {YELLOW}{STRING}{STRING}, {STRING}{STRING}, {STRING}{STRING}
############ range for requires ends

############ range for produces starts
STR_INDUSTRY_VIEW_WAITING_FOR_PROCESSING                        :{BLACK}Kargo yang sedang menunggu di proses:
STR_INDUSTRY_VIEW_WAITING_STOCKPILE_CARGO                       :{YELLOW}{CARGO_LONG}{STRING}{BLACK}
STR_INDUSTRY_VIEW_PRODUCES_CARGO                                :{BLACK}Menghasilkan: {YELLOW}{STRING}{STRING}
STR_INDUSTRY_VIEW_PRODUCES_CARGO_CARGO                          :{BLACK}Menghasilkan: {YELLOW}{STRING}{STRING}, {STRING}{STRING}
############ range for produces ends

STR_CONFIG_GAME_PRODUCTION                                      :{WHITE}Perubahan produksi (kelipatan 8, hingga 2040)
STR_CONFIG_GAME_PRODUCTION_LEVEL                                :{WHITE}Ubah tingkat produksi (dalam persen, hingga 800%)

# Vehicle lists
STR_VEHICLE_LIST_TRAIN_CAPTION                                  :{WHITE}{STRING} - {COMMA} Kereta
STR_VEHICLE_LIST_ROAD_VEHICLE_CAPTION                           :{WHITE}{STRING} - {COMMA} Kendaraan Jalan Raya
STR_VEHICLE_LIST_SHIP_CAPTION                                   :{WHITE}{STRING} - {COMMA} Kapal
STR_VEHICLE_LIST_AIRCRAFT_CAPTION                               :{WHITE}{STRING} - {COMMA} Pesawat

STR_VEHICLE_LIST_TRAIN_LIST_TOOLTIP                             :{BLACK}Kereta - klik pada kereta untuk melihat informasi
STR_VEHICLE_LIST_ROAD_VEHICLE_TOOLTIP                           :{BLACK}Kendaraan jalan raya - klik pada kendaraan untuk menampilkan informasi
STR_VEHICLE_LIST_SHIP_TOOLTIP                                   :{BLACK}Kapal - klik pada kapal untuk menampilkan informasi
STR_VEHICLE_LIST_AIRCRAFT_TOOLTIP                               :{BLACK}Pesawat - klik pada pesawat untuk informasi

STR_VEHICLE_LIST_PROFIT_THIS_YEAR_LAST_YEAR                     :{TINY_FONT}{BLACK}Laba tahun ini: {CURRENCY_LONG} (tahun lalu: {CURRENCY_LONG})

STR_VEHICLE_LIST_AVAILABLE_TRAINS                               :Kereta tersedia
STR_VEHICLE_LIST_AVAILABLE_ROAD_VEHICLES                        :Kendaraan tersedia
STR_VEHICLE_LIST_AVAILABLE_SHIPS                                :Kapal tersedia
STR_VEHICLE_LIST_AVAILABLE_AIRCRAFT                             :Pesawat tersedia
STR_VEHICLE_LIST_AVAILABLE_ENGINES_TOOLTIP                      :{BLACK}Lihat daftar desain mesin yang tersedia untuk jenis kendaraan ini

STR_VEHICLE_LIST_MANAGE_LIST                                    :{BLACK}Atur Daftar
STR_VEHICLE_LIST_MANAGE_LIST_TOOLTIP                            :{BLACK}Kirim perintah untuk semua kendaraan dalam daftar ini.
STR_VEHICLE_LIST_REPLACE_VEHICLES                               :Ganti kendaraan
STR_VEHICLE_LIST_SEND_FOR_SERVICING                             :Perintahkan untuk diperbaiki

STR_VEHICLE_LIST_SEND_TRAIN_TO_DEPOT                            :Perintahkan ke bengkel
STR_VEHICLE_LIST_SEND_ROAD_VEHICLE_TO_DEPOT                     :Perintahkan ke Bengkel
STR_VEHICLE_LIST_SEND_SHIP_TO_DEPOT                             :Perintahkan ke Galangan
STR_VEHICLE_LIST_SEND_AIRCRAFT_TO_HANGAR                        :Perintahkan ke Hangar

STR_VEHICLE_LIST_MASS_STOP_LIST_TOOLTIP                         :{BLACK}Klik untuk menghentikan semua kendaraan dalam daftar
STR_VEHICLE_LIST_MASS_START_LIST_TOOLTIP                        :{BLACK}Klik untuk menjalankan semua kendaraan dalam daftar

STR_VEHICLE_LIST_SHARED_ORDERS_LIST_CAPTION                     :{WHITE}Perintah bersama {COMMA} kendaraan

# Group window
STR_GROUP_ALL_TRAINS                                            :Semua Kereta
STR_GROUP_ALL_ROAD_VEHICLES                                     :Semua kendaraan
STR_GROUP_ALL_SHIPS                                             :Semua Kapal
STR_GROUP_ALL_AIRCRAFTS                                         :Semua Pesawat

STR_GROUP_DEFAULT_TRAINS                                        :Kereta tanpa kelompok
STR_GROUP_DEFAULT_ROAD_VEHICLES                                 :Kendaraan tanpa kelompok
STR_GROUP_DEFAULT_SHIPS                                         :Kapal tanpa kelompok
STR_GROUP_DEFAULT_AIRCRAFTS                                     :Pesawat tanpa kelompok

STR_GROUPS_CLICK_ON_GROUP_FOR_TOOLTIP                           :{BLACK}Kelompok - Klik salah satu untuk melihat daftar kendaraan pada kelompok tersebut
STR_GROUP_CREATE_TOOLTIP                                        :{BLACK}Klik untuk membuat kelompok
STR_GROUP_DELETE_TOOLTIP                                        :{BLACK}Hapus kelompok terpilih
STR_GROUP_RENAME_TOOLTIP                                        :{BLACK}Ubah nama kelompok terpilih
STR_GROUP_REPLACE_PROTECTION_TOOLTIP                            :{BLACK}Klik untuk memproteksi kelompok ini dari perintah penggantian otomatis

STR_QUERY_GROUP_DELETE_CAPTION                                  :{WHITE}Hapus Kelompok
STR_GROUP_DELETE_QUERY_TEXT                                     :{WHITE}Apakah anda yakin untuk menghapus kelompok ini dan turunannya ?

STR_GROUP_ADD_SHARED_VEHICLE                                    :Tambah kendaraan dgn perintah bersama
STR_GROUP_REMOVE_ALL_VEHICLES                                   :Jual semua

STR_GROUP_RENAME_CAPTION                                        :{BLACK}Ubah nama kelompok

# Build vehicle window
STR_BUY_VEHICLE_TRAIN_RAIL_CAPTION                              :Kereta Baru
STR_BUY_VEHICLE_TRAIN_ELRAIL_CAPTION                            :Kereta listrik baru
STR_BUY_VEHICLE_TRAIN_MONORAIL_CAPTION                          :Monorel Baru
STR_BUY_VEHICLE_TRAIN_MAGLEV_CAPTION                            :Maglev Baru

STR_BUY_VEHICLE_TRAIN_ALL_CAPTION                               :Semua Kereta
STR_BUY_VEHICLE_ROAD_VEHICLE_CAPTION                            :Kendaraan Baru
STR_BUY_VEHICLE_SHIP_CAPTION                                    :Kapal Baru
STR_BUY_VEHICLE_AIRCRAFT_CAPTION                                :Buat Pesawat

STR_PURCHASE_INFO_COST_WEIGHT                                   :{BLACK}Biaya: {GOLD}{CURRENCY_LONG}{BLACK} Berat: {GOLD}{WEIGHT_SHORT}
STR_PURCHASE_INFO_SPEED_POWER                                   :{BLACK}Kecepatan: {GOLD}{VELOCITY}{BLACK} Daya: {GOLD}{POWER}
STR_PURCHASE_INFO_SPEED                                         :{BLACK}Kecepatan: {GOLD}{VELOCITY}
STR_PURCHASE_INFO_SPEED_OCEAN                                   :{BLACK}Kecepatan di laut: {GOLD}{VELOCITY}
STR_PURCHASE_INFO_SPEED_CANAL                                   :{BLACK}Kecepatan di Kanal/Sungai: {GOLD}{VELOCITY}
STR_PURCHASE_INFO_RUNNINGCOST                                   :{BLACK}Biaya Operasional: {GOLD}{CURRENCY_LONG}/thn
STR_PURCHASE_INFO_CAPACITY                                      :{BLACK}Kapasitas: {GOLD}{CARGO_LONG} {STRING}
STR_PURCHASE_INFO_REFITTABLE                                    :(kargo dapat diubah)
STR_PURCHASE_INFO_DESIGNED_LIFE                                 :{BLACK}Desain: {GOLD}{NUM}{BLACK} Usia: {GOLD}{COMMA} tahun
STR_PURCHASE_INFO_RELIABILITY                                   :{BLACK}Kehandalan Maks.: {GOLD}{COMMA}%
STR_PURCHASE_INFO_COST                                          :{BLACK}Biaya: {GOLD}{CURRENCY_LONG}
STR_PURCHASE_INFO_WEIGHT_CWEIGHT                                :{BLACK}Berat: {GOLD}{WEIGHT_SHORT} ({WEIGHT_SHORT})
STR_PURCHASE_INFO_COST_SPEED                                    :{BLACK}Biaya: {GOLD}{CURRENCY_LONG}{BLACK} Kecepatan: {GOLD}{VELOCITY}
STR_PURCHASE_INFO_AIRCRAFT_CAPACITY                             :{BLACK}Daya Muat: {GOLD}{CARGO_LONG}, {CARGO_LONG}
STR_PURCHASE_INFO_PWAGPOWER_PWAGWEIGHT                          :{BLACK}Daya Gerbong: {GOLD}+{POWER}{BLACK} Berat: {GOLD}+{WEIGHT_SHORT}
STR_PURCHASE_INFO_REFITTABLE_TO                                 :{BLACK}Kargo dapat di ganti untuk: {GOLD}{STRING}
STR_PURCHASE_INFO_ALL_TYPES                                     :Semua jenis kargo
STR_PURCHASE_INFO_ALL_BUT                                       :Semua tapi tidak untuk {CARGO_LIST}
STR_PURCHASE_INFO_MAX_TE                                        :{BLACK}Traksi Maks.: {GOLD}{FORCE}
STR_PURCHASE_INFO_AIRCRAFT_RANGE                                :{BLACK}Jangkauan: {GOLD}{COMMA} kotak

STR_BUY_VEHICLE_TRAIN_LIST_TOOLTIP                              :{BLACK}Daftar pilihan kereta - klik pada kereta untuk menampilkan informasi
STR_BUY_VEHICLE_ROAD_VEHICLE_LIST_TOOLTIP                       :{BLACK}Daftar pilihan kendaraan - klik pada kendaraan untuk menampilkan informasi
STR_BUY_VEHICLE_SHIP_LIST_TOOLTIP                               :{BLACK}Daftar kapal - klik pada kapal untuk informasi
STR_BUY_VEHICLE_AIRCRAFT_LIST_TOOLTIP                           :{BLACK}Daftar pilihan Pesawat - Klik pada pesawat untuk informasi

STR_BUY_VEHICLE_TRAIN_BUY_VEHICLE_BUTTON                        :{BLACK}Beli Kendaraan
STR_BUY_VEHICLE_ROAD_VEHICLE_BUY_VEHICLE_BUTTON                 :{BLACK}Beli Kendaraan
STR_BUY_VEHICLE_SHIP_BUY_VEHICLE_BUTTON                         :{BLACK}Beli Kapal
STR_BUY_VEHICLE_AIRCRAFT_BUY_VEHICLE_BUTTON                     :{BLACK}Beli Pesawat

STR_BUY_VEHICLE_TRAIN_BUY_VEHICLE_TOOLTIP                       :{BLACK}Beli kereta yang dipilih. Shift untuk menampilkan perkiraan biaya
STR_BUY_VEHICLE_ROAD_VEHICLE_BUY_VEHICLE_TOOLTIP                :{BLACK}Beli kendaraan yang dipilih. Shift untuk menampilkan perkiraan biaya
STR_BUY_VEHICLE_SHIP_BUY_VEHICLE_TOOLTIP                        :{BLACK}Beli kapal yang dipilih. Shift untuk menampilkan perkiraan biaya
STR_BUY_VEHICLE_AIRCRAFT_BUY_VEHICLE_TOOLTIP                    :{BLACK}Beli pesawat yang dipilih. Shift untuk menampilkan perkiraan biaya

STR_BUY_VEHICLE_TRAIN_RENAME_BUTTON                             :{BLACK}Ubah Nama
STR_BUY_VEHICLE_ROAD_VEHICLE_RENAME_BUTTON                      :{BLACK}Ganti Nama
STR_BUY_VEHICLE_SHIP_RENAME_BUTTON                              :{BLACK}Ubah Nama
STR_BUY_VEHICLE_AIRCRAFT_RENAME_BUTTON                          :{BLACK}Ubah Nama

STR_BUY_VEHICLE_TRAIN_RENAME_TOOLTIP                            :{BLACK}Ganti nama tipe kereta yang dipilih
STR_BUY_VEHICLE_ROAD_VEHICLE_RENAME_TOOLTIP                     :{BLACK}Ganti nama jenis kendaraan
STR_BUY_VEHICLE_SHIP_RENAME_TOOLTIP                             :{BLACK}Ubah nama jenis kapal
STR_BUY_VEHICLE_AIRCRAFT_RENAME_TOOLTIP                         :{BLACK}Ubah nama jenis pesawat

STR_BUY_VEHICLE_TRAIN_HIDE_TOGGLE_BUTTON                        :{BLACK}Sembunyikan
STR_BUY_VEHICLE_ROAD_VEHICLE_HIDE_TOGGLE_BUTTON                 :{BLACK}Sembunyikan
STR_BUY_VEHICLE_SHIP_HIDE_TOGGLE_BUTTON                         :{BLACK}Sembunyikan
STR_BUY_VEHICLE_AIRCRAFT_HIDE_TOGGLE_BUTTON                     :{BLACK}Sembunyikan

STR_BUY_VEHICLE_TRAIN_SHOW_TOGGLE_BUTTON                        :{BLACK}Tampilkan
STR_BUY_VEHICLE_ROAD_VEHICLE_SHOW_TOGGLE_BUTTON                 :{BLACK}Tampilkan
STR_BUY_VEHICLE_SHIP_SHOW_TOGGLE_BUTTON                         :{BLACK}Tampilkan
STR_BUY_VEHICLE_AIRCRAFT_SHOW_TOGGLE_BUTTON                     :{BLACK}Tampilkan

STR_BUY_VEHICLE_TRAIN_HIDE_SHOW_TOGGLE_TOOLTIP                  :{BLACK}Menampilkan/Sembunyikan jenis kendaraan kereta
STR_BUY_VEHICLE_ROAD_VEHICLE_HIDE_SHOW_TOGGLE_TOOLTIP           :{BLACK}Menampilkan/Sembunyikan jenis kendaraan bus/truk
STR_BUY_VEHICLE_SHIP_HIDE_SHOW_TOGGLE_TOOLTIP                   :{BLACK}Menampilkan/Sembunyikan jenis kendaraan kapal
STR_BUY_VEHICLE_AIRCRAFT_HIDE_SHOW_TOGGLE_TOOLTIP               :{BLACK}Menampilkan/Sembunyikan jenis kendaraan pesawat

STR_QUERY_RENAME_TRAIN_TYPE_CAPTION                             :{WHITE}Ubah nama jenis kereta
STR_QUERY_RENAME_ROAD_VEHICLE_TYPE_CAPTION                      :{WHITE}Ganti nama jenis kendaraan
STR_QUERY_RENAME_SHIP_TYPE_CAPTION                              :{WHITE}Ubah nama jenis kapal
STR_QUERY_RENAME_AIRCRAFT_TYPE_CAPTION                          :{WHITE}Ubah nama jenis pesawat

# Depot window
STR_DEPOT_CAPTION                                               :{WHITE}{DEPOT}

STR_DEPOT_RENAME_TOOLTIP                                        :{BLACK}Ganti nama depo ini
STR_DEPOT_RENAME_DEPOT_CAPTION                                  :Ubah nama

STR_DEPOT_NO_ENGINE                                             :{BLACK}-
STR_DEPOT_VEHICLE_TOOLTIP                                       :{BLACK}{ENGINE}{STRING}
STR_DEPOT_VEHICLE_TOOLTIP_CHAIN                                 :{BLACK}{NUM} kendaraan{STRING}
STR_DEPOT_VEHICLE_TOOLTIP_CARGO                                 :{}{CARGO_LONG} ({CARGO_SHORT})

STR_DEPOT_TRAIN_LIST_TOOLTIP                                    :{BLACK}Kereta - tahan klik kiri untuk menambah/mengurangi dari kereta, klik kanan untuk informasi. Tahan Ctrl untuk membuat kedua fungsi berlaku pada rangkaian berikut
STR_DEPOT_ROAD_VEHICLE_LIST_TOOLTIP                             :{BLACK}Kendaraan - klik kanan pada kendaraan untuk informasi
STR_DEPOT_SHIP_LIST_TOOLTIP                                     :{BLACK}Kapal - klik kanan pada kapal untuk informasi
STR_DEPOT_AIRCRAFT_LIST_TOOLTIP                                 :{BLACK}Pesawat - klik kanan pada pesawat untuk informasi

STR_DEPOT_TRAIN_SELL_TOOLTIP                                    :{BLACK}Drag kereta ke sini untuk menjualnya
STR_DEPOT_ROAD_VEHICLE_SELL_TOOLTIP                             :{BLACK}Drag kendaraan ke sini untuk menjualnya
STR_DEPOT_SHIP_SELL_TOOLTIP                                     :{BLACK}Drag kapal kesini untuk menjualnya
STR_DEPOT_AIRCRAFT_SELL_TOOLTIP                                 :{BLACK}Drag pesawat kesini untuk menjualnya

STR_DEPOT_DRAG_WHOLE_TRAIN_TO_SELL_TOOLTIP                      :{BLACK}Seret lokomotif ke sini untuk menjualnya (termasuk gerbong)

STR_DEPOT_SELL_ALL_BUTTON_TRAIN_TOOLTIP                         :{BLACK}Jual semua kereta di dalam depo ini
STR_DEPOT_SELL_ALL_BUTTON_ROAD_VEHICLE_TOOLTIP                  :{BLACK}Jual semua kendaraan di bengkel
STR_DEPOT_SELL_ALL_BUTTON_SHIP_TOOLTIP                          :{BLACK}Jual semua kapal di galangan
STR_DEPOT_SELL_ALL_BUTTON_AIRCRAFT_TOOLTIP                      :{BLACK}Jual semua pesawat di hangar

STR_DEPOT_AUTOREPLACE_TRAIN_TOOLTIP                             :{BLACK}Peremajaan secara otomatis semua kereta di dalam depo ini
STR_DEPOT_AUTOREPLACE_ROAD_VEHICLE_TOOLTIP                      :{BLACK}Penggantian secara otomatis semua kendaraan di dalam bengkel
STR_DEPOT_AUTOREPLACE_SHIP_TOOLTIP                              :{BLACK}Penggantian secara otomatis semua kapal di dalam galangan
STR_DEPOT_AUTOREPLACE_AIRCRAFT_TOOLTIP                          :{BLACK}Penggantian secara otomatis semua Pesawat di dalam hangar

STR_DEPOT_TRAIN_NEW_VEHICLES_BUTTON                             :{BLACK}Buat Kendaraan
STR_DEPOT_ROAD_VEHICLE_NEW_VEHICLES_BUTTON                      :{BLACK}Kendaraan Baru
STR_DEPOT_SHIP_NEW_VEHICLES_BUTTON                              :{BLACK}Kapal Baru
STR_DEPOT_AIRCRAFT_NEW_VEHICLES_BUTTON                          :{BLACK}Buat Pesawat

STR_DEPOT_TRAIN_NEW_VEHICLES_TOOLTIP                            :{BLACK}Beli kereta baru
STR_DEPOT_ROAD_VEHICLE_NEW_VEHICLES_TOOLTIP                     :{BLACK}Beli kendaraan baru
STR_DEPOT_SHIP_NEW_VEHICLES_TOOLTIP                             :{BLACK}Beli kapal baru
STR_DEPOT_AIRCRAFT_NEW_VEHICLES_TOOLTIP                         :{BLACK}Beli pesawat baru

STR_DEPOT_CLONE_TRAIN                                           :{BLACK}Gandakan
STR_DEPOT_CLONE_ROAD_VEHICLE                                    :{BLACK}Gandakan
STR_DEPOT_CLONE_SHIP                                            :{BLACK}Gandakan
STR_DEPOT_CLONE_AIRCRAFT                                        :{BLACK}Gandakan

STR_DEPOT_CLONE_TRAIN_DEPOT_INFO                                :{BLACK}Ini akan menggandakan kereta yang sama termasuk gerbongnya. Klik tombol ini lalu klik kereta yang ingin digandakan baik didalam maupun diluar depo. Ctrl+Klik untuk berbagi perintah. Shift+Klik untuk menampilkan perkiraan biaya tanpa membelinya
STR_DEPOT_CLONE_ROAD_VEHICLE_DEPOT_INFO                         :{BLACK}Ini akan membeli satu unit kendaraan yang sama. Klik tombol ini lalu klik kendaraan yang ingin digandakan, baik didalam maupun diluar bengkel.Ctrl+Click untuk berbagi perintah. Shift untuk menampilkan perkiraan biaya tanpa membeli
STR_DEPOT_CLONE_SHIP_DEPOT_INFO                                 :{BLACK}Ini akan membeli satu unit kapal yang sama . Klik tombol ini dan kemudian pada satu kapal di dalam atau diluar galangan. Ctrl+Click untuk berbagi perintah. Shift untuk menampilkan perkiraan biaya
STR_DEPOT_CLONE_AIRCRAFT_INFO_HANGAR_WINDOW                     :{BLACK}Ini akan membeli satu unit pesawat yang sama. Klik tombol ini dan kemudian pada satu pesawat didalam atau diluar hangar. Ctrl+Click untuk berbagi perintah. Shift untuk menampilkan perkiraan biaya

STR_DEPOT_TRAIN_LOCATION_TOOLTIP                                :{BLACK}Arahkan pandangan utama pada lokasi depo. Ctrl+Click akan membuka viewport baru pada lokasi depo
STR_DEPOT_ROAD_VEHICLE_LOCATION_TOOLTIP                         :{BLACK}Arahkan pandangan utama pada lokasi bengkel kendaraan. Ctrl+Click akan membuka viewport baru pada lokasi bengkel kendaraan
STR_DEPOT_SHIP_LOCATION_TOOLTIP                                 :{BLACK}Arahkan pandangan utama pada lokasi galangan kapal. Ctrl+Click akan membuka viewport baru pada lokasi galangan kapal
STR_DEPOT_AIRCRAFT_LOCATION_TOOLTIP                             :{BLACK}Arahkan pandangan utama pada lokasi hangar. Ctrl+Click akan membuka viewport baru pada lokasi hangar

STR_DEPOT_VEHICLE_ORDER_LIST_TRAIN_TOOLTIP                      :{BLACK}Mendaftar semua kereta yang mempunyai jadwal berhenti di depo ini
STR_DEPOT_VEHICLE_ORDER_LIST_ROAD_VEHICLE_TOOLTIP               :{BLACK}Mendaftar semua kendaraan pada bengkel ini beserta perintahnya
STR_DEPOT_VEHICLE_ORDER_LIST_SHIP_TOOLTIP                       :{BLACK}Mendaftar semua kapal pada galangan ini beserta perintahnya
STR_DEPOT_VEHICLE_ORDER_LIST_AIRCRAFT_TOOLTIP                   :{BLACK}Mendaftar semua pesawat pada hangar ini beserta perintahnya

STR_DEPOT_MASS_STOP_DEPOT_TRAIN_TOOLTIP                         :{BLACK}Klik untuk menghentikan semua kereta di depo ini
STR_DEPOT_MASS_STOP_DEPOT_ROAD_VEHICLE_TOOLTIP                  :{BLACK}Klik untuk menghentikan semua kendaraan di dalam bengkel
STR_DEPOT_MASS_STOP_DEPOT_SHIP_TOOLTIP                          :{BLACK}Klik untuk menghentikan semua kapal di dalam galangan
STR_DEPOT_MASS_STOP_HANGAR_TOOLTIP                              :{BLACK}Klik untuk menghentikan semua Pesawat di dalam hangar

STR_DEPOT_MASS_START_DEPOT_TRAIN_TOOLTIP                        :{BLACK}Klik untuk menjalankan semua kereta di depo ini
STR_DEPOT_MASS_START_DEPOT_ROAD_VEHICLE_TOOLTIP                 :{BLACK}Klik untuk menjalankan semua kendaraan di dalam bengkel
STR_DEPOT_MASS_START_DEPOT_SHIP_TOOLTIP                         :{BLACK}Klik untuk menjalankan semua kapal di dalam galangan
STR_DEPOT_MASS_START_HANGAR_TOOLTIP                             :{BLACK}Klik untuk menjalankan semua Pesawat di dalam hangar

STR_DEPOT_SELL_CONFIRMATION_TEXT                                :{YELLOW}Anda akan menjual semua kendaraan di dalam depo. Anda yakin?

# Engine preview window
STR_ENGINE_PREVIEW_CAPTION                                      :{WHITE}Pesan dari pabrik kendaraan
STR_ENGINE_PREVIEW_MESSAGE                                      :{GOLD}Kami telah mendesain {STRING} baru - apakah anda tertarik mempergunakan kendaraan ini secara eksklusif , sehingga kami dapat melihat bagaimana kemampuannya sebelum dijual secara masal?
STR_ENGINE_PREVIEW_RAILROAD_LOCOMOTIVE                          :lokomotif kereta
STR_ENGINE_PREVIEW_ROAD_VEHICLE                                 :kendaraan jalan raya
STR_ENGINE_PREVIEW_AIRCRAFT                                     :pesawat
STR_ENGINE_PREVIEW_SHIP                                         :kapal
STR_ENGINE_PREVIEW_MONORAIL_LOCOMOTIVE                          :lokomotif monorel
STR_ENGINE_PREVIEW_MAGLEV_LOCOMOTIVE                            :lokomotif maglev

STR_ENGINE_PREVIEW_COST_WEIGHT_SPEED_POWER                      :{BLACK}Biaya: {CURRENCY_LONG} Berat: {WEIGHT_SHORT}{}Kecepatan: {VELOCITY}  Daya: {POWER}{}Biaya ops.: {CURRENCY_LONG}/thn{}Kapasitas: {CARGO_LONG}
STR_ENGINE_PREVIEW_COST_WEIGHT_SPEED_POWER_MAX_TE               :{BLACK}Biaya: {CURRENCY_LONG} Berat: {WEIGHT_SHORT}{}Kecepatan: {VELOCITY}  Power: {POWER}  Max. T.E.: {6:FORCE}{}Biaya Operasional: {4:CURRENCY_LONG}/yr{}Kapasitas: {5:CARGO_LONG}
STR_ENGINE_PREVIEW_COST_MAX_SPEED_CAPACITY_CAPACITY_RUNCOST     :{BLACK}Biaya: {CURRENCY_LONG} Kec. Max: {VELOCITY}{}Kapasitas: {CARGO_LONG}, {CARGO_LONG}{}Bea Berjalan: {CURRENCY_LONG}/thn
STR_ENGINE_PREVIEW_COST_MAX_SPEED_CAPACITY_RUNCOST              :{BLACK}Biaya: {CURRENCY_LONG} Kec. Max: {VELOCITY}{}Kapasitas: {CARGO_LONG}{}Bea Berjalan: {CURRENCY_LONG}/thn
STR_ENGINE_PREVIEW_COST_MAX_SPEED_RANGE_CAPACITY_CAPACITY_RUNCOST:{BLACK}Biaya: {CURRENCY_LONG} Kecepatan Max.: {VELOCITY} Jangkauan: {COMMA} kotak{}Kapasitas: {CARGO_LONG}, {CARGO_LONG}{}Biaya Operasi: {CURRENCY_LONG}/thn
STR_ENGINE_PREVIEW_COST_MAX_SPEED_RANGE_CAPACITY_RUNCOST        :{BLACK}Biaya: {CURRENCY_LONG} Kecepatan Max.: {VELOCITY} Jangkauan: {COMMA} kotak{}Kapasitas: {CARGO_LONG}{}Biaya Operasi: {CURRENCY_LONG}/thn

# Autoreplace window
STR_REPLACE_VEHICLES_WHITE                                      :{WHITE}Ganti {STRING} - {STRING}
STR_REPLACE_VEHICLE_TRAIN                                       :Kereta
STR_REPLACE_VEHICLE_ROAD_VEHICLE                                :Kendaraan Jalan Raya
STR_REPLACE_VEHICLE_SHIP                                        :Kapal
STR_REPLACE_VEHICLE_AIRCRAFT                                    :Pesawat

STR_REPLACE_VEHICLE_VEHICLES_IN_USE                             :{YELLOW}Kendaraan sedang digunakan
STR_REPLACE_VEHICLE_VEHICLES_IN_USE_TOOLTIP                     :{BLACK}Kolom berisi kendaraan yang kamu miliki
STR_REPLACE_VEHICLE_AVAILABLE_VEHICLES                          :{YELLOW}Kendaraan tersedia
STR_REPLACE_VEHICLE_AVAILABLE_VEHICLES_TOOLTIP                  :{BLACK}Kolom berisi kendaraan yang tersedia untuk penggantian

STR_REPLACE_HELP_LEFT_ARRAY                                     :{BLACK}Pilih jenis kendaraan yang akan diganti
STR_REPLACE_HELP_RIGHT_ARRAY                                    :{BLACK}Pilih jenis mesin yang ingin digunakan sebagai pengganti mesin terpilih di sisi kiri

STR_REPLACE_VEHICLES_START                                      :{BLACK}Mulai Mengganti
STR_REPLACE_VEHICLES_NOW                                        :Ganti semua kendaraan sekarang
STR_REPLACE_VEHICLES_WHEN_OLD                                   :Hanya mengganti kendaraan tua
STR_REPLACE_HELP_START_BUTTON                                   :{BLACK}Tekan untuk memulai penggantian jenis kendaraan terpilih di sisi kiri dengan di sisi kanan
STR_REPLACE_NOT_REPLACING                                       :{BLACK}Tidak Mengganti
STR_REPLACE_NOT_REPLACING_VEHICLE_SELECTED                      :{BLACK}Tidak Ada Kendaraan yang dipilih
STR_REPLACE_REPLACING_WHEN_OLD                                  :{ENGINE} saat tua
STR_REPLACE_VEHICLES_STOP                                       :{BLACK}Berhenti Mengganti
STR_REPLACE_HELP_STOP_BUTTON                                    :{BLACK}Tekan untuk menghentikan penggantian jenis kendaraan terpilih di sisi kiri

STR_REPLACE_ENGINE_WAGON_SELECT                                 :{BLACK}Mengganti: {ORANGE}{STRING}
STR_REPLACE_ENGINE_WAGON_SELECT_HELP                            :{BLACK}Pindah tampilan penggantian lokomitif atau gerbong
STR_REPLACE_ENGINES                                             :Lokomotif
STR_REPLACE_WAGONS                                              :Gerbong

STR_REPLACE_HELP_RAILTYPE                                       :{BLACK}Pilih jenis kereta yang anda inginkan untuk diganti
STR_REPLACE_HELP_REPLACE_INFO_TAB                               :{BLACK}Menampilkan kendaraan terpilih di sisi kiri yang akan diganti, jika ada
STR_REPLACE_RAIL_VEHICLES                                       :Kereta
STR_REPLACE_ELRAIL_VEHICLES                                     :Kereta Listrik
STR_REPLACE_MONORAIL_VEHICLES                                   :Kereta Monorel
STR_REPLACE_MAGLEV_VEHICLES                                     :Kereta Maglev

STR_REPLACE_REMOVE_WAGON                                        :{BLACK}Membuang gerbong: {ORANGE}{STRING}
STR_REPLACE_REMOVE_WAGON_HELP                                   :{BLACK}Membuat panjang kereta tetap sama saat penggantian secara otomatis dengan cara membuang gerbong(dihitung dari bagian depan), jika penggantian lokomotif membuat kereta lebih panjang

# Vehicle view
STR_VEHICLE_VIEW_CAPTION                                        :{WHITE}{VEHICLE}

STR_VEHICLE_VIEW_TRAIN_LOCATION_TOOLTIP                         :{BLACK}Arahkan pandangan pada lokasi kereta. Ctrl+Click akan mengikuti kereta pada pandangan utama.
STR_VEHICLE_VIEW_ROAD_VEHICLE_LOCATION_TOOLTIP                  :{BLACK}Arahkan pandangan utama pada lokasi kendaraan. Ctrl+Click akan mengikuti kendaraan pada pandangan utama
STR_VEHICLE_VIEW_SHIP_LOCATION_TOOLTIP                          :{BLACK}Arahkan pandangan utama pada lokasi kapal. Ctrl+Click akan mengikuti kapal pada pandangan utama
STR_VEHICLE_VIEW_AIRCRAFT_LOCATION_TOOLTIP                      :{BLACK}Arahkan pandangan utama pada lokasi pesawat. Ctrl+Click akan mengikuti pesawat pada pandangan utama

STR_VEHICLE_VIEW_TRAIN_SEND_TO_DEPOT_TOOLTIP                    :{BLACK}Perintahkan kereta berhenti di depo. CTRL+klik untuk memerintahkan perbaikan saja
STR_VEHICLE_VIEW_ROAD_VEHICLE_SEND_TO_DEPOT_TOOLTIP             :{BLACK}Perintahkan kendaraan berhenti di bengkel. CTRL+klik hanya akan memerintahkan perbaikan di bengkel
STR_VEHICLE_VIEW_SHIP_SEND_TO_DEPOT_TOOLTIP                     :{BLACK}Perintahkan kapal berhenti di galangan. CTRL+klik hanya akan memerintahkan perbaikan di galangan
STR_VEHICLE_VIEW_AIRCRAFT_SEND_TO_DEPOT_TOOLTIP                 :{BLACK}Perintahkan pesawat berhenti di hangar. CTRL+klik hanya akan memerintahkan perbaikan di hangar

STR_VEHICLE_VIEW_CLONE_TRAIN_INFO                               :{BLACK}Untuk membeli rangkaian kereta yang sama termasuk gerbongnya. Ctrl-Klik untuk berbagi perintah. Shift untuk menampilkan perkiraan biaya
STR_VEHICLE_VIEW_CLONE_ROAD_VEHICLE_INFO                        :{BLACK}Ini akan membeli satu unit kendaraan yang sama. Ctrl+Click akan berbagi perintah. Shift untuk menampilkan perkiraan biaya
STR_VEHICLE_VIEW_CLONE_SHIP_INFO                                :{BLACK}Ini akan membeli satu unit kapal yang sama. Ctrl+Click akan berbagi perintah. Shift untuk menampilkan perkiraan biaya
STR_VEHICLE_VIEW_CLONE_AIRCRAFT_INFO                            :{BLACK}Ini akan membali satu unit pesawat yang sama. Ctrl+Click untuk berbagi perintah. Shift untuk menampilkan perkiraan biaya

STR_VEHICLE_VIEW_TRAIN_IGNORE_SIGNAL_TOOLTIP                    :{BLACK}Paksa kereta terus berjalan tanpa menunggu sinyal hijau

STR_VEHICLE_VIEW_TRAIN_REFIT_TOOLTIP                            :{BLACK}Renovasi gerbong untuk membawa tipe kargo lain
STR_VEHICLE_VIEW_ROAD_VEHICLE_REFIT_TOOLTIP                     :{BLACK}Ubah karoseri truk untuk jenis kargo yang lain
STR_VEHICLE_VIEW_SHIP_REFIT_TOOLTIP                             :{BLACK}Renovasi kargo kapal untuk membawa barang yang berbeda jenis
STR_VEHICLE_VIEW_AIRCRAFT_REFIT_TOOLTIP                         :{BLACK}Renovasi kargo untuk membawa barang jenis lain

STR_VEHICLE_VIEW_TRAIN_REVERSE_TOOLTIP                          :{BLACK}Balikkan arah laju kereta
STR_VEHICLE_VIEW_ROAD_VEHICLE_REVERSE_TOOLTIP                   :{BLACK}Paksa kendaraan untuk berbalik arah

STR_VEHICLE_VIEW_TRAIN_ORDERS_TOOLTIP                           :{BLACK}Tampilkan order kereta. Ctrl+Click untuk menampilkan jadwal kereta.
STR_VEHICLE_VIEW_ROAD_VEHICLE_ORDERS_TOOLTIP                    :{BLACK}Tampilkan perintah kendaraan
STR_VEHICLE_VIEW_SHIP_ORDERS_TOOLTIP                            :{BLACK}Tampilkan order kapal. Ctrl+Click untuk menampilkan jadwal kapal.
STR_VEHICLE_VIEW_AIRCRAFT_ORDERS_TOOLTIP                        :{BLACK}Tampilkan order pesawat. Ctrl+Click untuk menampilkan jadwal pesawat

STR_VEHICLE_VIEW_TRAIN_SHOW_DETAILS_TOOLTIP                     :{BLACK}Tampilkan informasi kereta
STR_VEHICLE_VIEW_ROAD_VEHICLE_SHOW_DETAILS_TOOLTIP              :{BLACK}Tampilkan detail kendaraan
STR_VEHICLE_VIEW_SHIP_SHOW_DETAILS_TOOLTIP                      :{BLACK}Tampilkan detail kapal
STR_VEHICLE_VIEW_AIRCRAFT_SHOW_DETAILS_TOOLTIP                  :{BLACK}Tampilkan detail pesawat

STR_VEHICLE_VIEW_TRAIN_STATE_START_STOP_TOOLTIP                 :{BLACK}Aksi kereta saat ini - klik untuk menjalankan/menghentikan kereta. Ctrl-Click untuk melihat tujuan.
STR_VEHICLE_VIEW_ROAD_VEHICLE_STATE_START_STOP_TOOLTIP          :{BLACK}Kegiatan kendaraan saat ini - klik untuk menghentikan/menjalankan kendaraan. Ctrl-Click untuk melihat tujuan.
STR_VEHICLE_VIEW_SHIP_STATE_START_STOP_TOOLTIP                  :{BLACK}Aksi kapal saat ini - klik untuk menghentikan / menjalankan kapal. Ctrl-Click untuk melihat tujuan.
STR_VEHICLE_VIEW_AIRCRAFT_STATE_START_STOP_TOOLTIP              :{BLACK}Aksi pesawat saat ini - klik untuk menghentikan/menjalankan pesawat. Ctrl-Click untuk melihat tujuan.

# Messages in the start stop button in the vehicle view
STR_VEHICLE_STATUS_LOADING_UNLOADING                            :{LTBLUE}Bongkar/Muat
STR_VEHICLE_STATUS_LEAVING                                      :{LTBLUE}Berangkat
STR_VEHICLE_STATUS_CRASHED                                      :{RED}Kecelakaan!
STR_VEHICLE_STATUS_BROKEN_DOWN                                  :{RED}Rusak
STR_VEHICLE_STATUS_STOPPED                                      :{RED}Berhenti
STR_VEHICLE_STATUS_TRAIN_STOPPING_VEL                           :{RED}Akan berhenti, {VELOCITY}
STR_VEHICLE_STATUS_TRAIN_NO_POWER                               :{RED}Tidak ada daya
STR_VEHICLE_STATUS_TRAIN_STUCK                                  :{ORANGE}Menunggu sampai jalur bebas
STR_VEHICLE_STATUS_AIRCRAFT_TOO_FAR                             :{ORANGE}Tujuan berikutnya terlalu jauh

STR_VEHICLE_STATUS_HEADING_FOR_STATION_VEL                      :{LTBLUE}Menuju ke {STATION}, {VELOCITY}
STR_VEHICLE_STATUS_NO_ORDERS_VEL                                :{LTBLUE}Belum ada perintah, {VELOCITY}
STR_VEHICLE_STATUS_HEADING_FOR_WAYPOINT_VEL                     :{LTBLUE}Menuju ke {WAYPOINT}, {VELOCITY}
STR_VEHICLE_STATUS_HEADING_FOR_DEPOT_VEL                        :{ORANGE}Menuju ke {DEPOT}, {VELOCITY}
STR_VEHICLE_STATUS_HEADING_FOR_DEPOT_SERVICE_VEL                :{LTBLUE}Perbaikan pada {DEPOT}, {VELOCITY}

# Vehicle stopped/started animations
STR_VEHICLE_COMMAND_STOPPED_SMALL                               :{TINY_FONT}{RED}Berhenti
STR_VEHICLE_COMMAND_STOPPED                                     :{RED}Berhenti
STR_VEHICLE_COMMAND_STARTED_SMALL                               :{TINY_FONT}{GREEN}Mulai
STR_VEHICLE_COMMAND_STARTED                                     :{GREEN}Mulai

# Vehicle details
STR_VEHICLE_DETAILS_CAPTION                                     :{WHITE}{VEHICLE} (Detail)
STR_VEHICLE_NAME_BUTTON                                         :{BLACK}Nama

STR_VEHICLE_DETAILS_TRAIN_RENAME                                :{BLACK}Nama kereta
STR_VEHICLE_DETAILS_ROAD_VEHICLE_RENAME                         :{BLACK}Nama kendaraan
STR_VEHICLE_DETAILS_SHIP_RENAME                                 :{BLACK}Nama kapal
STR_VEHICLE_DETAILS_AIRCRAFT_RENAME                             :{BLACK}Nama pesawat

STR_VEHICLE_INFO_AGE_RUNNING_COST_YR                            :{BLACK}Umur: {LTBLUE}{STRING}{BLACK}   Biaya operasional: {LTBLUE}{CURRENCY_LONG}/thn
# The next two need to stay in this order
STR_VEHICLE_INFO_AGE                                            :{COMMA} tahun ({COMMA})
STR_VEHICLE_INFO_AGE_RED                                        :{RED}{COMMA} tahun ({COMMA})

STR_VEHICLE_INFO_MAX_SPEED                                      :{BLACK}Kec. Max: {LTBLUE}{VELOCITY}
STR_VEHICLE_INFO_MAX_SPEED_RANGE                                :{BLACK}Kecepatan Max.: {LTBLUE}{VELOCITY} {BLACK}Jangkauan: {LTBLUE}{COMMA} kotak
STR_VEHICLE_INFO_WEIGHT_POWER_MAX_SPEED                         :{BLACK}Berat: {LTBLUE}{WEIGHT_SHORT} {BLACK}Tenaga: {LTBLUE}{POWER}{BLACK} Kec. Max: {LTBLUE}{VELOCITY}
STR_VEHICLE_INFO_WEIGHT_POWER_MAX_SPEED_MAX_TE                  :{BLACK}Berat: {LTBLUE}{WEIGHT_SHORT} {BLACK}Tenaga: {LTBLUE}{POWER}{BLACK} Kec. Max: {LTBLUE}{VELOCITY} {BLACK}Max. T.E.: {LTBLUE}{FORCE}

STR_VEHICLE_INFO_PROFIT_THIS_YEAR_LAST_YEAR                     :{BLACK}Keuntungan tahun ini: {LTBLUE}{CURRENCY_LONG} (tahun lalu: {CURRENCY_LONG})
STR_VEHICLE_INFO_RELIABILITY_BREAKDOWNS                         :{BLACK}Reliabilitas: {LTBLUE}{COMMA}%  {BLACK}Mogok sejak perbaikan terakhir : {LTBLUE}{COMMA} kali

STR_VEHICLE_INFO_BUILT_VALUE                                    :{LTBLUE}{ENGINE} {BLACK}Dibuat: {LTBLUE}{NUM}{BLACK} Nilai: {LTBLUE}{CURRENCY_LONG}
STR_VEHICLE_INFO_NO_CAPACITY                                    :{BLACK}Kapasitas: {LTBLUE}Tidak ada{STRING}
STR_VEHICLE_INFO_CAPACITY                                       :{BLACK}Daya Muat: {LTBLUE}{CARGO_LONG}{3:STRING}
STR_VEHICLE_INFO_CAPACITY_MULT                                  :{BLACK}Daya Muat: {LTBLUE}{CARGO_LONG}{3:STRING} (x{4:NUM})
STR_VEHICLE_INFO_CAPACITY_CAPACITY                              :{BLACK}Daya Muat: {LTBLUE}{CARGO_LONG}, {CARGO_LONG}{STRING}

STR_VEHICLE_INFO_FEEDER_CARGO_VALUE                             :{BLACK}Nilai Transfer: {LTBLUE}{CURRENCY_LONG}

STR_VEHICLE_DETAILS_SERVICING_INTERVAL_DAYS                     :{BLACK}Jangka waktu perbaikan: {LTBLUE}{COMMA}{NBSP}hari{BLACK}   Perbaikan terakhir: {LTBLUE}{DATE_LONG}
STR_VEHICLE_DETAILS_SERVICING_INTERVAL_PERCENT                  :{BLACK}Jangka waktu perbaikan: {LTBLUE}{COMMA} %{BLACK}   Perbaikan terakhir: {LTBLUE}{DATE_LONG}
STR_VEHICLE_DETAILS_INCREASE_SERVICING_INTERVAL_TOOLTIP         :{BLACK}Tambah jarak waktu perbaikan dengan 10. Ctrl+Click menambah jarak waktu perbaikan dengan 5.
STR_VEHICLE_DETAILS_DECREASE_SERVICING_INTERVAL_TOOLTIP         :{BLACK}Kurangi jarak waktu perbaikan dengan 10. Ctrl+Click mengurangi jarak waktu perbaikan dengan 5

STR_SERVICE_INTERVAL_DROPDOWN_TOOLTIP                           :{BLACK}Ubah jenis interval perbaikan
STR_VEHICLE_DETAILS_DEFAULT                                     :Standar
STR_VEHICLE_DETAILS_DAYS                                        :Hari
STR_VEHICLE_DETAILS_PERCENT                                     :Persentase

STR_QUERY_RENAME_TRAIN_CAPTION                                  :{WHITE}Nama kereta
STR_QUERY_RENAME_ROAD_VEHICLE_CAPTION                           :{WHITE}Nama kendaraan
STR_QUERY_RENAME_SHIP_CAPTION                                   :{WHITE}Nama kapal
STR_QUERY_RENAME_AIRCRAFT_CAPTION                               :{WHITE}Nama pesawat

# Extra buttons for train details windows
STR_VEHICLE_DETAILS_TRAIN_ENGINE_BUILT_AND_VALUE                :{LTBLUE}{ENGINE}{BLACK} Buatan: {LTBLUE}{NUM}{BLACK} Nilai: {LTBLUE}{CURRENCY_LONG}
STR_VEHICLE_DETAILS_TRAIN_WAGON_VALUE                           :{LTBLUE}{ENGINE}{BLACK} Nilai: {LTBLUE}{CURRENCY_LONG}

STR_VEHICLE_DETAILS_TRAIN_TOTAL_CAPACITY_TEXT                   :{BLACK}Total kapasitas kargo untuk kereta:
STR_VEHICLE_DETAILS_TRAIN_TOTAL_CAPACITY                        :{LTBLUE}- {CARGO_LONG} ({CARGO_SHORT})
STR_VEHICLE_DETAILS_TRAIN_TOTAL_CAPACITY_MULT                   :{LTBLUE}- {CARGO_LONG} ({CARGO_SHORT}) (x{NUM})

STR_VEHICLE_DETAILS_CARGO_EMPTY                                 :{LTBLUE}Kosong
STR_VEHICLE_DETAILS_CARGO_FROM                                  :{LTBLUE}{CARGO_LONG} dari {STATION}
STR_VEHICLE_DETAILS_CARGO_FROM_MULT                             :{LTBLUE}{CARGO_LONG} dari {STATION} (x{NUM})

STR_VEHICLE_DETAIL_TAB_CARGO                                    :{BLACK}Muatan
STR_VEHICLE_DETAILS_TRAIN_CARGO_TOOLTIP                         :{BLACK}Tampilkan detail kargo terangkut
STR_VEHICLE_DETAIL_TAB_INFORMATION                              :{BLACK}Informasi
STR_VEHICLE_DETAILS_TRAIN_INFORMATION_TOOLTIP                   :{BLACK}Tampilkan detail kereta
STR_VEHICLE_DETAIL_TAB_CAPACITIES                               :{BLACK}Kapasitas
STR_VEHICLE_DETAILS_TRAIN_CAPACITIES_TOOLTIP                    :{BLACK}Tampilkan kapasitas setiap gerbong
STR_VEHICLE_DETAIL_TAB_TOTAL_CARGO                              :{BLACK}Total kargo
STR_VEHICLE_DETAILS_TRAIN_TOTAL_CARGO_TOOLTIP                   :{BLACK}Tampilkan kapasitas total Kereta , pisahkan dengan jenis kargo

STR_VEHICLE_DETAILS_TRAIN_ARTICULATED_RV_CAPACITY               :{BLACK}Kapasitas: {LTBLUE}

# Vehicle refit
STR_REFIT_CAPTION                                               :{WHITE}{VEHICLE} (Renovasi)
STR_REFIT_TITLE                                                 :{GOLD}Pilih jenis kargo yang akan dibawa:
STR_REFIT_NEW_CAPACITY_COST_OF_REFIT                            :{BLACK}Kapasitas baru: {GOLD}{CARGO_LONG}{}{BLACK}Biaya ubah kargo: {RED}{CURRENCY_LONG}
STR_REFIT_NEW_CAPACITY_INCOME_FROM_REFIT                        :{BLACK}Kapasitas baru: {GOLD}{CARGO_LONG}{}{BLACK}Hasil refit: {GREEN}{CURRENCY_LONG}
STR_REFIT_NEW_CAPACITY_COST_OF_AIRCRAFT_REFIT                   :{BLACK}Kapasitas baru: {GOLD}{CARGO_LONG}, {GOLD}{CARGO_LONG}{}{BLACK}Biaya modifikasi: {RED}{CURRENCY_LONG}
STR_REFIT_NEW_CAPACITY_INCOME_FROM_AIRCRAFT_REFIT               :{BLACK}Kapasitas baru: {GOLD}{CARGO_LONG}, {GOLD}{CARGO_LONG}{}{BLACK}Pendapatan dari refit: {GREEN}{CURRENCY_LONG}
STR_REFIT_SELECT_VEHICLES_TOOLTIP                               :{BLACK}Pilih kendaraan yg akan dimodifikasi. Drag untuk memilih sekaligus beberapa kendaraan. Klik pada ruang kosong untuk memilih semua kendaraan. Ctrl+Klik untuk memilih kendaraan berikut rangkaiannya

STR_REFIT_TRAIN_LIST_TOOLTIP                                    :{BLACK}Pilih jenis kargo yang akan dibawa kereta
STR_REFIT_ROAD_VEHICLE_LIST_TOOLTIP                             :{BLACK}Pilih jenis kargo truk yang akan dibawa
STR_REFIT_SHIP_LIST_TOOLTIP                                     :{BLACK}Pilih jenis kargo yang akan dibawa kapal
STR_REFIT_AIRCRAFT_LIST_TOOLTIP                                 :{BLACK}Pilih jenis kargo yang akan dibawa pesawat

STR_REFIT_TRAIN_REFIT_BUTTON                                    :{BLACK}Renovasi gerbong
STR_REFIT_ROAD_VEHICLE_REFIT_BUTTON                             :{BLACK}Karoseri truk
STR_REFIT_SHIP_REFIT_BUTTON                                     :{BLACK}Renovasi kapal
STR_REFIT_AIRCRAFT_REFIT_BUTTON                                 :{BLACK}Ubah kargo pesawat

STR_REFIT_TRAIN_REFIT_TOOLTIP                                   :{BLACK}Ubah kargo lokomotif untuk membawa kargo terpilih
STR_REFIT_ROAD_VEHICLE_REFIT_TOOLTIP                            :{BLACK}Ubah karoseri truk untuk mengangkut jenis kargo yang terpilih
STR_REFIT_SHIP_REFIT_TOOLTIP                                    :{BLACK}Ubah kargo kapal untuk membawa jenis kargo terpilih
STR_REFIT_AIRCRAFT_REFIT_TOOLTIP                                :{BLACK}Ubah kargo pesawat agar bisa membawa kargo terpilih

# Order view
STR_ORDERS_CAPTION                                              :{WHITE}{VEHICLE} (Perintah)
STR_ORDERS_TIMETABLE_VIEW                                       :{BLACK}Jadwal
STR_ORDERS_TIMETABLE_VIEW_TOOLTIP                               :{BLACK}Tampilkan daftar jadwal keberangkatan

STR_ORDERS_LIST_TOOLTIP                                         :{BLACK}Daftar perintah - klik pada perintah untuk menandainya. CTRL + klik untuk mengunjungi tujuan
STR_ORDER_INDEX                                                 :{COMMA}:{NBSP}
STR_ORDER_TEXT                                                  :{STRING} {STRING} {STRING}

STR_ORDERS_END_OF_ORDERS                                        :- - Akhir Perintah - -
STR_ORDERS_END_OF_SHARED_ORDERS                                 :- - Akhir Perintah Bersama - -

# Order bottom buttons
STR_ORDER_NON_STOP                                              :{BLACK}Non-stop
STR_ORDER_GO_TO                                                 :Pergi ke
STR_ORDER_GO_NON_STOP_TO                                        :Pergi non-stop ke
STR_ORDER_GO_VIA                                                :Pergi lewat
STR_ORDER_GO_NON_STOP_VIA                                       :Pergi non-stop lewat
STR_ORDER_TOOLTIP_NON_STOP                                      :{BLACK}Ubah model perintah berhenti pada tujuan terpilih

STR_ORDER_TOGGLE_FULL_LOAD                                      :{BLACK}Penuhi salah satu
STR_ORDER_DROP_LOAD_IF_POSSIBLE                                 :Muat seadanya
STR_ORDER_DROP_FULL_LOAD_ALL                                    :Penuhi semua
STR_ORDER_DROP_FULL_LOAD_ANY                                    :Penuhi salah satu
STR_ORDER_DROP_NO_LOADING                                       :Tidak memuat
STR_ORDER_TOOLTIP_FULL_LOAD                                     :{BLACK}Ubah model pengangkutan pada tujuan terpilih

STR_ORDER_TOGGLE_UNLOAD                                         :{BLACK}Bongkar semua
STR_ORDER_DROP_UNLOAD_IF_ACCEPTED                               :Bongkar jika diterima
STR_ORDER_DROP_UNLOAD                                           :Bongkar semua
STR_ORDER_DROP_TRANSFER                                         :Transfer
STR_ORDER_DROP_NO_UNLOADING                                     :Tidak membongkar
STR_ORDER_TOOLTIP_UNLOAD                                        :{BLACK}Ubah model pembongkaran pada tujuan terpilih

STR_ORDER_REFIT                                                 :{BLACK}Pasang
STR_ORDER_REFIT_TOOLTIP                                         :{BLACK}Mengubah jenis kargo ketika sampai di perintah terpilih. Kontrol klik untuk membatalkan pengubahan kargo
STR_ORDER_REFIT_AUTO                                            :{BLACK}Auto-refit
STR_ORDER_REFIT_AUTO_TOOLTIP                                    :{BLACK}Pilih auto-refit menjadi jenis kargo ke order. Ctrl+Click menghilangkan instruksi. Auto-refitting hanya dilakukan jika gerbong cocok
STR_ORDER_DROP_REFIT_AUTO                                       :Kargo tetap
STR_ORDER_DROP_REFIT_AUTO_ANY                                   :Kargo yang tersedia

STR_ORDER_SERVICE                                               :{BLACK}Perbaikan
STR_ORDER_DROP_GO_ALWAYS_DEPOT                                  :Selalu masuk
STR_ORDER_DROP_SERVICE_DEPOT                                    :Perbaikan jika diperlukan
STR_ORDER_DROP_HALT_DEPOT                                       :Berhenti
STR_ORDER_SERVICE_TOOLTIP                                       :{BLACK}Lewati pemberhentian ini kecuali jika dibutuhkan perbaikan

STR_ORDER_CONDITIONAL_VARIABLE_TOOLTIP                          :{BLACK}Kondisi yang diperiksa

# Conditional order variables, must follow order of OrderConditionVariable enum
STR_ORDER_CONDITIONAL_LOAD_PERCENTAGE                           :% muatan
STR_ORDER_CONDITIONAL_RELIABILITY                               :Kehandalan
STR_ORDER_CONDITIONAL_MAX_SPEED                                 :Kecepatan maks.
STR_ORDER_CONDITIONAL_AGE                                       :Usia (thn)
STR_ORDER_CONDITIONAL_REQUIRES_SERVICE                          :Waktunya perbaikan
STR_ORDER_CONDITIONAL_UNCONDITIONALLY                           :Selalu
STR_ORDER_CONDITIONAL_REMAINING_LIFETIME                        :Sisa masa pakai (tahun)

STR_ORDER_CONDITIONAL_COMPARATOR_TOOLTIP                        :{BLACK}Jenis perbandingan kondisi dengan nilai yang diberikan
STR_ORDER_CONDITIONAL_COMPARATOR_EQUALS                         :sama dengan
STR_ORDER_CONDITIONAL_COMPARATOR_NOT_EQUALS                     :tidak sama dengan
STR_ORDER_CONDITIONAL_COMPARATOR_LESS_THAN                      :kurang dari
STR_ORDER_CONDITIONAL_COMPARATOR_LESS_EQUALS                    :kurang atau sama dengan
STR_ORDER_CONDITIONAL_COMPARATOR_MORE_THAN                      :lebih dari
STR_ORDER_CONDITIONAL_COMPARATOR_MORE_EQUALS                    :lebih atau sama dengan
STR_ORDER_CONDITIONAL_COMPARATOR_IS_TRUE                        :benar
STR_ORDER_CONDITIONAL_COMPARATOR_IS_FALSE                       :bukan

STR_ORDER_CONDITIONAL_VALUE_TOOLTIP                             :{BLACK}Nilai untuk dibandingkan dengan kondisi
STR_ORDER_CONDITIONAL_VALUE_CAPT                                :{WHITE}Masukkan nilai untuk perbandingan

STR_ORDERS_SKIP_BUTTON                                          :{BLACK}Lewati
STR_ORDERS_SKIP_TOOLTIP                                         :{BLACK}Lewati perintah saat ini, dan lanjutkan berikutnya. CTRL + klik lewati perintah yang dipilih

STR_ORDERS_DELETE_BUTTON                                        :{BLACK}Hapus
STR_ORDERS_DELETE_TOOLTIP                                       :{BLACK}Hapus perintah terpilih
STR_ORDERS_DELETE_ALL_TOOLTIP                                   :{BLACK}Hapus semua perintah
STR_ORDERS_STOP_SHARING_BUTTON                                  :{BLACK}Berhenti berbagi
STR_ORDERS_STOP_SHARING_TOOLTIP                                 :{BLACK}Hentikan pembagian daftar perintah. Ctrl+Klik untuk menghapus daftar perintah kendaraan

STR_ORDERS_GO_TO_BUTTON                                         :{BLACK}Pergi ke
STR_ORDER_GO_TO_NEAREST_DEPOT                                   :Pergi ke depo terdekat
STR_ORDER_GO_TO_NEAREST_HANGAR                                  :Hangar terdekat
STR_ORDER_CONDITIONAL                                           :Melompat ke perintah lain
STR_ORDER_SHARE                                                 :Berbagi perintah
STR_ORDERS_GO_TO_TOOLTIP                                        :{BLACK}Masukkan pemberhentian baru sebelum pemberhentian yang terpilih, atau tambahkan pada akhir daftar. Ctrl, akan membuat pemberhentian ke stasiun menjadi 'muat penuh sembarang', penunjuk jalan menjadi 'non-stop', dan pemberhentian di bengkel/depo/galangan/hangar menjadi 'perbaikan'. 'Berbagi Perintah' atau Ctrl akan membuat perintah berbagi dengan kendaraan yg terpilih. Klik pada kendaraan untuk menduplikat daftar perintah dari kendaraan tersebut

STR_ORDERS_VEH_WITH_SHARED_ORDERS_LIST_TOOLTIP                  :{BLACK}Tampilkan semua kendaraan yang mempunyai perintah bersama.

# String parts to build the order string
STR_ORDER_GO_TO_WAYPOINT                                        :Pergi lewat {WAYPOINT}
STR_ORDER_GO_NON_STOP_TO_WAYPOINT                               :Pergi non stop lewat {WAYPOINT}

STR_ORDER_SERVICE_AT                                            :Perbaikan di
STR_ORDER_SERVICE_NON_STOP_AT                                   :Perbaikan non-stop di

STR_ORDER_NEAREST_DEPOT                                         :terdekat
STR_ORDER_NEAREST_HANGAR                                        :Hangar terdekat
STR_ORDER_TRAIN_DEPOT                                           :Depo Lokomotif
STR_ORDER_ROAD_VEHICLE_DEPOT                                    :Bengkel Kendaraan
STR_ORDER_SHIP_DEPOT                                            :Galangan Kapal
STR_ORDER_GO_TO_NEAREST_DEPOT_FORMAT                            :{0:STRING} {2:STRING} {1:STRING}
STR_ORDER_GO_TO_DEPOT_FORMAT                                    :{STRING} {DEPOT}

STR_ORDER_REFIT_ORDER                                           :(Pasang ulang menjadi {STRING})
STR_ORDER_REFIT_STOP_ORDER                                      :(Pasang {STRING} dan berhenti)
STR_ORDER_STOP_ORDER                                            :(Berhenti)

STR_ORDER_GO_TO_STATION                                         :{STRING} {STATION} {STRING}

STR_ORDER_IMPLICIT                                              :(Terkandung)

STR_ORDER_FULL_LOAD                                             :(Penuhi Semua)
STR_ORDER_FULL_LOAD_ANY                                         :(Penuhi salah satu)
STR_ORDER_NO_LOAD                                               :(Jangan Memuat)
STR_ORDER_UNLOAD                                                :(Bongkar dan muat)
STR_ORDER_UNLOAD_FULL_LOAD                                      :(Bongkar dan muat sampai penuh semua)
STR_ORDER_UNLOAD_FULL_LOAD_ANY                                  :(Bongkar dan muat sampai ada yang penuh)
STR_ORDER_UNLOAD_NO_LOAD                                        :(Bongkar dan biarkan kosong)
STR_ORDER_TRANSFER                                              :(Transfer dan muat)
STR_ORDER_TRANSFER_FULL_LOAD                                    :(Transfer dan muat sampai penuh semua)
STR_ORDER_TRANSFER_FULL_LOAD_ANY                                :(Transfer dan muat sampai ada yang penuh)
STR_ORDER_TRANSFER_NO_LOAD                                      :(Transfer dan biarkan kosong)
STR_ORDER_NO_UNLOAD                                             :(Jangan bongkar tapi muat)
STR_ORDER_NO_UNLOAD_FULL_LOAD                                   :(Jangan bongkar tapi muat sampai penuh)
STR_ORDER_NO_UNLOAD_FULL_LOAD_ANY                               :(Jangan bongkar dan tunggu muat sampai ada yang penuh)
STR_ORDER_NO_UNLOAD_NO_LOAD                                     :(Jangan bongkar dan jangan muat)

STR_ORDER_AUTO_REFIT                                            :(Auto-refit menjadi {STRING})
STR_ORDER_FULL_LOAD_REFIT                                       :(Muat penuh dengan auto-refit ke {STRING})
STR_ORDER_FULL_LOAD_ANY_REFIT                                   :(Muat penuh salah satu kargo dengan auto-refit ke {STRING})
STR_ORDER_UNLOAD_REFIT                                          :(Bongkar dan ambil kargo dengan auto-refit ke {STRING})
STR_ORDER_UNLOAD_FULL_LOAD_REFIT                                :(Bongkar tunggu sampai penuh dengan auto-refit ke {STRING})
STR_ORDER_UNLOAD_FULL_LOAD_ANY_REFIT                            :(Bongkar dan tunggu salah satu kargo penuh dengan auto-refit ke {STRING})
STR_ORDER_TRANSFER_REFIT                                        :(Pindahkan dan ambil kargo dengan auto-refit ke {STRING})
STR_ORDER_TRANSFER_FULL_LOAD_REFIT                              :(Pindahkan dan tunggu sampai penuh dengan auto-refit ke {STRING})
STR_ORDER_TRANSFER_FULL_LOAD_ANY_REFIT                          :(Pindahkan dan tunggu sampai penuh semua dengan auto-refit ke {STRING})
STR_ORDER_NO_UNLOAD_REFIT                                       :(Tidak membongkar dan ambil kargo dengan auto-refit ke {STRING})
STR_ORDER_NO_UNLOAD_FULL_LOAD_REFIT                             :(Tidak dibongkar dan tunggu sampai penuh semua dengan auto-refit ke {STRING})
STR_ORDER_NO_UNLOAD_FULL_LOAD_ANY_REFIT                         :(Tidak dibongkar dan tunggu salah satu kargo penuh dengan auto-refit ke {STRING})

STR_ORDER_AUTO_REFIT_ANY                                        :kargo yang tersedia

STR_ORDER_STOP_LOCATION_NEAR_END                                :[agak belakang]
STR_ORDER_STOP_LOCATION_MIDDLE                                  :[tengah]
STR_ORDER_STOP_LOCATION_FAR_END                                 :[Tepi terjauh]

STR_ORDER_OUT_OF_RANGE                                          :{RED} (Tujuan berikutnya diluar jangkauan)

STR_ORDER_CONDITIONAL_UNCONDITIONAL                             :Lompat ke perintah {COMMA}
STR_ORDER_CONDITIONAL_NUM                                       :Lompat ke perintah {COMMA} jika {STRING} {STRING} {COMMA}
STR_ORDER_CONDITIONAL_TRUE_FALSE                                :Lompat ke perintah {COMMA} jika {2:STRING} {1:STRING}

STR_INVALID_ORDER                                               :{RED} (Perintah keliru)

# Time table window
STR_TIMETABLE_TITLE                                             :{WHITE}{VEHICLE} (Sesuai dengan jadwal)
STR_TIMETABLE_ORDER_VIEW                                        :{BLACK}Perintah
STR_TIMETABLE_ORDER_VIEW_TOOLTIP                                :{BLACK}Tampilkan daftar Perintah

STR_TIMETABLE_TOOLTIP                                           :{BLACK}Daftar Jadwal Keberangkatan - Klik salah satu tujuan untuk memilihnya

STR_TIMETABLE_NO_TRAVEL                                         :Tidak berjalan
STR_TIMETABLE_NOT_TIMETABLEABLE                                 :Perjalanan (otomatis; akan dijadwalkan pada perintah manual berikutnya)
STR_TIMETABLE_TRAVEL_NOT_TIMETABLED                             :Perjalanan belum terjadwal
STR_TIMETABLE_TRAVEL_NOT_TIMETABLED_SPEED                       :Bergerak dengan kecepatan maks. {2:VELOCITY} (not timetabled)
STR_TIMETABLE_TRAVEL_FOR                                        :Berjalan selama {STRING}
STR_TIMETABLE_TRAVEL_FOR_SPEED                                  :Bergerak {STRING} dengan maks. kecepatan {VELOCITY}
STR_TIMETABLE_TRAVEL_FOR_ESTIMATED                              :Berjalan (untuk {STRING}, tidak berjadwal)
STR_TIMETABLE_TRAVEL_FOR_SPEED_ESTIMATED                        :Berjalan (untuk {STRING}, tidak berjadwal) dengan {VELOCITY} maksimum
STR_TIMETABLE_STAY_FOR_ESTIMATED                                :(menetap untuk {STRING}, tidak berjadwal)
STR_TIMETABLE_AND_TRAVEL_FOR_ESTIMATED                          :(perjalan untuk {STRING}, tidak berjadwal)
STR_TIMETABLE_STAY_FOR                                          :dan tinggal selama {STRING}
STR_TIMETABLE_AND_TRAVEL_FOR                                    :dan berjalan selama {STRING}
STR_TIMETABLE_DAYS                                              :{COMMA}{NBSP}hari
STR_TIMETABLE_TICKS                                             :{COMMA}{NBSP}titik

STR_TIMETABLE_TOTAL_TIME                                        :{BLACK}Total durasi seluruh perjalanan akan memakan waktu {STRING}
STR_TIMETABLE_TOTAL_TIME_INCOMPLETE                             :{BLACK}Total durasi seluruh perjalanan akan memakan waktu kurang lebih {STRING} untuk terpenuhi (blm semuanya terjadwal)

STR_TIMETABLE_STATUS_ON_TIME                                    :{BLACK}Kendaraan ini berjalan tepat waktu
STR_TIMETABLE_STATUS_LATE                                       :{BLACK}Kendaraaan ini berjalan terlambat {STRING}
STR_TIMETABLE_STATUS_EARLY                                      :{BLACK}Kendaraaan ini berjalan lebih awal {STRING}
STR_TIMETABLE_STATUS_NOT_STARTED                                :{BLACK}Jadwal masih belum dimulai
STR_TIMETABLE_STATUS_START_AT                                   :{BLACK}Jadwal ini akan dimulai pada {STRING}

STR_TIMETABLE_STARTING_DATE                                     :{BLACK}Tanggal mulai
STR_TIMETABLE_STARTING_DATE_TOOLTIP                             :{BLACK}Pilih sebarang hari sebagai titik mula timetable. Ctrl+Click akan men-set titik awal timetable dan akan menyebarkan semua kendaraan yang berorder sama secara merata berdasarkan order relatif, jika order tersebut sepenuhnya terjadwalkan.

STR_TIMETABLE_CHANGE_TIME                                       :{BLACK}Ubah Durasi
STR_TIMETABLE_WAIT_TIME_TOOLTIP                                 :{BLACK}Ubah jumlah waktu yang seharusnya dibutuhkan, pada tujuan yang terpilih

STR_TIMETABLE_CLEAR_TIME                                        :{BLACK}Hapus waktu
STR_TIMETABLE_CLEAR_TIME_TOOLTIP                                :{BLACK}Hapus jumlah waktu pada tujuan yang terpilih

STR_TIMETABLE_CHANGE_SPEED                                      :{BLACK}Ubah batas kecepatan
STR_TIMETABLE_CHANGE_SPEED_TOOLTIP                              :{BLACK}Ubah batas kecepatan maks. pada tujuan terpilih

STR_TIMETABLE_CLEAR_SPEED                                       :{BLACK}Hapus batas kecepatan
STR_TIMETABLE_CLEAR_SPEED_TOOLTIP                               :{BLACK}Hapus batas kecepatan maks. pada tujuan terpilih

STR_TIMETABLE_RESET_LATENESS                                    :{BLACK}Reset
STR_TIMETABLE_RESET_LATENESS_TOOLTIP                            :{BLACK}Kembalikan penghitung waktu keterlambatan seperti semula, sehingga kendaraan akan selalu tepat waktu

STR_TIMETABLE_AUTOFILL                                          :{BLACK}Otomatis
STR_TIMETABLE_AUTOFILL_TOOLTIP                                  :{BLACK}Isi jadwal keberangkatan secara otomatis dari perjalanan berikutnya (Ctrl-klik agar waktu tinggalnya tetap)

STR_TIMETABLE_EXPECTED                                          :{BLACK}Harapan
STR_TIMETABLE_SCHEDULED                                         :{BLACK}Dijadwalkan
STR_TIMETABLE_EXPECTED_TOOLTIP                                  :{BLACK}Ubah antara perkiraan dan jadwal

STR_TIMETABLE_ARRIVAL_ABBREVIATION                              :A:
STR_TIMETABLE_DEPARTURE_ABBREVIATION                            :D:


# Date window (for timetable)
STR_DATE_CAPTION                                                :{WHITE}Set Tanggal
STR_DATE_SET_DATE                                               :{BLACK}Set tanggal
STR_DATE_SET_DATE_TOOLTIP                                       :{BLACK}Gunakan tanggal terpilih sebagai tanggal mulai jadwal ini
STR_DATE_DAY_TOOLTIP                                            :{BLACK}Pilih hari
STR_DATE_MONTH_TOOLTIP                                          :{BLACK}Pilih bulan
STR_DATE_YEAR_TOOLTIP                                           :{BLACK}Pilih tahun


# AI debug window
STR_AI_DEBUG                                                    :{WHITE}Debug skrip AI
STR_AI_DEBUG_NAME_AND_VERSION                                   :{BLACK}{STRING} (versi {NUM})
STR_AI_DEBUG_NAME_TOOLTIP                                       :{BLACK}Nama skrip AI
STR_AI_DEBUG_SETTINGS                                           :{BLACK}Pengaturan
STR_AI_DEBUG_SETTINGS_TOOLTIP                                   :{BLACK}Ubah pengaturan skrip AI
STR_AI_DEBUG_RELOAD                                             :{BLACK}Muat ulang AI
STR_AI_DEBUG_RELOAD_TOOLTIP                                     :{BLACK}Matikan fitur AI, muat ulang script, dan restart AI
STR_AI_DEBUG_BREAK_STR_ON_OFF_TOOLTIP                           :{BLACK}mengaktifkan/mematikan peristirahatan ketika pesan AI sesuai dengan string istirahat
STR_AI_DEBUG_BREAK_ON_LABEL                                     :{BLACK}Berhenti saat:
STR_AI_DEBUG_BREAK_STR_OSKTITLE                                 :{BLACK}Berhenti pada
STR_AI_DEBUG_BREAK_STR_TOOLTIP                                  :{BLACK}Ketika pesan log AI sesuai dengan isi kotak, permainan dihentikan
STR_AI_DEBUG_MATCH_CASE                                         :{BLACK}Persis Besar-Kecil
STR_AI_DEBUG_MATCH_CASE_TOOLTIP                                 :{BLACK}Hidup matikan pengecekan besar-kecil huruf pada pesan AI dengan kotak pencarian
STR_AI_DEBUG_CONTINUE                                           :{BLACK}Lanjutkan
STR_AI_DEBUG_CONTINUE_TOOLTIP                                   :{BLACK}lanjutkan proses AI
STR_AI_DEBUG_SELECT_AI_TOOLTIP                                  :{BLACK}Lihat proses yang dilakukan AI
STR_AI_GAME_SCRIPT                                              :{BLACK}Skrip Permainan
STR_AI_GAME_SCRIPT_TOOLTIP                                      :{BLACK}Periksa catatan skrip permainan

STR_ERROR_AI_NO_AI_FOUND                                        :Tidak ada AI yang cocok digunakan.{}Ini adalah dummy AI yang tidak akan melakukan apapun.{}Anda bisa mengunduh AI melalui sistem 'Konten Online'.
STR_ERROR_AI_PLEASE_REPORT_CRASH                                :{WHITE}Salah satu AI gagal. Laporkan ini kepada pembuat AI dengan potongan layar dari Jendela Debug AI
STR_ERROR_AI_DEBUG_SERVER_ONLY                                  :{YELLOW}Jendela "Debug" skrip AI hanya tersedia untuk server

# AI configuration window
STR_AI_CONFIG_CAPTION                                           :{WHITE}Konfigurasi AI
STR_AI_CONFIG_GAMELIST_TOOLTIP                                  :{BLACK}Skrip Permainan yang akan di jalankan di permainan berikutnya
STR_AI_CONFIG_AILIST_TOOLTIP                                    :{BLACK}AI yg akan dijalankan pada permainan berikutnya
STR_AI_CONFIG_HUMAN_PLAYER                                      :Pemain Manusia
STR_AI_CONFIG_RANDOM_AI                                         :AI Acak
STR_AI_CONFIG_NONE                                              :(tidak ada)

STR_AI_CONFIG_MOVE_UP                                           :{BLACK}Naikkan
STR_AI_CONFIG_MOVE_UP_TOOLTIP                                   :{BLACK}Naikkan AI terpilih dalam daftar
STR_AI_CONFIG_MOVE_DOWN                                         :{BLACK}Turunkan
STR_AI_CONFIG_MOVE_DOWN_TOOLTIP                                 :{BLACK}Turunkan AI terpilih dalam daftar

STR_AI_CONFIG_GAMESCRIPT                                        :{SILVER}Skrip Permainan
STR_AI_CONFIG_AI                                                :{SILVER}AI

STR_AI_CONFIG_CHANGE                                            :{BLACK}Pilih {STRING}
STR_AI_CONFIG_CHANGE_NONE                                       :
STR_AI_CONFIG_CHANGE_AI                                         :AI
STR_AI_CONFIG_CHANGE_GAMESCRIPT                                 :Skrip Permainan
STR_AI_CONFIG_CHANGE_TOOLTIP                                    :{BLACK}Muat skrip yang lain
STR_AI_CONFIG_CONFIGURE                                         :{BLACK}Konfigurasikan
STR_AI_CONFIG_CONFIGURE_TOOLTIP                                 :{BLACK}Mengkonfigurasi parameter skrip AI

# Available AIs window
STR_AI_LIST_CAPTION                                             :{WHITE}Tersedia {STRING}
STR_AI_LIST_CAPTION_AI                                          :AI
STR_AI_LIST_CAPTION_GAMESCRIPT                                  :Skrip Permainan
STR_AI_LIST_TOOLTIP                                             :{BLACK}Klik untuk memilih skrip AI

STR_AI_LIST_AUTHOR                                              :{LTBLUE}Pembuat: {ORANGE}{STRING}
STR_AI_LIST_VERSION                                             :{LTBLUE}Versi: {ORANGE}{NUM}
STR_AI_LIST_URL                                                 :{LTBLUE}URL: {ORANGE}{STRING}

STR_AI_LIST_ACCEPT                                              :{BLACK}Terapkan
STR_AI_LIST_ACCEPT_TOOLTIP                                      :{BLACK}Pilih skrip AI yg disorot
STR_AI_LIST_CANCEL                                              :{BLACK}Batal
STR_AI_LIST_CANCEL_TOOLTIP                                      :{BLACK}Jangan mengubah skrip AI

# AI Parameters
STR_AI_SETTINGS_CAPTION                                         :{WHITE}{STRING} Parameter
STR_AI_SETTINGS_CAPTION_AI                                      :AI
STR_AI_SETTINGS_CAPTION_GAMESCRIPT                              :Skrip Permainan
STR_AI_SETTINGS_CLOSE                                           :{BLACK}Tutup
STR_AI_SETTINGS_RESET                                           :{BLACK}Reset
STR_AI_SETTINGS_SETTING                                         :{STRING}: {ORANGE}{STRING}
STR_AI_SETTINGS_START_DELAY                                     :Jalankan AI setelah berapa hari : {ORANGE}{STRING}


# Textfile window
STR_TEXTFILE_README_CAPTION                                     :{WHITE}keterangan {STRING} dari {STRING}
STR_TEXTFILE_CHANGELOG_CAPTION                                  :{WHITE}Catatan perubahan {STRING} dari {STRING}
STR_TEXTFILE_LICENCE_CAPTION                                    :{WHITE}Lisensi {STRING} dari {STRING}
STR_TEXTFILE_WRAP_TEXT                                          :{WHITE}Mengebatkan teks
STR_TEXTFILE_WRAP_TEXT_TOOLTIP                                  :{BLACK}Mengebatkan teks dari jendela sehingga akan muat tanpa menggulir
STR_TEXTFILE_VIEW_README                                        :{BLACK}Lihat readme
STR_TEXTFILE_VIEW_CHANGELOG                                     :{BLACK}Catatan Perubahan
STR_TEXTFILE_VIEW_LICENCE                                       :{BLACK}Lisensi


# Vehicle loading indicators
STR_PERCENT_UP_SMALL                                            :{TINY_FONT}{WHITE}{NUM}%{UP_ARROW}
STR_PERCENT_UP                                                  :{WHITE}{NUM}%{UP_ARROW}
STR_PERCENT_DOWN_SMALL                                          :{TINY_FONT}{WHITE}{NUM}%{DOWN_ARROW}
STR_PERCENT_DOWN                                                :{WHITE}{NUM}%{DOWN_ARROW}
STR_PERCENT_UP_DOWN_SMALL                                       :{TINY_FONT}{WHITE}{NUM}%{UP_ARROW}{DOWN_ARROW}
STR_PERCENT_UP_DOWN                                             :{WHITE}{NUM}%{UP_ARROW}{DOWN_ARROW}
STR_PERCENT_NONE_SMALL                                          :{TINY_FONT}{WHITE}{NUM}%
STR_PERCENT_NONE                                                :{WHITE}{NUM}%

# Income 'floats'
STR_INCOME_FLOAT_COST_SMALL                                     :{TINY_FONT}{RED}Biaya: {CURRENCY_LONG}
STR_INCOME_FLOAT_COST                                           :{RED}Biaya: {CURRENCY_LONG}
STR_INCOME_FLOAT_INCOME_SMALL                                   :{TINY_FONT}{GREEN}Pemasukan: {CURRENCY_LONG}
STR_INCOME_FLOAT_INCOME                                         :{GREEN}Pemasukan: {CURRENCY_LONG}
STR_FEEDER_TINY                                                 :{TINY_FONT}{YELLOW}Transfer: {CURRENCY_LONG}
STR_FEEDER                                                      :{YELLOW}Transfer: {CURRENCY_LONG}
STR_FEEDER_INCOME_TINY                                          :{TINY_FONT}{YELLOW}Transfer: {CURRENCY_LONG}{WHITE} / {GREEN}Pemasukan: {CURRENCY_LONG}
STR_FEEDER_INCOME                                               :{YELLOW}Transfer: {CURRENCY_LONG}{WHITE} / {GREEN}Pemasukan: {CURRENCY_LONG}
STR_FEEDER_COST_TINY                                            :{TINY_FONT}{YELLOW}Transfer: {CURRENCY_LONG}{WHITE} / {RED}Biaya: {CURRENCY_LONG}
STR_FEEDER_COST                                                 :{YELLOW}Transfer: {CURRENCY_LONG}{WHITE} / {RED}Biaya: {CURRENCY_LONG}
STR_MESSAGE_ESTIMATED_COST                                      :{WHITE}Perkiraan Biaya: {CURRENCY_LONG}
STR_MESSAGE_ESTIMATED_INCOME                                    :{WHITE}Perkiraan Pemasukan: {CURRENCY_LONG}

# Saveload messages
STR_ERROR_SAVE_STILL_IN_PROGRESS                                :{WHITE}Penyimpanan sedang berlangsung,{}mohon tunggu hingga selesai
STR_ERROR_AUTOSAVE_FAILED                                       :{WHITE}Simpan otomatis gagal
STR_ERROR_UNABLE_TO_READ_DRIVE                                  :{BLACK}Tidak dapat membaca drive
STR_ERROR_GAME_SAVE_FAILED                                      :{WHITE}Penyimpanan Game gagal{}{STRING}
STR_ERROR_UNABLE_TO_DELETE_FILE                                 :{WHITE}Tidak mampu untuk menghapus file/berkas
STR_ERROR_GAME_LOAD_FAILED                                      :{WHITE}Gagal membuka permainan{}{STRING}
STR_GAME_SAVELOAD_ERROR_BROKEN_INTERNAL_ERROR                   :Kesalahan Internal: {STRING}
STR_GAME_SAVELOAD_ERROR_BROKEN_SAVEGAME                         :Berkas simpanan permainan rusak - {STRING}
STR_GAME_SAVELOAD_ERROR_TOO_NEW_SAVEGAME                        :Berkas simpanan dibuat dari versi yang lebih baru
STR_GAME_SAVELOAD_ERROR_FILE_NOT_READABLE                       :Berkas tidak terbaca
STR_GAME_SAVELOAD_ERROR_FILE_NOT_WRITEABLE                      :Berkas tidak dapat ditulisi
STR_GAME_SAVELOAD_ERROR_DATA_INTEGRITY_CHECK_FAILED             :Pemeriksaan integritas data gagal
STR_GAME_SAVELOAD_NOT_AVAILABLE                                 :<not available>
STR_WARNING_LOADGAME_REMOVED_TRAMS                              :{WHITE}Game telah disimpan pada versi tanpa dukungan trem. Semua Trem telah dihilangkan

# Map generation messages
STR_ERROR_COULD_NOT_CREATE_TOWN                                 :{WHITE}Pebuatan peta dibatalkan...{}... tak ada lokasi kota yang cocok
STR_ERROR_NO_TOWN_IN_SCENARIO                                   :{WHITE}... disana tidak ada kota dalam skenario ini

STR_ERROR_PNGMAP                                                :{WHITE}Tidak dapat memuat lansekap dari PNG...
STR_ERROR_PNGMAP_FILE_NOT_FOUND                                 :{WHITE}... berkas tidak ada
STR_ERROR_PNGMAP_IMAGE_TYPE                                     :{WHITE}... tak dapat mengkonversi. Diperlukan PNG 8 atau 24-bit
STR_ERROR_PNGMAP_MISC                                           :{WHITE}... maaf, terjadi kesalahan (mungkin berkasnya rusak)

STR_ERROR_BMPMAP                                                :{WHITE}Tidak dapat memuat lansekap dari BMP...
STR_ERROR_BMPMAP_IMAGE_TYPE                                     :{WHITE}... tak dapat mengkonversi jenis gambar

STR_ERROR_HEIGHTMAP_TOO_LARGE                                   :{WHITE}... gambar terlalu besar

STR_WARNING_HEIGHTMAP_SCALE_CAPTION                             :{WHITE}Peringatan Skala
STR_WARNING_HEIGHTMAP_SCALE_MESSAGE                             :{YELLOW}Ukuran peta terlalu besar dan tidak direkomendasikan. Lanjutkan?

# Soundset messages
STR_WARNING_FALLBACK_SOUNDSET                                   :{WHITE}Hanya efek suara standar yang ditemukan. Jika anda ingin efek suara, unduhlah dari "Cari Konten"

# Screenshot related messages
STR_WARNING_SCREENSHOT_SIZE_CAPTION                             :{WHITE}Tangkapan layar besar
STR_WARNING_SCREENSHOT_SIZE_MESSAGE                             :{YELLOW}Resolusi tangkapan layar {COMMA} x {COMMA} piksel. Membuat tangkapan layar akan memakan waktu. Anda ingin melanjutkan?

STR_MESSAGE_SCREENSHOT_SUCCESSFULLY                             :{WHITE}Pengambilan gambar telah berhasil disimpan sebagai '{STRING}'
STR_ERROR_SCREENSHOT_FAILED                                     :{WHITE}Pengambilan gambar gagal

# Error message titles
STR_ERROR_MESSAGE_CAPTION                                       :{YELLOW}Pesan
STR_ERROR_MESSAGE_CAPTION_OTHER_COMPANY                         :{YELLOW}Pesan dari {STRING}

# Generic construction errors
STR_ERROR_OFF_EDGE_OF_MAP                                       :{WHITE}Batas tepi peta
STR_ERROR_TOO_CLOSE_TO_EDGE_OF_MAP                              :{WHITE}Terlalu dekat dengan tepi peta
STR_ERROR_NOT_ENOUGH_CASH_REQUIRES_CURRENCY                     :{WHITE}Dana tidak cukup - dibutuhkan {CURRENCY_LONG}
STR_ERROR_FLAT_LAND_REQUIRED                                    :{WHITE}Daratan harus datar
STR_ERROR_LAND_SLOPED_IN_WRONG_DIRECTION                        :{WHITE}Kemiringan daratan tidak sesuai
STR_ERROR_CAN_T_DO_THIS                                         :{WHITE}Tidak bisa
STR_ERROR_BUILDING_MUST_BE_DEMOLISHED                           :{WHITE}Bangunan harus dihancurkan terlebih dahulu
STR_ERROR_CAN_T_CLEAR_THIS_AREA                                 :{WHITE}Tidak dapat menghancurkan area ini...
STR_ERROR_SITE_UNSUITABLE                                       :{WHITE}... lokasi tidak sesuai
STR_ERROR_ALREADY_BUILT                                         :{WHITE}... sudah dibangun
STR_ERROR_OWNED_BY                                              :{WHITE}... dimiliki oleh {STRING}
STR_ERROR_AREA_IS_OWNED_BY_ANOTHER                              :{WHITE}... area ini dimiliki oleh perusahaan lain
STR_ERROR_TERRAFORM_LIMIT_REACHED                               :{WHITE}... batas pengubahan lansekap terlampaui
STR_ERROR_CLEARING_LIMIT_REACHED                                :{WHITE}... batas penghapusan area terlampaui
STR_ERROR_TREE_PLANT_LIMIT_REACHED                              :{WHITE}... batas penanaman pohon tercapai
STR_ERROR_NAME_MUST_BE_UNIQUE                                   :{WHITE}Nama haruslah unik
STR_ERROR_GENERIC_OBJECT_IN_THE_WAY                             :terhalang {WHITE}{1:STRING}
STR_ERROR_NOT_ALLOWED_WHILE_PAUSED                              :{WHITE}Tidak diijinkan saat berhenti

# Local authority errors
STR_ERROR_LOCAL_AUTHORITY_REFUSES_TO_ALLOW_THIS                 :{WHITE}Pemkot {TOWN} tidak mengijinkan anda melakukan ini
STR_ERROR_LOCAL_AUTHORITY_REFUSES_AIRPORT                       :{WHITE}Pemkot {TOWN} menolak pemberian izin pembangunan bandara lain di kota ini
STR_ERROR_LOCAL_AUTHORITY_REFUSES_NOISE                         :{WHITE}{TOWN} Pihak Pemkot menolak izin pembangunan bandara karena masalah kebisingan
STR_ERROR_BRIBE_FAILED                                          :{WHITE}Sogokan ketahuan jaksa wilayah

# Levelling errors
STR_ERROR_CAN_T_RAISE_LAND_HERE                                 :{WHITE}Tidak dapat menaikkan tanah disini
STR_ERROR_CAN_T_LOWER_LAND_HERE                                 :{WHITE}Tidak dapat menurunkan tanah disini
STR_ERROR_CAN_T_LEVEL_LAND_HERE                                 :{WHITE}Dataran tak bisa diratakan...
STR_ERROR_EXCAVATION_WOULD_DAMAGE                               :{WHITE}Penggalian akan merusak terowongan
STR_ERROR_ALREADY_AT_SEA_LEVEL                                  :{WHITE}Telah sama dengan ketinggian laut
STR_ERROR_TOO_HIGH                                              :{WHITE}Terlalu tinggi
STR_ERROR_ALREADY_LEVELLED                                      :{WHITE}... sudah rata
STR_ERROR_BRIDGE_TOO_HIGH_AFTER_LOWER_LAND                      :{WHITE}Jembatan diatas situ akan terlalu tinggi pada akhirnya.

# Company related errors
STR_ERROR_CAN_T_CHANGE_COMPANY_NAME                             :{WHITE}Tidak dapat mengubah nama perusahaan
STR_ERROR_CAN_T_CHANGE_PRESIDENT                                :{WHITE}Tidak dapat mengubah nama pimpinan...

STR_ERROR_MAXIMUM_PERMITTED_LOAN                                :{WHITE}... besar pinjaman maksimal yang diizinkan adalah {CURRENCY_LONG}
STR_ERROR_CAN_T_BORROW_ANY_MORE_MONEY                           :{WHITE}Tidak dapat meminjam uang lagi...
STR_ERROR_LOAN_ALREADY_REPAYED                                  :{WHITE}... tidak ada hutang yang harus dibayar
STR_ERROR_CURRENCY_REQUIRED                                     :{WHITE}... dibutuhkan {CURRENCY_LONG}
STR_ERROR_CAN_T_REPAY_LOAN                                      :{WHITE}Tidak dapat membayar hutang...
STR_ERROR_INSUFFICIENT_FUNDS                                    :{WHITE}Tidak dapat memberikan uang yang berasal dari pinjaman bank...
STR_ERROR_CAN_T_BUY_COMPANY                                     :{WHITE}Tidak dapat membeli perusahaan...
STR_ERROR_CAN_T_BUILD_COMPANY_HEADQUARTERS                      :{WHITE}Tidak dapat membangun kantor pusat perusahaan...
STR_ERROR_CAN_T_BUY_25_SHARE_IN_THIS                            :{WHITE}Tidak dapat membeli 25% saham perusahaan ini...
STR_ERROR_CAN_T_SELL_25_SHARE_IN                                :{WHITE}Tidak dapat menjual 25% saham perusahaan ini...
STR_ERROR_PROTECTED                                             :{WHITE}Perusahaan ini terlalu muda untuk diperjualbelikan saham kepemilikannya...

# Town related errors
STR_ERROR_CAN_T_GENERATE_TOWN                                   :{WHITE}Tidak dapat membuat satu kota pun
STR_ERROR_CAN_T_RENAME_TOWN                                     :{WHITE}Tidak dapat mengubah nama kota...
STR_ERROR_CAN_T_FOUND_TOWN_HERE                                 :{WHITE}Tidak dapat membangun kota disini
STR_ERROR_CAN_T_EXPAND_TOWN                                     :{WHITE}Tidak dapat memperluas kota...
STR_ERROR_TOO_CLOSE_TO_EDGE_OF_MAP_SUB                          :{WHITE}... terlalu dekat dengan batas tepi peta
STR_ERROR_TOO_CLOSE_TO_ANOTHER_TOWN                             :{WHITE}... terlalu dekat dengan kota lain
STR_ERROR_TOO_MANY_TOWNS                                        :{WHITE}... terlalu banyak kota
STR_ERROR_NO_SPACE_FOR_TOWN                                     :{WHITE}... tidak ada lagi ruang tersisa dalam peta
STR_ERROR_TOWN_EXPAND_WARN_NO_ROADS                             :{WHITE}Kota tidak akan membangun jalan. Anda dapat mengaktifkan pembangunan jalan pada menu Pengaturan Lanjutan->Ekonomi->Kota
STR_ERROR_ROAD_WORKS_IN_PROGRESS                                :{WHITE}Jalan sedang dikerjakan
STR_ERROR_TOWN_CAN_T_DELETE                                     :{WHITE}Tidak dapat menghancurkan kota ini...{}Suatu stasiun atau depo tergantung pada kota ini atau kotak milik kota tidak dapat dihapus
STR_ERROR_STATUE_NO_SUITABLE_PLACE                              :{WHITE}... tidak ada tempat yang cocok untuk patung di tengah kota ini

# Industry related errors
STR_ERROR_TOO_MANY_INDUSTRIES                                   :{WHITE}... terlalu banyak industri
STR_ERROR_CAN_T_GENERATE_INDUSTRIES                             :{WHITE}Tidak dapat membangkitkan/membuat industri...
STR_ERROR_CAN_T_BUILD_HERE                                      :{WHITE}Tidak dapat membangun {STRING} disini...
STR_ERROR_CAN_T_CONSTRUCT_THIS_INDUSTRY                         :{WHITE}Tidak dapat membangun industri ini disini...
STR_ERROR_INDUSTRY_TOO_CLOSE                                    :{WHITE}... terlalu dekat dengan industri lain
STR_ERROR_MUST_FOUND_TOWN_FIRST                                 :{WHITE}... harus membangun kota terlebih dahulu
STR_ERROR_ONLY_ONE_ALLOWED_PER_TOWN                             :{WHITE}... hanya diizinkan satu di setiap kota
STR_ERROR_CAN_ONLY_BE_BUILT_IN_TOWNS_WITH_POPULATION_OF_1200    :{WHITE}... hanya dapat dibangun pada kota dengan populasi paling sedikit 1200
STR_ERROR_CAN_ONLY_BE_BUILT_IN_RAINFOREST                       :{WHITE}... hanya dapat dibangun di area hutan hujan
STR_ERROR_CAN_ONLY_BE_BUILT_IN_DESERT                           :{WHITE}... hanya dapat dibangun di area gurun
STR_ERROR_CAN_ONLY_BE_BUILT_IN_TOWNS                            :{WHITE}... hanya dapat dibangun di kota (menggantikan rumah)
STR_ERROR_CAN_ONLY_BE_BUILT_NEAR_TOWN_CENTER                    :{WHITE}... hanya dapat dibangun dekat dgn pusat kota
STR_ERROR_CAN_ONLY_BE_BUILT_IN_LOW_AREAS                        :{WHITE}... hanya dapat dibangun di daerah rendah
STR_ERROR_CAN_ONLY_BE_POSITIONED                                :{WHITE}... hanya dapat diletakkan didekat batas peta
STR_ERROR_FOREST_CAN_ONLY_BE_PLANTED                            :{WHITE}... hutan hanya dapat ditanam diatas batas salju
STR_ERROR_CAN_ONLY_BE_BUILT_ABOVE_SNOW_LINE                     :{WHITE}... hanya bisa dibangun diatas garis salju
STR_ERROR_CAN_ONLY_BE_BUILT_BELOW_SNOW_LINE                     :{WHITE}... hanya dapat dibangun di bawah batas salju

STR_ERROR_NO_SUITABLE_PLACES_FOR_INDUSTRIES                     :{WHITE}Tidak ada tempat yang sesuai untuk industri '{STRING}'
STR_ERROR_NO_SUITABLE_PLACES_FOR_INDUSTRIES_EXPLANATION         :{WHITE}Ubah pembuatan peta untuk memperoleh peta yang lebih baik

# Station construction related errors
STR_ERROR_CAN_T_BUILD_RAILROAD_STATION                          :{WHITE}Tidak dapat membangun stasiun kereta disini
STR_ERROR_CAN_T_BUILD_BUS_STATION                               :{WHITE}Tidak dapat membangun terminal bus...
STR_ERROR_CAN_T_BUILD_TRUCK_STATION                             :{WHITE}Tidak dapat membangun stasiun bongkar-muat...
STR_ERROR_CAN_T_BUILD_PASSENGER_TRAM_STATION                    :{WHITE}Tidak dapat membangun halte trem disini...
STR_ERROR_CAN_T_BUILD_CARGO_TRAM_STATION                        :{WHITE}Tidak dapat membangun stasiun kargo trem...
STR_ERROR_CAN_T_BUILD_DOCK_HERE                                 :{WHITE}Tidak dapat membuat pelabuhan disini...
STR_ERROR_CAN_T_BUILD_AIRPORT_HERE                              :{WHITE}Tidak dapat membangun bandara disini...

STR_ERROR_ADJOINS_MORE_THAN_ONE_EXISTING                        :{WHITE}berdempetan dengan lebih dari satu stasiun yang telah ada
STR_ERROR_STATION_TOO_SPREAD_OUT                                :{WHITE}... stasiun terlalu membentang/melebar
STR_ERROR_TOO_MANY_STATIONS_LOADING                             :{WHITE}Terlalu banyak stasiun/area bongkar muat
STR_ERROR_TOO_MANY_STATION_SPECS                                :{WHITE}Terlalu banyak bag. stasiun
STR_ERROR_TOO_MANY_BUS_STOPS                                    :{WHITE}Terlalu banyak pemberhentian Bus
STR_ERROR_TOO_MANY_TRUCK_STOPS                                  :{WHITE}Terlalu banyak terminal truk
STR_ERROR_TOO_CLOSE_TO_ANOTHER_STATION                          :{WHITE}Terlalu dekat dengan stasiun/area bongkar muat lainnya
STR_ERROR_TOO_CLOSE_TO_ANOTHER_DOCK                             :{WHITE}Terlalu dekat dengan dok/galangan kapal lainnya
STR_ERROR_TOO_CLOSE_TO_ANOTHER_AIRPORT                          :{WHITE}Terlalu dekat dengan bandara lainnya
STR_ERROR_CAN_T_RENAME_STATION                                  :{WHITE}Tidak dapat mengganti nama stasiun...
STR_ERROR_DRIVE_THROUGH_ON_TOWN_ROAD                            :{WHITE}... jalan ini milik kota
STR_ERROR_DRIVE_THROUGH_DIRECTION                               :{WHITE}... menghadap pada arah yang salah
STR_ERROR_DRIVE_THROUGH_CORNER                                  :{WHITE}... terminal lintas-lalu tak bisa memiliki sudut
STR_ERROR_DRIVE_THROUGH_JUNCTION                                :{WHITE}... terminal lintas-lalu tak bisa memiliki simpangan

# Station destruction related errors
STR_ERROR_CAN_T_REMOVE_PART_OF_STATION                          :{WHITE}Tidak dapat menghapus bagian dari stasiun...
STR_ERROR_MUST_REMOVE_RAILWAY_STATION_FIRST                     :{WHITE}Harus menghapus stasiun dulu
STR_ERROR_CAN_T_REMOVE_BUS_STATION                              :{WHITE}Tidak dapat membongkar terminal Bus...
STR_ERROR_CAN_T_REMOVE_TRUCK_STATION                            :{WHITE}Tidak dapat membongkar stasiun bongkar-muat...
STR_ERROR_CAN_T_REMOVE_PASSENGER_TRAM_STATION                   :{WHITE}Tidak dapat membongkar halte trem...
STR_ERROR_CAN_T_REMOVE_CARGO_TRAM_STATION                       :{WHITE}Tidak dapat membongkar stasiun kargo trem...
STR_ERROR_MUST_REMOVE_ROAD_STOP_FIRST                           :{WHITE}Terminal harus di hancurkan dulu.
STR_ERROR_THERE_IS_NO_STATION                                   :{WHITE}...tidak ada stasiun di sini

STR_ERROR_MUST_DEMOLISH_RAILROAD                                :{WHITE}Harus menghancurkan jalur rel stasiun terlebih dahul
STR_ERROR_MUST_DEMOLISH_BUS_STATION_FIRST                       :{WHITE}Harus menghancurkan terminal bus terlebih dahulu
STR_ERROR_MUST_DEMOLISH_TRUCK_STATION_FIRST                     :{WHITE}Harus menghancurkan stasiun truk terlebih dahulu
STR_ERROR_MUST_DEMOLISH_PASSENGER_TRAM_STATION_FIRST            :{WHITE}Harus menghancurkan halte penumpang trem terlebih dahulu
STR_ERROR_MUST_DEMOLISH_CARGO_TRAM_STATION_FIRST                :{WHITE}Harus menghancurkan terminal kargo trem terlebih dahulu
STR_ERROR_MUST_DEMOLISH_DOCK_FIRST                              :{WHITE}Harus menghancurkan pelabuhan terlebih dahulu
STR_ERROR_MUST_DEMOLISH_AIRPORT_FIRST                           :{WHITE}Harus menghancurkan bandara terlebih dahulu

# Waypoint related errors
STR_ERROR_WAYPOINT_ADJOINS_MORE_THAN_ONE_EXISTING               :{WHITE}Berdempetan dengan lebih dari satu waypoint yang ada
STR_ERROR_TOO_CLOSE_TO_ANOTHER_WAYPOINT                         :{WHITE}Terlalu dekat dengan waypoint yang lain

STR_ERROR_CAN_T_BUILD_TRAIN_WAYPOINT                            :{WHITE}Tidak dapat membuat waypoint kereta disini...
STR_ERROR_CAN_T_POSITION_BUOY_HERE                              :{WHITE}Tidak dapat menempatkan pelampung disini...
STR_ERROR_CAN_T_CHANGE_WAYPOINT_NAME                            :{WHITE}Tidak dapat mengganti nama waypoint...

STR_ERROR_CAN_T_REMOVE_TRAIN_WAYPOINT                           :{WHITE}Tidak dapat menghapus waypoint kereta disini...
STR_ERROR_MUST_REMOVE_RAILWAYPOINT_FIRST                        :{WHITE}Harus membongkar rel waypoint terlebih dahulu
STR_ERROR_BUOY_IN_THE_WAY                                       :{WHITE}... terhalang pelampung
STR_ERROR_BUOY_IS_IN_USE                                        :{WHITE}... pelampung sedang dipakai oleh perusahaan lain!

# Depot related errors
STR_ERROR_CAN_T_BUILD_TRAIN_DEPOT                               :{WHITE}Tidak dapat membangun depo disini...
STR_ERROR_CAN_T_BUILD_ROAD_DEPOT                                :{WHITE}Tidak dapat membangun bengkel disini...
STR_ERROR_CAN_T_BUILD_TRAM_DEPOT                                :{WHITE}Tidak dapat membangun bengkel trem disini...
STR_ERROR_CAN_T_BUILD_SHIP_DEPOT                                :{WHITE}Tidak dapat membangun galangan kapal disini...

STR_ERROR_CAN_T_RENAME_DEPOT                                    :{WHITE}Tidak dapat mengubah nama bengkel...

STR_ERROR_TRAIN_MUST_BE_STOPPED_INSIDE_DEPOT                    :{WHITE}... harus dihentikan di depo
STR_ERROR_ROAD_VEHICLE_MUST_BE_STOPPED_INSIDE_DEPOT             :{WHITE}... harus dihentikan di bengkel
STR_ERROR_SHIP_MUST_BE_STOPPED_INSIDE_DEPOT                     :{WHITE}... harus dihentikan di galangan
STR_ERROR_AIRCRAFT_MUST_BE_STOPPED_INSIDE_HANGAR                :{WHITE}... harus dihentikan di hangar

STR_ERROR_TRAINS_CAN_ONLY_BE_ALTERED_INSIDE_A_DEPOT             :{WHITE}Kereta hanya dapat diubah ketika berhenti di dalam depo
STR_ERROR_TRAIN_TOO_LONG                                        :{WHITE}Kereta terlalu panjang
STR_ERROR_CAN_T_REVERSE_DIRECTION_RAIL_VEHICLE                  :{WHITE}Tidak dapat memutar balik arah kendaraan...
STR_ERROR_CAN_T_REVERSE_DIRECTION_RAIL_VEHICLE_MULTIPLE_UNITS   :{WHITE}... berisi unit berganda
STR_ERROR_INCOMPATIBLE_RAIL_TYPES                               :Jenis rel tidak sesuai

STR_ERROR_CAN_T_MOVE_VEHICLE                                    :{WHITE}Tidak dapat memindahkan kendaraan...
STR_ERROR_REAR_ENGINE_FOLLOW_FRONT                              :{WHITE}Bagian belakang mesin akan selalu mengikuti bagian depannya
STR_ERROR_UNABLE_TO_FIND_ROUTE_TO                               :{WHITE}Tidak menemukan rute menuju depo terdekat
STR_ERROR_UNABLE_TO_FIND_LOCAL_DEPOT                            :{WHITE}Tidak dapat menemukan bengkel terdekat

STR_ERROR_DEPOT_WRONG_DEPOT_TYPE                                :Jenis bengkel salah

# Autoreplace related errors
STR_ERROR_TRAIN_TOO_LONG_AFTER_REPLACEMENT                      :{WHITE}{VEHICLE} jadi terlalu panjang setelah diganti
STR_ERROR_AUTOREPLACE_NOTHING_TO_DO                             :{WHITE}Tidak ada aturan peremajaan otomatis yang berlaku
STR_ERROR_AUTOREPLACE_MONEY_LIMIT                               :(batas min. uang)

# Rail construction errors
STR_ERROR_IMPOSSIBLE_TRACK_COMBINATION                          :{WHITE}Kombinasi rel yang mustahil
STR_ERROR_MUST_REMOVE_SIGNALS_FIRST                             :{WHITE}Sinyal harus dihancurkan dulu
STR_ERROR_NO_SUITABLE_RAILROAD_TRACK                            :{WHITE}Tidak tersedia rel yang sesuai
STR_ERROR_MUST_REMOVE_RAILROAD_TRACK                            :{WHITE}Harus membongkar rel terlebih dahulu
STR_ERROR_CROSSING_ON_ONEWAY_ROAD                               :{WHITE}Jalan satu arah atau ada yang menghalangi
STR_ERROR_CROSSING_DISALLOWED                                   :{WHITE}Perlintasan tingkat tidak diperbolehkan pada tipe rel ini
STR_ERROR_CAN_T_BUILD_SIGNALS_HERE                              :{WHITE}Tidak dapat membangun sinyal disini
STR_ERROR_CAN_T_BUILD_RAILROAD_TRACK                            :{WHITE}Tidak dapat membangun jalur rel disini
STR_ERROR_CAN_T_REMOVE_RAILROAD_TRACK                           :{WHITE}Tidak dapat menghapus jalur rel dari sini
STR_ERROR_CAN_T_REMOVE_SIGNALS_FROM                             :{WHITE}Tidak dapat menghapus sinyal dari sini
STR_ERROR_SIGNAL_CAN_T_CONVERT_SIGNALS_HERE                     :{WHITE}Tidak dapat mengubah sinyal ini...
STR_ERROR_THERE_IS_NO_RAILROAD_TRACK                            :{WHITE}... tidak ada rel
STR_ERROR_THERE_ARE_NO_SIGNALS                                  :{WHITE}...tidak ada sinyal

STR_ERROR_CAN_T_CONVERT_RAIL                                    :{WHITE}Tidak dapat mengubah tipe rel disini...

# Road construction errors
STR_ERROR_MUST_REMOVE_ROAD_FIRST                                :{WHITE}Harus membongkar jalan terlebih dahulu
STR_ERROR_ONEWAY_ROADS_CAN_T_HAVE_JUNCTION                      :{WHITE}... jalan satu arah tak bisa memiliki simpangan
STR_ERROR_CAN_T_BUILD_ROAD_HERE                                 :{WHITE}Tidak dapat membangun jalan disini...
STR_ERROR_CAN_T_BUILD_TRAMWAY_HERE                              :{WHITE}Tidak dapat membangun jalur trem disini...
STR_ERROR_CAN_T_REMOVE_ROAD_FROM                                :{WHITE}Tidak dapat membongkar jalan di sini...
STR_ERROR_CAN_T_REMOVE_TRAMWAY_FROM                             :{WHITE}Tidak dapat membongkar jalur trem disini...
STR_ERROR_THERE_IS_NO_ROAD                                      :{WHITE}... tidak ada jalan
STR_ERROR_THERE_IS_NO_TRAMWAY                                   :{WHITE}... tidak ada jalur trem

# Waterway construction errors
STR_ERROR_CAN_T_BUILD_CANALS                                    :{WHITE}Tidak dapat membangun kanal disini...
STR_ERROR_CAN_T_BUILD_LOCKS                                     :{WHITE}Tidak dapat membangun lock disini...
STR_ERROR_CAN_T_PLACE_RIVERS                                    :{WHITE}Tidak dapat menempatkan sungai disini...
STR_ERROR_MUST_BE_BUILT_ON_WATER                                :{WHITE}... harus dibangun di atas air
STR_ERROR_CAN_T_BUILD_ON_WATER                                  :{WHITE}... tidak dapat membangun di atas air
STR_ERROR_CAN_T_BUILD_ON_SEA                                    :{WHITE}... tidak dapat membangun di laut terbuka
STR_ERROR_CAN_T_BUILD_ON_CANAL                                  :{WHITE}... tidak dapat membangun di atas kanal
STR_ERROR_CAN_T_BUILD_ON_RIVER                                  :{WHITE}... tidak dapat membangun di atas sungai
STR_ERROR_MUST_DEMOLISH_CANAL_FIRST                             :{WHITE}Harus menghancurkan kanal terlebih dahulu
STR_ERROR_CAN_T_BUILD_AQUEDUCT_HERE                             :{WHITE}Tidak dapat membangun jembatan air disini...

# Tree related errors
STR_ERROR_TREE_ALREADY_HERE                                     :{WHITE}... pohon sudah ada disini
STR_ERROR_TREE_WRONG_TERRAIN_FOR_TREE_TYPE                      :{WHITE}... dataran tidak sesuai untuk jenis pohon ini
STR_ERROR_CAN_T_PLANT_TREE_HERE                                 :{WHITE}Tidak dapat menanam pohon disini...

# Bridge related errors
STR_ERROR_CAN_T_BUILD_BRIDGE_HERE                               :{WHITE}Tidak dapat membangun jembatan disini...
STR_ERROR_MUST_DEMOLISH_BRIDGE_FIRST                            :{WHITE}Harus menghancurkan jembatan terlebih dahulu
STR_ERROR_CAN_T_START_AND_END_ON                                :{WHITE}Tidak dapat awal dan akhir pada spot/titik lokasi yang sama
STR_ERROR_BRIDGEHEADS_NOT_SAME_HEIGHT                           :{WHITE}Ujung jembatan tidak pada level yang sama
STR_ERROR_BRIDGE_TOO_LOW_FOR_TERRAIN                            :{WHITE}Jembatan lebih rendah dari daratan
STR_ERROR_BRIDGE_TOO_HIGH_FOR_TERRAIN                           :{WHITE}Jembatan terlalu tinggi untuk medan ini.
STR_ERROR_START_AND_END_MUST_BE_IN                              :{WHITE}Awal dan akhir harus segaris
STR_ERROR_ENDS_OF_BRIDGE_MUST_BOTH                              :{WHITE}... kedua ujung jembatan harus berada di daratan
STR_ERROR_BRIDGE_TOO_LONG                                       :{WHITE}... jembatan terlalu panjang
STR_ERROR_BRIDGE_THROUGH_MAP_BORDER                             :{WHITE}Jembatan akan berakhir di luar peta

# Tunnel related errors
STR_ERROR_CAN_T_BUILD_TUNNEL_HERE                               :{WHITE}Tidak dapat membangun terowongan disini...
STR_ERROR_SITE_UNSUITABLE_FOR_TUNNEL                            :{WHITE}Lokasi tidak sesuai untuk jalur masuk terowongan
STR_ERROR_MUST_DEMOLISH_TUNNEL_FIRST                            :{WHITE}Harus menghancurkan terowongan terlebih dahul
STR_ERROR_ANOTHER_TUNNEL_IN_THE_WAY                             :{WHITE}Bersinggungan dengan terowongan lain
STR_ERROR_TUNNEL_THROUGH_MAP_BORDER                             :{WHITE}Terowongan boleh berakhir di luar peta
STR_ERROR_UNABLE_TO_EXCAVATE_LAND                               :{WHITE}Tidak dapat menyesuaikan kemiringan tanah di ujung terowongan
STR_ERROR_TUNNEL_TOO_LONG                                       :{WHITE}... terowongan terlalu panjang

# Object related errors
STR_ERROR_TOO_MANY_OBJECTS                                      :{WHITE}... terlalu banyak obyek
STR_ERROR_CAN_T_BUILD_OBJECT                                    :{WHITE}Tidak dapat membuat objek...
STR_ERROR_OBJECT_IN_THE_WAY                                     :{WHITE}terhalang obyek
STR_ERROR_COMPANY_HEADQUARTERS_IN                               :{WHITE}... terhalang kantor pusat perusahaan
STR_ERROR_CAN_T_PURCHASE_THIS_LAND                              :{WHITE}Tidak dapat membeli area ini
STR_ERROR_YOU_ALREADY_OWN_IT                                    :{WHITE}... anda sudah memilikinya!

# Group related errors
STR_ERROR_GROUP_CAN_T_CREATE                                    :{WHITE}Tidak data membuat kelompok...
STR_ERROR_GROUP_CAN_T_DELETE                                    :{WHITE}Tidak dapat menghapus kelompok ini...
STR_ERROR_GROUP_CAN_T_RENAME                                    :{WHITE}Tidak dapat mengganti nama kelompok...
STR_ERROR_GROUP_CAN_T_SET_PARENT                                :{WHITE}Tidak dapat menetapkan kelompok induk...
STR_ERROR_GROUP_CAN_T_REMOVE_ALL_VEHICLES                       :{WHITE}Tidak dapat memindahkan semua kendaraan dari kelompok ini...
STR_ERROR_GROUP_CAN_T_ADD_VEHICLE                               :{WHITE}Tidak dapat menambah Kendaraan dalam kelompok ini...
STR_ERROR_GROUP_CAN_T_ADD_SHARED_VEHICLE                        :{WHITE}Tidak dapat menambah Kendaraan yang dapat dipakai bersama ke dalam grup...

# Generic vehicle errors
STR_ERROR_TRAIN_IN_THE_WAY                                      :{WHITE}Kereta menghalangi jalan
STR_ERROR_ROAD_VEHICLE_IN_THE_WAY                               :{WHITE}Kendaraan jalan raya menghalangi jalan
STR_ERROR_SHIP_IN_THE_WAY                                       :{WHITE}Kapal menghalangi jalan
STR_ERROR_AIRCRAFT_IN_THE_WAY                                   :{WHITE}Pesawat menghalangi jalan

STR_ERROR_CAN_T_REFIT_TRAIN                                     :{WHITE}Tidak dapat mengubah kargo lokomotif...
STR_ERROR_CAN_T_REFIT_ROAD_VEHICLE                              :{WHITE}Tidak dapat meng-karoseri ulang truk.
STR_ERROR_CAN_T_REFIT_SHIP                                      :{WHITE}Tidak dapat mengubah kargo kapal...
STR_ERROR_CAN_T_REFIT_AIRCRAFT                                  :{WHITE}Tidak dapat mengubah kargo pesawat...

STR_ERROR_CAN_T_RENAME_TRAIN                                    :{WHITE}Tdak dapat menamai kereta...
STR_ERROR_CAN_T_RENAME_ROAD_VEHICLE                             :{WHITE}Tidak dapat menamai kendaraan...
STR_ERROR_CAN_T_RENAME_SHIP                                     :{WHITE}Tidak dapat memberi nama kapal...
STR_ERROR_CAN_T_RENAME_AIRCRAFT                                 :{WHITE}Tidak dapat memberi nama pesawat

STR_ERROR_CAN_T_STOP_START_TRAIN                                :{WHITE}Tidak dapat menghentikan/menjalankan kereta...
STR_ERROR_CAN_T_STOP_START_ROAD_VEHICLE                         :{WHITE}Tidak dapat menghentikan/menjalankan kendaraan...
STR_ERROR_CAN_T_STOP_START_SHIP                                 :{WHITE}Tidak dapat menghentikan / menjalankan kapal...
STR_ERROR_CAN_T_STOP_START_AIRCRAFT                             :{WHITE}Tidak dapat menghentikan / menjalankan pesawat...

STR_ERROR_CAN_T_SEND_TRAIN_TO_DEPOT                             :{WHITE}Tidak dapat memerintahkan kereta ke depo...
STR_ERROR_CAN_T_SEND_ROAD_VEHICLE_TO_DEPOT                      :{WHITE}Tidak dapat memerintahkan kendaraan ke bengkel...
STR_ERROR_CAN_T_SEND_SHIP_TO_DEPOT                              :{WHITE}Tidak dapat memerintahkan kapal ke galangan...
STR_ERROR_CAN_T_SEND_AIRCRAFT_TO_HANGAR                         :{WHITE}Tidak dapat memerintahkan pesawat ke hangar...

STR_ERROR_CAN_T_BUY_TRAIN                                       :{WHITE}Tidak dapat membeli kereta...
STR_ERROR_CAN_T_BUY_ROAD_VEHICLE                                :{WHITE}Tidak dapat membeli kendaraan...
STR_ERROR_CAN_T_BUY_SHIP                                        :{WHITE}Tidak dapat membeli kapal...
STR_ERROR_CAN_T_BUY_AIRCRAFT                                    :{WHITE}Tidak dapat membeli pesawat ...

STR_ERROR_CAN_T_RENAME_TRAIN_TYPE                               :{WHITE}Tidak dapat mengubah nama jenis kereta...
STR_ERROR_CAN_T_RENAME_ROAD_VEHICLE_TYPE                        :{WHITE}Tidak bisa mengganti nama jenis kendaraan...
STR_ERROR_CAN_T_RENAME_SHIP_TYPE                                :{WHITE}Tidak dapat mengubah nama jenis kapal...
STR_ERROR_CAN_T_RENAME_AIRCRAFT_TYPE                            :{WHITE}Tidak dapat mengubah nama jenis pesawat...

STR_ERROR_CAN_T_SELL_TRAIN                                      :{WHITE}Tidak dapat menjual kendaraan...
STR_ERROR_CAN_T_SELL_ROAD_VEHICLE                               :{WHITE}Tidak dapat menjual kendaraan...
STR_ERROR_CAN_T_SELL_SHIP                                       :{WHITE}Tidak dapat menjual kapal...
STR_ERROR_CAN_T_SELL_AIRCRAFT                                   :{WHITE}Tidak dapat menjual pesawat...

STR_ERROR_RAIL_VEHICLE_NOT_AVAILABLE                            :{WHITE}Kereta tidak tersedia
STR_ERROR_ROAD_VEHICLE_NOT_AVAILABLE                            :{WHITE}Bus/truk tidak tersedia
STR_ERROR_SHIP_NOT_AVAILABLE                                    :{WHITE}Kapal tidak tersedia
STR_ERROR_AIRCRAFT_NOT_AVAILABLE                                :{WHITE}Pesawat tidak tersedia

STR_ERROR_TOO_MANY_VEHICLES_IN_GAME                             :{WHITE}Terlalu banyak kendaraan dalam permainan
STR_ERROR_CAN_T_CHANGE_SERVICING                                :{WHITE}Tidak dapat mengubah waktu perbaikan...

STR_ERROR_VEHICLE_IS_DESTROYED                                  :{WHITE}... kendaraan hancur

STR_ERROR_NO_VEHICLES_AVAILABLE_AT_ALL                          :{WHITE}Tak satupun kendaraan tersedia
STR_ERROR_NO_VEHICLES_AVAILABLE_AT_ALL_EXPLANATION              :{WHITE}Tukarkan konfigurasi NewGRF anda
STR_ERROR_NO_VEHICLES_AVAILABLE_YET                             :{WHITE}Belum ada kendaraan yang tersedia saat ini
STR_ERROR_NO_VEHICLES_AVAILABLE_YET_EXPLANATION                 :{WHITE}Mulai permainan baru setelah {DATE_SHORT} atau gunakan NewGRF yang menyediakan kendaraan awal

# Specific vehicle errors
STR_ERROR_CAN_T_MAKE_TRAIN_PASS_SIGNAL                          :{WHITE}Tidak dapat memaksa kereta melanggar sinyal pada saat bahaya...
STR_ERROR_CAN_T_REVERSE_DIRECTION_TRAIN                         :{WHITE}Tidak dapat memutar balik arah kereta...
STR_ERROR_TRAIN_START_NO_POWER                                  :Kereta tidak bertenaga

STR_ERROR_CAN_T_MAKE_ROAD_VEHICLE_TURN                          :{WHITE}Tidak dapat memutar kendaraan...

STR_ERROR_AIRCRAFT_IS_IN_FLIGHT                                 :{WHITE}Pesawat sedang terbang

# Order related errors
STR_ERROR_NO_MORE_SPACE_FOR_ORDERS                              :{WHITE}Tidak ada tempat untuk perintah lagi
STR_ERROR_TOO_MANY_ORDERS                                       :{WHITE}Terlalu banyak perintah
STR_ERROR_CAN_T_INSERT_NEW_ORDER                                :{WHITE}Tidak dapat menambah perintah baru...
STR_ERROR_CAN_T_DELETE_THIS_ORDER                               :{WHITE}Tidak dapat menghapus perintah ini...
STR_ERROR_CAN_T_MODIFY_THIS_ORDER                               :{WHITE}Tidak dapat mengubah perintah ini...
STR_ERROR_CAN_T_MOVE_THIS_ORDER                                 :{WHITE}Tidak dapat memindah perintah ini...
STR_ERROR_CAN_T_SKIP_ORDER                                      :{WHITE}Tidak dapat melewatkan perintah terpakai...
STR_ERROR_CAN_T_SKIP_TO_ORDER                                   :{WHITE}Tidak dapat melewatkan perintah terpilih...
STR_ERROR_CAN_T_COPY_SHARE_ORDER                                :{WHITE}... kendaraan tidak dapat menuju ke semua stasiun
STR_ERROR_CAN_T_ADD_ORDER                                       :{WHITE}... kendaraan tidak dapat menuju ke stasiun tersebut
STR_ERROR_CAN_T_ADD_ORDER_SHARED                                :{WHITE}... kendaraan yang berbagi tujuan yang sama tidak dapat menuju stasiun tersebut

STR_ERROR_CAN_T_SHARE_ORDER_LIST                                :{WHITE}Tidak dapat berbagi perintah...
STR_ERROR_CAN_T_STOP_SHARING_ORDER_LIST                         :{WHITE}Tidak dapat menghentikan pembagian daftar perintah...
STR_ERROR_CAN_T_COPY_ORDER_LIST                                 :{WHITE}Tidak dapat meniru perintah...
STR_ERROR_TOO_FAR_FROM_PREVIOUS_DESTINATION                     :{WHITE}... terlalu jauh dari tujuan sebelumnya
STR_ERROR_AIRCRAFT_NOT_ENOUGH_RANGE                             :{WHITE}... pesawat tidak dapat menjangkau

# Timetable related errors
STR_ERROR_CAN_T_TIMETABLE_VEHICLE                               :{WHITE}Tidak dapat membuat jadwal keberangkatan kendaraan...
STR_ERROR_TIMETABLE_ONLY_WAIT_AT_STATIONS                       :{WHITE}Kendaran hanya dapat menunggu di stasiun
STR_ERROR_TIMETABLE_NOT_STOPPING_HERE                           :{WHITE}Kendaraan tidak berhenti pada stasiun ini

# Sign related errors
STR_ERROR_TOO_MANY_SIGNS                                        :{WHITE}... terlalu banyak tanda
STR_ERROR_CAN_T_PLACE_SIGN_HERE                                 :{WHITE}Tidak dapat meletakkan tanda disini...
STR_ERROR_CAN_T_CHANGE_SIGN_NAME                                :{WHITE}Tidak dapat mengubah nama pengenal...
STR_ERROR_CAN_T_DELETE_SIGN                                     :{WHITE}Tidak dapat menghapus tanda...

# Translatable comment for OpenTTD's desktop shortcut
STR_DESKTOP_SHORTCUT_COMMENT                                    :Permainan simulasi berdasarkan Transport Tycoon Deluxe

# Translatable descriptions in media/baseset/*.ob* files
STR_BASEGRAPHICS_DOS_DESCRIPTION                                :Grafik orisinil Transport Tycoon Deluxe versi DOS.
STR_BASEGRAPHICS_DOS_DE_DESCRIPTION                             :Grafik orisinil Transport Tycoon Deluxe versi DOS (Jerman).
STR_BASEGRAPHICS_WIN_DESCRIPTION                                :Grafik orisinil Transport Tycoon Deluxe versi Windows.
STR_BASESOUNDS_DOS_DESCRIPTION                                  :Efek suara orisinil Transport Tycoon Deluxe versi DOS.
STR_BASESOUNDS_WIN_DESCRIPTION                                  :Efek suara orisinil Transport Tycoon Deluxe versi Windows.
STR_BASESOUNDS_NONE_DESCRIPTION                                 :Paket efek suara tanpa suara apapun.
STR_BASEMUSIC_WIN_DESCRIPTION                                   :Musik pengiring orisinil Transport Tycoon Deluxe versi Windows.
STR_BASEMUSIC_NONE_DESCRIPTION                                  :Paket musik tanpa musik sungguhan.

##id 0x2000
# Town building names
STR_TOWN_BUILDING_NAME_TALL_OFFICE_BLOCK_1                      :Gedung perkantoran tinggi
STR_TOWN_BUILDING_NAME_OFFICE_BLOCK_1                           :Blok Perkantoran
STR_TOWN_BUILDING_NAME_SMALL_BLOCK_OF_FLATS_1                   :Blok kecil dari apartemen
STR_TOWN_BUILDING_NAME_CHURCH_1                                 :Gereja
STR_TOWN_BUILDING_NAME_LARGE_OFFICE_BLOCK_1                     :Blok perkantoran besar
STR_TOWN_BUILDING_NAME_TOWN_HOUSES_1                            :Perumahan
STR_TOWN_BUILDING_NAME_HOTEL_1                                  :Hotel
STR_TOWN_BUILDING_NAME_STATUE_1                                 :Patung
STR_TOWN_BUILDING_NAME_FOUNTAIN_1                               :Air Mancur
STR_TOWN_BUILDING_NAME_PARK_1                                   :Taman
STR_TOWN_BUILDING_NAME_OFFICE_BLOCK_2                           :Blok Perkantoran
STR_TOWN_BUILDING_NAME_SHOPS_AND_OFFICES_1                      :Toko dan Perkantoran
STR_TOWN_BUILDING_NAME_MODERN_OFFICE_BUILDING_1                 :Gedung perkantoran modern
STR_TOWN_BUILDING_NAME_WAREHOUSE_1                              :Gudang
STR_TOWN_BUILDING_NAME_OFFICE_BLOCK_3                           :Blok perkantoran
STR_TOWN_BUILDING_NAME_STADIUM_1                                :Stadion
STR_TOWN_BUILDING_NAME_OLD_HOUSES_1                             :Rumah tua
STR_TOWN_BUILDING_NAME_COTTAGES_1                               :Pondok
STR_TOWN_BUILDING_NAME_HOUSES_1                                 :Rumah
STR_TOWN_BUILDING_NAME_FLATS_1                                  :Apartemen
STR_TOWN_BUILDING_NAME_TALL_OFFICE_BLOCK_2                      :Blok perkantoran tinggi
STR_TOWN_BUILDING_NAME_SHOPS_AND_OFFICES_2                      :Toko dan Perkantoran
STR_TOWN_BUILDING_NAME_SHOPS_AND_OFFICES_3                      :Toko dan Perkantoran
STR_TOWN_BUILDING_NAME_THEATER_1                                :Gedung Bioskop
STR_TOWN_BUILDING_NAME_STADIUM_2                                :Stadion
STR_TOWN_BUILDING_NAME_OFFICES_1                                :Perkantoran
STR_TOWN_BUILDING_NAME_HOUSES_2                                 :Rumah
STR_TOWN_BUILDING_NAME_CINEMA_1                                 :Bioskop
STR_TOWN_BUILDING_NAME_SHOPPING_MALL_1                          :Pusat Perbelanjaan
STR_TOWN_BUILDING_NAME_IGLOO_1                                  :Igloo (rumah eskimo)
STR_TOWN_BUILDING_NAME_TEPEES_1                                 :Tepees (rumah penduduk amerika asli)
STR_TOWN_BUILDING_NAME_TEAPOT_HOUSE_1                           :Kedai teh
STR_TOWN_BUILDING_NAME_PIGGY_BANK_1                             :Bank-Piggy

##id 0x4800
# industry names
STR_INDUSTRY_NAME_COAL_MINE                                     :Tambang Batubara
STR_INDUSTRY_NAME_POWER_STATION                                 :Stasiun Pembangkit Listrik
STR_INDUSTRY_NAME_SAWMILL                                       :Penggergajian Kayu
STR_INDUSTRY_NAME_FOREST                                        :Hutan
STR_INDUSTRY_NAME_OIL_REFINERY                                  :Kilang Minyak
STR_INDUSTRY_NAME_OIL_RIG                                       :Pengeboran minyak lepas pantai
STR_INDUSTRY_NAME_FACTORY                                       :Pabrik
STR_INDUSTRY_NAME_PRINTING_WORKS                                :Percetakan
STR_INDUSTRY_NAME_STEEL_MILL                                    :Pabrik Peleburan Baja
STR_INDUSTRY_NAME_FARM                                          :Pertanian
STR_INDUSTRY_NAME_COPPER_ORE_MINE                               :Tambang Bijih Tembaga
STR_INDUSTRY_NAME_OIL_WELLS                                     :Sumur minyak
STR_INDUSTRY_NAME_BANK                                          :Bank
STR_INDUSTRY_NAME_FOOD_PROCESSING_PLANT                         :Pabrik Pengolahan Makanan
STR_INDUSTRY_NAME_PAPER_MILL                                    :Pabrik Pengolahan Kertas
STR_INDUSTRY_NAME_GOLD_MINE                                     :Tambang Emas
STR_INDUSTRY_NAME_BANK_TROPIC_ARCTIC                            :Bank
STR_INDUSTRY_NAME_DIAMOND_MINE                                  :Tambang Intan
STR_INDUSTRY_NAME_IRON_ORE_MINE                                 :Tambang Bijih Besi
STR_INDUSTRY_NAME_FRUIT_PLANTATION                              :Perkebunan Buah
STR_INDUSTRY_NAME_RUBBER_PLANTATION                             :Perkebunan Karet
STR_INDUSTRY_NAME_WATER_SUPPLY                                  :Sumber Air
STR_INDUSTRY_NAME_WATER_TOWER                                   :Menara Air
STR_INDUSTRY_NAME_FACTORY_2                                     :Pabrik
STR_INDUSTRY_NAME_FARM_2                                        :Pertanian
STR_INDUSTRY_NAME_LUMBER_MILL                                   :Pabrik Pengolahan Kayu Gelondongan
STR_INDUSTRY_NAME_COTTON_CANDY_FOREST                           :Hutan Harum Manis
STR_INDUSTRY_NAME_CANDY_FACTORY                                 :Pabrik Manisan
STR_INDUSTRY_NAME_BATTERY_FARM                                  :Pertanian Baterai
STR_INDUSTRY_NAME_COLA_WELLS                                    :Sumur Cola
STR_INDUSTRY_NAME_TOY_SHOP                                      :Toko Mainan
STR_INDUSTRY_NAME_TOY_FACTORY                                   :Pabrik Mainan
STR_INDUSTRY_NAME_PLASTIC_FOUNTAINS                             :Sumber Mata Air Plastik
STR_INDUSTRY_NAME_FIZZY_DRINK_FACTORY                           :Pabrik Minuman berdesis
STR_INDUSTRY_NAME_BUBBLE_GENERATOR                              :Pembangkit Gelembung
STR_INDUSTRY_NAME_TOFFEE_QUARRY                                 :Tambang gula-gula
STR_INDUSTRY_NAME_SUGAR_MINE                                    :Tambang Gula

############ WARNING, using range 0x6000 for strings that are stored in the savegame
############ These strings may never get a new id, or savegames will break!
##id 0x6000
STR_SV_EMPTY                                                    :
STR_SV_UNNAMED                                                  :Tanpa nama
STR_SV_TRAIN_NAME                                               :Kereta {COMMA}
STR_SV_ROAD_VEHICLE_NAME                                        :Kendaraan Jalan Raya {COMMA}
STR_SV_SHIP_NAME                                                :Kapal {COMMA}
STR_SV_AIRCRAFT_NAME                                            :Pesawat {COMMA}

STR_SV_STNAME                                                   :{STRING}
STR_SV_STNAME_NORTH                                             :{STRING} Utara
STR_SV_STNAME_SOUTH                                             :{STRING} Selatan
STR_SV_STNAME_EAST                                              :{STRING} Timur
STR_SV_STNAME_WEST                                              :{STRING} Barat
STR_SV_STNAME_CENTRAL                                           :{STRING} Pusat
STR_SV_STNAME_TRANSFER                                          :{STRING} Transfer
STR_SV_STNAME_HALT                                              :Halte {STRING}
STR_SV_STNAME_VALLEY                                            :Lembah {STRING}
STR_SV_STNAME_HEIGHTS                                           :Puncak {STRING}
STR_SV_STNAME_WOODS                                             :{STRING} Timur Laut
STR_SV_STNAME_LAKESIDE                                          :{STRING} Barat Laut
STR_SV_STNAME_EXCHANGE                                          :{STRING} Express
STR_SV_STNAME_AIRPORT                                           :Bandara {STRING}
STR_SV_STNAME_OILFIELD                                          :{STRING} Kota minyak
STR_SV_STNAME_MINES                                             :Tambang {STRING}
STR_SV_STNAME_DOCKS                                             :Pelabuhan {STRING}
STR_SV_STNAME_BUOY                                              :{STRING}
STR_SV_STNAME_WAYPOINT                                          :{STRING}
##id 0x6020
STR_SV_STNAME_ANNEXE                                            :{STRING} Tenggara
STR_SV_STNAME_SIDINGS                                           :Simpang {STRING}
STR_SV_STNAME_BRANCH                                            :{STRING} Baru
STR_SV_STNAME_UPPER                                             :{STRING} Atas
STR_SV_STNAME_LOWER                                             :{STRING} Bawah
STR_SV_STNAME_HELIPORT                                          :Helipad {STRING}
STR_SV_STNAME_FOREST                                            :{STRING} Barat Daya
STR_SV_STNAME_FALLBACK                                          :{STRING} Blok {NUM}
############ end of savegame specific region!

##id 0x8000
# Vehicle names
STR_VEHICLE_NAME_TRAIN_ENGINE_RAIL_KIRBY_PAUL_TANK_STEAM        :Kirby Paul Tank (Uap)
STR_VEHICLE_NAME_TRAIN_ENGINE_RAIL_MJS_250_DIESEL               :MJS '250' (Diesel)
STR_VEHICLE_NAME_TRAIN_ENGINE_RAIL_PLODDYPHUT_CHOO_CHOO         :Ploddyphut Choo-Choo
STR_VEHICLE_NAME_TRAIN_ENGINE_RAIL_POWERNAUT_CHOO_CHOO          :Powernaut Choo-Choo
STR_VEHICLE_NAME_TRAIN_ENGINE_RAIL_MIGHTYMOVER_CHOO_CHOO        :MightyMover Choo-Choo
STR_VEHICLE_NAME_TRAIN_ENGINE_RAIL_PLODDYPHUT_DIESEL            :Ploddyphut Diesel
STR_VEHICLE_NAME_TRAIN_ENGINE_RAIL_POWERNAUT_DIESEL             :Powernaut Diesel
STR_VEHICLE_NAME_TRAIN_ENGINE_RAIL_WILLS_2_8_0_STEAM            :Wills 2-8-0 (Uap)
STR_VEHICLE_NAME_TRAIN_ENGINE_RAIL_CHANEY_JUBILEE_STEAM         :Chaney 'Jubilee' (Uap)
STR_VEHICLE_NAME_TRAIN_ENGINE_RAIL_GINZU_A4_STEAM               :Ginzu 'A4' (Uap)
STR_VEHICLE_NAME_TRAIN_ENGINE_RAIL_SH_8P_STEAM                  :SH '8P' (Uap)
STR_VEHICLE_NAME_TRAIN_ENGINE_RAIL_MANLEY_MOREL_DMU_DIESEL      :Manley-Morel DMU (Diesel)
STR_VEHICLE_NAME_TRAIN_ENGINE_RAIL_DASH_DIESEL                  :'Dash' (Diesel)
STR_VEHICLE_NAME_TRAIN_ENGINE_RAIL_SH_HENDRY_25_DIESEL          :SH/Hendry '25' (Diesel)
STR_VEHICLE_NAME_TRAIN_ENGINE_RAIL_UU_37_DIESEL                 :UU '37' (Diesel)
STR_VEHICLE_NAME_TRAIN_ENGINE_RAIL_FLOSS_47_DIESEL              :Floss '47' (Diesel)
STR_VEHICLE_NAME_TRAIN_ENGINE_RAIL_CS_4000_DIESEL               :CS 4000 (Diesel)
STR_VEHICLE_NAME_TRAIN_ENGINE_RAIL_CS_2400_DIESEL               :CS 2400 (Diesel)
STR_VEHICLE_NAME_TRAIN_ENGINE_RAIL_CENTENNIAL_DIESEL            :Centennial (Diesel)
STR_VEHICLE_NAME_TRAIN_ENGINE_RAIL_KELLING_3100_DIESEL          :Kelling 3100 (Diesel)
STR_VEHICLE_NAME_TRAIN_ENGINE_RAIL_TURNER_TURBO_DIESEL          :Turner Turbo (Diesel)
STR_VEHICLE_NAME_TRAIN_ENGINE_RAIL_MJS_1000_DIESEL              :MJS 1000 (Diesel)
STR_VEHICLE_NAME_TRAIN_ENGINE_RAIL_SH_125_DIESEL                :SH '125' (Diesel)
STR_VEHICLE_NAME_TRAIN_ENGINE_RAIL_SH_30_ELECTRIC               :SH '30' (Listrik)
STR_VEHICLE_NAME_TRAIN_ENGINE_RAIL_SH_40_ELECTRIC               :SH '40' (Listrik)
STR_VEHICLE_NAME_TRAIN_ENGINE_RAIL_T_I_M_ELECTRIC               :'T.I.M.' (Listrik)
STR_VEHICLE_NAME_TRAIN_ENGINE_RAIL_ASIASTAR_ELECTRIC            :'AsiaStar' (Listrik)
STR_VEHICLE_NAME_TRAIN_WAGON_RAIL_PASSENGER_CAR                 :Gerbong Penumpang
STR_VEHICLE_NAME_TRAIN_WAGON_RAIL_MAIL_VAN                      :Gerbong Surat
STR_VEHICLE_NAME_TRAIN_WAGON_RAIL_COAL_CAR                      :Gerbong Batubara
STR_VEHICLE_NAME_TRAIN_WAGON_RAIL_OIL_TANKER                    :Gerbong Tangki Minyak
STR_VEHICLE_NAME_TRAIN_WAGON_RAIL_LIVESTOCK_VAN                 :Gerbong Ternak
STR_VEHICLE_NAME_TRAIN_WAGON_RAIL_GOODS_VAN                     :Gerbong Barang
STR_VEHICLE_NAME_TRAIN_WAGON_RAIL_GRAIN_HOPPER                  :Gerbong Gandum
STR_VEHICLE_NAME_TRAIN_WAGON_RAIL_WOOD_TRUCK                    :Gerbong Kayu
STR_VEHICLE_NAME_TRAIN_WAGON_RAIL_IRON_ORE_HOPPER               :Gerbong Bijih Besi
STR_VEHICLE_NAME_TRAIN_WAGON_RAIL_STEEL_TRUCK                   :Gerbong Baja
STR_VEHICLE_NAME_TRAIN_WAGON_RAIL_ARMORED_VAN                   :Gerbong Berlapis baja
STR_VEHICLE_NAME_TRAIN_WAGON_RAIL_FOOD_VAN                      :Gerbong Makanan
STR_VEHICLE_NAME_TRAIN_WAGON_RAIL_PAPER_TRUCK                   :Gerbong Kertas
STR_VEHICLE_NAME_TRAIN_WAGON_RAIL_COPPER_ORE_HOPPER             :Gerbong Bijih Tembaga
STR_VEHICLE_NAME_TRAIN_WAGON_RAIL_WATER_TANKER                  :Gerbong Tangki Air
STR_VEHICLE_NAME_TRAIN_WAGON_RAIL_FRUIT_TRUCK                   :Gerbong Buah
STR_VEHICLE_NAME_TRAIN_WAGON_RAIL_RUBBER_TRUCK                  :Gerbong Karet
STR_VEHICLE_NAME_TRAIN_WAGON_RAIL_SUGAR_TRUCK                   :Gerbong Gula
STR_VEHICLE_NAME_TRAIN_WAGON_RAIL_COTTON_CANDY_HOPPER           :Gerbong Harum Manis
STR_VEHICLE_NAME_TRAIN_WAGON_RAIL_TOFFEE_HOPPER                 :Gerbong Kopi Toffee
STR_VEHICLE_NAME_TRAIN_WAGON_RAIL_BUBBLE_VAN                    :Gerbong Gelembung
STR_VEHICLE_NAME_TRAIN_WAGON_RAIL_COLA_TANKER                   :Gerbong Tangki Cola
STR_VEHICLE_NAME_TRAIN_WAGON_RAIL_CANDY_VAN                     :Gerbong Manisan
STR_VEHICLE_NAME_TRAIN_WAGON_RAIL_TOY_VAN                       :Gerbong Mainan
STR_VEHICLE_NAME_TRAIN_WAGON_RAIL_BATTERY_TRUCK                 :Gerbong Baterai
STR_VEHICLE_NAME_TRAIN_WAGON_RAIL_FIZZY_DRINK_TRUCK             :Gerbong Minuman berdesis
STR_VEHICLE_NAME_TRAIN_WAGON_RAIL_PLASTIC_TRUCK                 :Gerbong Plastik
STR_VEHICLE_NAME_TRAIN_ENGINE_MONORAIL_X2001_ELECTRIC           :'X2001' (Listrik)
STR_VEHICLE_NAME_TRAIN_ENGINE_MONORAIL_MILLENNIUM_Z1_ELECTRIC   :'Millennium Z1' (Listrik)
STR_VEHICLE_NAME_TRAIN_ENGINE_MONORAIL_WIZZOWOW_Z99             :Wizzowow Z99
STR_VEHICLE_NAME_TRAIN_WAGON_MONORAIL_PASSENGER_CAR             :Gerbong Penumpang
STR_VEHICLE_NAME_TRAIN_WAGON_MONORAIL_MAIL_VAN                  :Gerbong Surat
STR_VEHICLE_NAME_TRAIN_WAGON_MONORAIL_COAL_CAR                  :Gerbong Batubara
STR_VEHICLE_NAME_TRAIN_WAGON_MONORAIL_OIL_TANKER                :Gerbong Tangki Minyak
STR_VEHICLE_NAME_TRAIN_WAGON_MONORAIL_LIVESTOCK_VAN             :Gerbong Ternak
STR_VEHICLE_NAME_TRAIN_WAGON_MONORAIL_GOODS_VAN                 :Gerbong Barang
STR_VEHICLE_NAME_TRAIN_WAGON_MONORAIL_GRAIN_HOPPER              :Gerbong Gandum
STR_VEHICLE_NAME_TRAIN_WAGON_MONORAIL_WOOD_TRUCK                :Gerbong Kayu
STR_VEHICLE_NAME_TRAIN_WAGON_MONORAIL_IRON_ORE_HOPPER           :Gerbong Bijih Besi
STR_VEHICLE_NAME_TRAIN_WAGON_MONORAIL_STEEL_TRUCK               :Gerbong Baja
STR_VEHICLE_NAME_TRAIN_WAGON_MONORAIL_ARMORED_VAN               :Gerbong Berlapis baja
STR_VEHICLE_NAME_TRAIN_WAGON_MONORAIL_FOOD_VAN                  :Gerbong Makanan
STR_VEHICLE_NAME_TRAIN_WAGON_MONORAIL_PAPER_TRUCK               :Gerbong Kertas
STR_VEHICLE_NAME_TRAIN_WAGON_MONORAIL_COPPER_ORE_HOPPER         :Gerbong Bijih Tembaga
STR_VEHICLE_NAME_TRAIN_WAGON_MONORAIL_WATER_TANKER              :Gerbong Tangki Air
STR_VEHICLE_NAME_TRAIN_WAGON_MONORAIL_FRUIT_TRUCK               :Gerbong Buah
STR_VEHICLE_NAME_TRAIN_WAGON_MONORAIL_RUBBER_TRUCK              :Gerbong Karet
STR_VEHICLE_NAME_TRAIN_WAGON_MONORAIL_SUGAR_TRUCK               :Gerbong Gula
STR_VEHICLE_NAME_TRAIN_WAGON_MONORAIL_COTTON_CANDY_HOPPER       :Gerbong Harum Manis
STR_VEHICLE_NAME_TRAIN_WAGON_MONORAIL_TOFFEE_HOPPER             :Gerbong Toffee
STR_VEHICLE_NAME_TRAIN_WAGON_MONORAIL_BUBBLE_VAN                :Gerbong Gelembung
STR_VEHICLE_NAME_TRAIN_WAGON_MONORAIL_COLA_TANKER               :Gerbong Cola
STR_VEHICLE_NAME_TRAIN_WAGON_MONORAIL_CANDY_VAN                 :Gerbong Manisan
STR_VEHICLE_NAME_TRAIN_WAGON_MONORAIL_TOY_VAN                   :Gerbong Mainan
STR_VEHICLE_NAME_TRAIN_WAGON_MONORAIL_BATTERY_TRUCK             :Gerbong Baterai
STR_VEHICLE_NAME_TRAIN_WAGON_MONORAIL_FIZZY_DRINK_TRUCK         :Gerbong Minuman berdesis
STR_VEHICLE_NAME_TRAIN_WAGON_MONORAIL_PLASTIC_TRUCK             :Gerbong Plastik
STR_VEHICLE_NAME_TRAIN_ENGINE_MAGLEV_LEV1_LEVIATHAN_ELECTRIC    :Lev1 'Leviathan' (Listrik)
STR_VEHICLE_NAME_TRAIN_ENGINE_MAGLEV_LEV2_CYCLOPS_ELECTRIC      :Lev2 'Cyclops' (Listrik)
STR_VEHICLE_NAME_TRAIN_ENGINE_MAGLEV_LEV3_PEGASUS_ELECTRIC      :Lev3 'Pegasus' (Listrik)
STR_VEHICLE_NAME_TRAIN_ENGINE_MAGLEV_LEV4_CHIMAERA_ELECTRIC     :Lev4 'Chimaera' (Listrik)
STR_VEHICLE_NAME_TRAIN_ENGINE_MAGLEV_WIZZOWOW_ROCKETEER         :Wizzowow Rocketeer
STR_VEHICLE_NAME_TRAIN_WAGON_MAGLEV_PASSENGER_CAR               :Gerbong Penumpang
STR_VEHICLE_NAME_TRAIN_WAGON_MAGLEV_MAIL_VAN                    :Gerbong Surat
STR_VEHICLE_NAME_TRAIN_WAGON_MAGLEV_COAL_CAR                    :Gerbong Batubara
STR_VEHICLE_NAME_TRAIN_WAGON_MAGLEV_OIL_TANKER                  :Gerbong Tangki Minyak
STR_VEHICLE_NAME_TRAIN_WAGON_MAGLEV_LIVESTOCK_VAN               :Gerbong Ternak
STR_VEHICLE_NAME_TRAIN_WAGON_MAGLEV_GOODS_VAN                   :Gerbong Barang
STR_VEHICLE_NAME_TRAIN_WAGON_MAGLEV_GRAIN_HOPPER                :Gerbong Gandum
STR_VEHICLE_NAME_TRAIN_WAGON_MAGLEV_WOOD_TRUCK                  :Gerbong Kayu
STR_VEHICLE_NAME_TRAIN_WAGON_MAGLEV_IRON_ORE_HOPPER             :Gerbong Bijih Besi
STR_VEHICLE_NAME_TRAIN_WAGON_MAGLEV_STEEL_TRUCK                 :Gerbong Baja
STR_VEHICLE_NAME_TRAIN_WAGON_MAGLEV_ARMORED_VAN                 :Gerbong Berlapis baja
STR_VEHICLE_NAME_TRAIN_WAGON_MAGLEV_FOOD_VAN                    :Gerbong Makanan
STR_VEHICLE_NAME_TRAIN_WAGON_MAGLEV_PAPER_TRUCK                 :Gerbong Kertas
STR_VEHICLE_NAME_TRAIN_WAGON_MAGLEV_COPPER_ORE_HOPPER           :Gerbong Bijih Tembaga
STR_VEHICLE_NAME_TRAIN_WAGON_MAGLEV_WATER_TANKER                :Gerbong Tangki Air
STR_VEHICLE_NAME_TRAIN_WAGON_MAGLEV_FRUIT_TRUCK                 :Gerbong Buah
STR_VEHICLE_NAME_TRAIN_WAGON_MAGLEV_RUBBER_TRUCK                :Gerbong Karet
STR_VEHICLE_NAME_TRAIN_WAGON_MAGLEV_SUGAR_TRUCK                 :Gerbong Gula
STR_VEHICLE_NAME_TRAIN_WAGON_MAGLEV_COTTON_CANDY_HOPPER         :Gerbong Harum Manis
STR_VEHICLE_NAME_TRAIN_WAGON_MAGLEV_TOFFEE_HOPPER               :Gerbong Kopi Toffee
STR_VEHICLE_NAME_TRAIN_WAGON_MAGLEV_BUBBLE_VAN                  :Gerbong Gelembung
STR_VEHICLE_NAME_TRAIN_WAGON_MAGLEV_COLA_TANKER                 :Gerbong Cola
STR_VEHICLE_NAME_TRAIN_WAGON_MAGLEV_CANDY_VAN                   :Gerbong Manisan
STR_VEHICLE_NAME_TRAIN_WAGON_MAGLEV_TOY_VAN                     :Gerbong Mainan
STR_VEHICLE_NAME_TRAIN_WAGON_MAGLEV_BATTERY_TRUCK               :Gerbong Baterai
STR_VEHICLE_NAME_TRAIN_WAGON_MAGLEV_FIZZY_DRINK_TRUCK           :Gerbong Minuman berdesis
STR_VEHICLE_NAME_TRAIN_WAGON_MAGLEV_PLASTIC_TRUCK               :Gerbong Plastik
STR_VEHICLE_NAME_ROAD_VEHICLE_MPS_REGAL_BUS                     :Bus MPS Regal
STR_VEHICLE_NAME_ROAD_VEHICLE_HEREFORD_LEOPARD_BUS              :Bus Hereford Leopard
STR_VEHICLE_NAME_ROAD_VEHICLE_FOSTER_BUS                        :Bus Foster
STR_VEHICLE_NAME_ROAD_VEHICLE_FOSTER_MKII_SUPERBUS              :Superbus Foster MkII
STR_VEHICLE_NAME_ROAD_VEHICLE_PLODDYPHUT_MKI_BUS                :Bus Ploddyphut MkI
STR_VEHICLE_NAME_ROAD_VEHICLE_PLODDYPHUT_MKII_BUS               :Bus Ploddyphut MkII
STR_VEHICLE_NAME_ROAD_VEHICLE_PLODDYPHUT_MKIII_BUS              :Bus Ploddyphut MkIII
STR_VEHICLE_NAME_ROAD_VEHICLE_BALOGH_COAL_TRUCK                 :Truk Batubara Balogh
STR_VEHICLE_NAME_ROAD_VEHICLE_UHL_COAL_TRUCK                    :Truk Batubara Uhl
STR_VEHICLE_NAME_ROAD_VEHICLE_DW_COAL_TRUCK                     :Truk Batubara DW
STR_VEHICLE_NAME_ROAD_VEHICLE_MPS_MAIL_TRUCK                    :Truk Pos MPS
STR_VEHICLE_NAME_ROAD_VEHICLE_REYNARD_MAIL_TRUCK                :Truk Pos Reynard
STR_VEHICLE_NAME_ROAD_VEHICLE_PERRY_MAIL_TRUCK                  :Truk Pos Perry
STR_VEHICLE_NAME_ROAD_VEHICLE_MIGHTYMOVER_MAIL_TRUCK            :Truk Pos MightyMover
STR_VEHICLE_NAME_ROAD_VEHICLE_POWERNAUGHT_MAIL_TRUCK            :Truk Pos Powernaught
STR_VEHICLE_NAME_ROAD_VEHICLE_WIZZOWOW_MAIL_TRUCK               :Truk Pos Wizzowow
STR_VEHICLE_NAME_ROAD_VEHICLE_WITCOMBE_OIL_TANKER               :Truk Tangki minyak Witcombe
STR_VEHICLE_NAME_ROAD_VEHICLE_FOSTER_OIL_TANKER                 :Truk Tangki minyak Foster
STR_VEHICLE_NAME_ROAD_VEHICLE_PERRY_OIL_TANKER                  :Truk Tangki minyak Perry
STR_VEHICLE_NAME_ROAD_VEHICLE_TALBOTT_LIVESTOCK_VAN             :Truk Ternak Talbott
STR_VEHICLE_NAME_ROAD_VEHICLE_UHL_LIVESTOCK_VAN                 :Truk Ternak Uhl
STR_VEHICLE_NAME_ROAD_VEHICLE_FOSTER_LIVESTOCK_VAN              :Truk Ternak Foster
STR_VEHICLE_NAME_ROAD_VEHICLE_BALOGH_GOODS_TRUCK                :Truk Barang Balogh
STR_VEHICLE_NAME_ROAD_VEHICLE_CRAIGHEAD_GOODS_TRUCK             :Truk Barang Craighead
STR_VEHICLE_NAME_ROAD_VEHICLE_GOSS_GOODS_TRUCK                  :Truk Barang Goss
STR_VEHICLE_NAME_ROAD_VEHICLE_HEREFORD_GRAIN_TRUCK              :Truk Gandum Hereford
STR_VEHICLE_NAME_ROAD_VEHICLE_THOMAS_GRAIN_TRUCK                :Truk Gandum Thomas
STR_VEHICLE_NAME_ROAD_VEHICLE_GOSS_GRAIN_TRUCK                  :Truk Gandum Goss
STR_VEHICLE_NAME_ROAD_VEHICLE_WITCOMBE_WOOD_TRUCK               :Truk Kayu Witcombe
STR_VEHICLE_NAME_ROAD_VEHICLE_FOSTER_WOOD_TRUCK                 :Truk Kayu Foster
STR_VEHICLE_NAME_ROAD_VEHICLE_MORELAND_WOOD_TRUCK               :Truk Kayu Moreland
STR_VEHICLE_NAME_ROAD_VEHICLE_MPS_IRON_ORE_TRUCK                :Truk Bijih Besi MPS
STR_VEHICLE_NAME_ROAD_VEHICLE_UHL_IRON_ORE_TRUCK                :Truk Bijih Besi Uhl
STR_VEHICLE_NAME_ROAD_VEHICLE_CHIPPY_IRON_ORE_TRUCK             :Truk Bijih Besi Chippy
STR_VEHICLE_NAME_ROAD_VEHICLE_BALOGH_STEEL_TRUCK                :Truk Baja Balogh
STR_VEHICLE_NAME_ROAD_VEHICLE_UHL_STEEL_TRUCK                   :Truk Baja Uhl
STR_VEHICLE_NAME_ROAD_VEHICLE_KELLING_STEEL_TRUCK               :Truk Baja Kelling
STR_VEHICLE_NAME_ROAD_VEHICLE_BALOGH_ARMORED_TRUCK              :Truk Berlapis baja Balogh
STR_VEHICLE_NAME_ROAD_VEHICLE_UHL_ARMORED_TRUCK                 :Truk Berlapis baja Uhl
STR_VEHICLE_NAME_ROAD_VEHICLE_FOSTER_ARMORED_TRUCK              :Truk Berlapis baja Foster
STR_VEHICLE_NAME_ROAD_VEHICLE_FOSTER_FOOD_VAN                   :Truk Makanan Foster
STR_VEHICLE_NAME_ROAD_VEHICLE_PERRY_FOOD_VAN                    :Truk Makanan Perry
STR_VEHICLE_NAME_ROAD_VEHICLE_CHIPPY_FOOD_VAN                   :Truk Makanan Chippy
STR_VEHICLE_NAME_ROAD_VEHICLE_UHL_PAPER_TRUCK                   :Truk Kertas Uhl
STR_VEHICLE_NAME_ROAD_VEHICLE_BALOGH_PAPER_TRUCK                :Truk Kertas Balogh
STR_VEHICLE_NAME_ROAD_VEHICLE_MPS_PAPER_TRUCK                   :Truk Kertas MPS
STR_VEHICLE_NAME_ROAD_VEHICLE_MPS_COPPER_ORE_TRUCK              :Truk Bijih Tembaga MPS
STR_VEHICLE_NAME_ROAD_VEHICLE_UHL_COPPER_ORE_TRUCK              :Truk Bijih Tembaga Uhl
STR_VEHICLE_NAME_ROAD_VEHICLE_GOSS_COPPER_ORE_TRUCK             :Truk Bijih Tembaga Goss
STR_VEHICLE_NAME_ROAD_VEHICLE_UHL_WATER_TANKER                  :Truk Tangki Air Uhl
STR_VEHICLE_NAME_ROAD_VEHICLE_BALOGH_WATER_TANKER               :Tangki Air Balogh
STR_VEHICLE_NAME_ROAD_VEHICLE_MPS_WATER_TANKER                  :Truk Tangki Air MPS
STR_VEHICLE_NAME_ROAD_VEHICLE_BALOGH_FRUIT_TRUCK                :Truk Buah Balogh
STR_VEHICLE_NAME_ROAD_VEHICLE_UHL_FRUIT_TRUCK                   :Truk Buah Uhl
STR_VEHICLE_NAME_ROAD_VEHICLE_KELLING_FRUIT_TRUCK               :Truk Buah Keling
STR_VEHICLE_NAME_ROAD_VEHICLE_BALOGH_RUBBER_TRUCK               :Truk Karet Balogh
STR_VEHICLE_NAME_ROAD_VEHICLE_UHL_RUBBER_TRUCK                  :Truk Karet Uhl
STR_VEHICLE_NAME_ROAD_VEHICLE_RMT_RUBBER_TRUCK                  :Truk Karet RMT
STR_VEHICLE_NAME_ROAD_VEHICLE_MIGHTYMOVER_SUGAR_TRUCK           :Truk Gula MightyMover
STR_VEHICLE_NAME_ROAD_VEHICLE_POWERNAUGHT_SUGAR_TRUCK           :Truk Gula Powernaught
STR_VEHICLE_NAME_ROAD_VEHICLE_WIZZOWOW_SUGAR_TRUCK              :Truk Gula Wizzowow
STR_VEHICLE_NAME_ROAD_VEHICLE_MIGHTYMOVER_COLA_TRUCK            :Truk Cola MightyMover
STR_VEHICLE_NAME_ROAD_VEHICLE_POWERNAUGHT_COLA_TRUCK            :Truk Cola Powernaught
STR_VEHICLE_NAME_ROAD_VEHICLE_WIZZOWOW_COLA_TRUCK               :Truk Cola Wizzowow
STR_VEHICLE_NAME_ROAD_VEHICLE_MIGHTYMOVER_COTTON_CANDY          :Truk Harum Manis MightyMover
STR_VEHICLE_NAME_ROAD_VEHICLE_POWERNAUGHT_COTTON_CANDY          :Truk Harum Manis Powernaught
STR_VEHICLE_NAME_ROAD_VEHICLE_WIZZOWOW_COTTON_CANDY_TRUCK       :Truk Harum Manis Wizzowow
STR_VEHICLE_NAME_ROAD_VEHICLE_MIGHTYMOVER_TOFFEE_TRUCK          :Truk Toffee MightyMover
STR_VEHICLE_NAME_ROAD_VEHICLE_POWERNAUGHT_TOFFEE_TRUCK          :Truk Toffee Powernaught
STR_VEHICLE_NAME_ROAD_VEHICLE_WIZZOWOW_TOFFEE_TRUCK             :Truk Toffee Wizzowow
STR_VEHICLE_NAME_ROAD_VEHICLE_MIGHTYMOVER_TOY_VAN               :Truk Mainan MightyMover
STR_VEHICLE_NAME_ROAD_VEHICLE_POWERNAUGHT_TOY_VAN               :Truk Mainan Powernaught
STR_VEHICLE_NAME_ROAD_VEHICLE_WIZZOWOW_TOY_VAN                  :Truk Mainan Wizzowow
STR_VEHICLE_NAME_ROAD_VEHICLE_MIGHTYMOVER_CANDY_TRUCK           :Truk Manisan MightyMover
STR_VEHICLE_NAME_ROAD_VEHICLE_POWERNAUGHT_CANDY_TRUCK           :Truk Manisan Powernaught
STR_VEHICLE_NAME_ROAD_VEHICLE_WIZZOWOW_CANDY_TRUCK              :Truk Manisan Wizzowow
STR_VEHICLE_NAME_ROAD_VEHICLE_MIGHTYMOVER_BATTERY_TRUCK         :Truk Baterai MightyMover
STR_VEHICLE_NAME_ROAD_VEHICLE_POWERNAUGHT_BATTERY_TRUCK         :Truk Baterai Powernaught
STR_VEHICLE_NAME_ROAD_VEHICLE_WIZZOWOW_BATTERY_TRUCK            :Truk Baterai Wizzowow
STR_VEHICLE_NAME_ROAD_VEHICLE_MIGHTYMOVER_FIZZY_DRINK           :Truk Minuman berdesis MightyMover
STR_VEHICLE_NAME_ROAD_VEHICLE_POWERNAUGHT_FIZZY_DRINK           :Truk Minuman berdesis Powernaught
STR_VEHICLE_NAME_ROAD_VEHICLE_WIZZOWOW_FIZZY_DRINK_TRUCK        :Truk Minuman berdesis Wizzowow
STR_VEHICLE_NAME_ROAD_VEHICLE_MIGHTYMOVER_PLASTIC_TRUCK         :Truk Plastik MightyMover
STR_VEHICLE_NAME_ROAD_VEHICLE_POWERNAUGHT_PLASTIC_TRUCK         :Truk Plastik Powernaught
STR_VEHICLE_NAME_ROAD_VEHICLE_WIZZOWOW_PLASTIC_TRUCK            :Truk Plastik Wizzowow
STR_VEHICLE_NAME_ROAD_VEHICLE_MIGHTYMOVER_BUBBLE_TRUCK          :Truk Gelembung MightyMover
STR_VEHICLE_NAME_ROAD_VEHICLE_POWERNAUGHT_BUBBLE_TRUCK          :Truk Gelembung Powernaught
STR_VEHICLE_NAME_ROAD_VEHICLE_WIZZOWOW_BUBBLE_TRUCK             :Truk Gelembung Wizzowow
STR_VEHICLE_NAME_SHIP_MPS_OIL_TANKER                            :Kapal Tanker Minyak MPS
STR_VEHICLE_NAME_SHIP_CS_INC_OIL_TANKER                         :Kapal Tanker Minyak CS-Inc
STR_VEHICLE_NAME_SHIP_MPS_PASSENGER_FERRY                       :Ferry Penumpang MPS
STR_VEHICLE_NAME_SHIP_FFP_PASSENGER_FERRY                       :Ferry Penumpang FFP
STR_VEHICLE_NAME_SHIP_BAKEWELL_300_HOVERCRAFT                   :Kapal hovercraft Bakewell 300
STR_VEHICLE_NAME_SHIP_CHUGGER_CHUG_PASSENGER                    :Ferry Penumpang Chugger-Chug
STR_VEHICLE_NAME_SHIP_SHIVERSHAKE_PASSENGER_FERRY               :Ferry Penumpang Shivershake
STR_VEHICLE_NAME_SHIP_YATE_CARGO_SHIP                           :Kapal Kargo Yate
STR_VEHICLE_NAME_SHIP_BAKEWELL_CARGO_SHIP                       :Kapal Kargo Bakewell
STR_VEHICLE_NAME_SHIP_MIGHTYMOVER_CARGO_SHIP                    :Kapal Barang MightyMover
STR_VEHICLE_NAME_SHIP_POWERNAUT_CARGO_SHIP                      :Kapal Kargo Powernaught
STR_VEHICLE_NAME_AIRCRAFT_SAMPSON_U52                           :Sampson U52
STR_VEHICLE_NAME_AIRCRAFT_COLEMAN_COUNT                         :Coleman Count
STR_VEHICLE_NAME_AIRCRAFT_FFP_DART                              :FFP Dart
STR_VEHICLE_NAME_AIRCRAFT_YATE_HAUGAN                           :Yate Haugan
STR_VEHICLE_NAME_AIRCRAFT_BAKEWELL_COTSWALD_LB_3                :Bakewell Cotswald LB-3
STR_VEHICLE_NAME_AIRCRAFT_BAKEWELL_LUCKETT_LB_8                 :Bakewell Luckett LB-8
STR_VEHICLE_NAME_AIRCRAFT_BAKEWELL_LUCKETT_LB_9                 :Bakewell Luckett LB-9
STR_VEHICLE_NAME_AIRCRAFT_BAKEWELL_LUCKETT_LB80                 :Bakewell Luckett LB80
STR_VEHICLE_NAME_AIRCRAFT_BAKEWELL_LUCKETT_LB_10                :Bakewell Luckett LB-10
STR_VEHICLE_NAME_AIRCRAFT_BAKEWELL_LUCKETT_LB_11                :Bakewell Luckett LB-11
STR_VEHICLE_NAME_AIRCRAFT_YATE_AEROSPACE_YAC_1_11               :Yate Aerospace YAC 1-11
STR_VEHICLE_NAME_AIRCRAFT_DARWIN_100                            :Darwin 100
STR_VEHICLE_NAME_AIRCRAFT_DARWIN_200                            :Darwin 200
STR_VEHICLE_NAME_AIRCRAFT_DARWIN_300                            :Darwin 300
STR_VEHICLE_NAME_AIRCRAFT_DARWIN_400                            :Darwin 400
STR_VEHICLE_NAME_AIRCRAFT_DARWIN_500                            :Darwin 500
STR_VEHICLE_NAME_AIRCRAFT_DARWIN_600                            :Darwin 600
STR_VEHICLE_NAME_AIRCRAFT_GURU_GALAXY                           :Guru Galaxy
STR_VEHICLE_NAME_AIRCRAFT_AIRTAXI_A21                           :Airtaxi A21
STR_VEHICLE_NAME_AIRCRAFT_AIRTAXI_A31                           :Airtaxi A31
STR_VEHICLE_NAME_AIRCRAFT_AIRTAXI_A32                           :Airtaxi A32
STR_VEHICLE_NAME_AIRCRAFT_AIRTAXI_A33                           :Airtaxi A33
STR_VEHICLE_NAME_AIRCRAFT_YATE_AEROSPACE_YAE46                  :Yate Aerospace YAe46
STR_VEHICLE_NAME_AIRCRAFT_DINGER_100                            :Dinger 100
STR_VEHICLE_NAME_AIRCRAFT_AIRTAXI_A34_1000                      :AirTaxi A34-1000
STR_VEHICLE_NAME_AIRCRAFT_YATE_Z_SHUTTLE                        :Yate Z-Shuttle
STR_VEHICLE_NAME_AIRCRAFT_KELLING_K1                            :Kelling K1
STR_VEHICLE_NAME_AIRCRAFT_KELLING_K6                            :Kelling K6
STR_VEHICLE_NAME_AIRCRAFT_KELLING_K7                            :Kelling K7
STR_VEHICLE_NAME_AIRCRAFT_DARWIN_700                            :Darwin 700
STR_VEHICLE_NAME_AIRCRAFT_FFP_HYPERDART_2                       :FFP Hyperdart 2
STR_VEHICLE_NAME_AIRCRAFT_DINGER_200                            :Dinger 200
STR_VEHICLE_NAME_AIRCRAFT_DINGER_1000                           :Dinger 1000
STR_VEHICLE_NAME_AIRCRAFT_PLODDYPHUT_100                        :Ploddyphut 100
STR_VEHICLE_NAME_AIRCRAFT_PLODDYPHUT_500                        :Ploddyphut 500
STR_VEHICLE_NAME_AIRCRAFT_FLASHBANG_X1                          :Flashbang X1
STR_VEHICLE_NAME_AIRCRAFT_JUGGERPLANE_M1                        :Juggerplane M1
STR_VEHICLE_NAME_AIRCRAFT_FLASHBANG_WIZZER                      :Flashbang Wizzer
STR_VEHICLE_NAME_AIRCRAFT_TRICARIO_HELICOPTER                   :Helikopter Tricario
STR_VEHICLE_NAME_AIRCRAFT_GURU_X2_HELICOPTER                    :Helikopter Guru X2
STR_VEHICLE_NAME_AIRCRAFT_POWERNAUT_HELICOPTER                  :Helikopter Powernaut

##id 0x8800
# Formatting of some strings
STR_FORMAT_DATE_TINY                                            :{STRING}-{STRING}-{NUM}
STR_FORMAT_DATE_SHORT                                           :{STRING} {NUM}
STR_FORMAT_DATE_LONG                                            :{STRING} {STRING} {NUM}
STR_FORMAT_DATE_ISO                                             :{2:NUM}-{1:STRING}-{0:STRING}

STR_FORMAT_BUOY_NAME                                            :Pelampung {TOWN}
STR_FORMAT_BUOY_NAME_SERIAL                                     :Pelampung {TOWN} #{COMMA}
STR_FORMAT_COMPANY_NUM                                          :(Perusahaan {COMMA})
STR_FORMAT_GROUP_NAME                                           :Kelompok {COMMA}
STR_FORMAT_INDUSTRY_NAME                                        :{1:STRING} {0:TOWN}
STR_FORMAT_WAYPOINT_NAME                                        :Waypoint {TOWN}
STR_FORMAT_WAYPOINT_NAME_SERIAL                                 :Waypoint {TOWN} #{COMMA}

STR_FORMAT_DEPOT_NAME_TRAIN                                     :Depo kereta {TOWN}
STR_FORMAT_DEPOT_NAME_TRAIN_SERIAL                              :{TOWN} Depo kereta#{COMMA}
STR_FORMAT_DEPOT_NAME_ROAD_VEHICLE                              :{TOWN} Bengkel Kendaraan
STR_FORMAT_DEPOT_NAME_ROAD_VEHICLE_SERIAL                       :{TOWN} Bengkel Kendaraan #{COMMA}
STR_FORMAT_DEPOT_NAME_SHIP                                      :{TOWN} Galangan Kapal
STR_FORMAT_DEPOT_NAME_SHIP_SERIAL                               :{TOWN} Galangan Kapal #{COMMA}
STR_FORMAT_DEPOT_NAME_AIRCRAFT                                  :{STATION} Hangar

STR_UNKNOWN_STATION                                             :stasiun tidak dikenal
STR_DEFAULT_SIGN_NAME                                           :Tanda
STR_COMPANY_SOMEONE                                             :seseorang

STR_SAVEGAME_NAME_DEFAULT                                       :{COMPANY}, {STRING}
STR_SAVEGAME_NAME_SPECTATOR                                     :Penonton, {1:STRING}

# Viewport strings
STR_VIEWPORT_TOWN_POP                                           :{WHITE}{TOWN} ({COMMA})
STR_VIEWPORT_TOWN                                               :{WHITE}{TOWN}
STR_VIEWPORT_TOWN_TINY_BLACK                                    :{TINY_FONT}{BLACK}{TOWN}
STR_VIEWPORT_TOWN_TINY_WHITE                                    :{TINY_FONT}{WHITE}{TOWN}

STR_VIEWPORT_SIGN_SMALL_BLACK                                   :{TINY_FONT}{BLACK}{SIGN}
STR_VIEWPORT_SIGN_SMALL_WHITE                                   :{TINY_FONT}{WHITE}{SIGN}

STR_VIEWPORT_STATION                                            :{STATION} {STATION_FEATURES}
STR_VIEWPORT_STATION_TINY                                       :{TINY_FONT}{STATION}

STR_VIEWPORT_WAYPOINT                                           :{WAYPOINT}
STR_VIEWPORT_WAYPOINT_TINY                                      :{TINY_FONT}{WAYPOINT}

# Simple strings to get specific types of data
STR_COMPANY_NAME                                                :{COMPANY}
STR_COMPANY_NAME_COMPANY_NUM                                    :{COMPANY} {COMPANY_NUM}
STR_DEPOT_NAME                                                  :{DEPOT}
STR_ENGINE_NAME                                                 :{ENGINE}
STR_HIDDEN_ENGINE_NAME                                          :{ENGINE} (tersembunyi)
STR_GROUP_NAME                                                  :{GROUP}
STR_INDUSTRY_NAME                                               :{INDUSTRY}
STR_PRESIDENT_NAME                                              :{PRESIDENT_NAME}
STR_SIGN_NAME                                                   :{SIGN}
STR_STATION_NAME                                                :{STATION}
STR_TOWN_NAME                                                   :{TOWN}
STR_VEHICLE_NAME                                                :{VEHICLE}
STR_WAYPOINT_NAME                                               :{WAYPOINT}

STR_JUST_CARGO                                                  :{CARGO_LONG}
STR_JUST_CHECKMARK                                              :{CHECKMARK}
STR_JUST_COMMA                                                  :{COMMA}
STR_JUST_CURRENCY_SHORT                                         :{CURRENCY_SHORT}
STR_JUST_CURRENCY_LONG                                          :{CURRENCY_LONG}
STR_JUST_CARGO_LIST                                             :{CARGO_LIST}
STR_JUST_INT                                                    :{NUM}
STR_JUST_DATE_TINY                                              :{DATE_TINY}
STR_JUST_DATE_SHORT                                             :{DATE_SHORT}
STR_JUST_DATE_LONG                                              :{DATE_LONG}
STR_JUST_DATE_ISO                                               :{DATE_ISO}
STR_JUST_STRING                                                 :{STRING}
STR_JUST_STRING_STRING                                          :{STRING}{STRING}
STR_JUST_RAW_STRING                                             :{STRING}
STR_JUST_BIG_RAW_STRING                                         :{BIG_FONT}{STRING}

# Slightly 'raw' stringcodes with colour or size
STR_BLACK_COMMA                                                 :{BLACK}{COMMA}
STR_TINY_BLACK_COMA                                             :{TINY_FONT}{BLACK}{COMMA}
STR_TINY_COMMA                                                  :{TINY_FONT}{COMMA}
STR_BLUE_COMMA                                                  :{BLUE}{COMMA}
STR_RED_COMMA                                                   :{RED}{COMMA}
STR_WHITE_COMMA                                                 :{WHITE}{COMMA}
STR_TINY_BLACK_DECIMAL                                          :{TINY_FONT}{BLACK}{DECIMAL}
STR_COMPANY_MONEY                                               :{WHITE}{CURRENCY_LONG}
STR_BLACK_DATE_LONG                                             :{BLACK}{DATE_LONG}
STR_WHITE_DATE_LONG                                             :{WHITE}{DATE_LONG}
STR_SHORT_DATE                                                  :{WHITE}{DATE_TINY}
STR_DATE_LONG_SMALL                                             :{TINY_FONT}{BLACK}{DATE_LONG}
STR_TINY_GROUP                                                  :{TINY_FONT}{GROUP}
STR_BLACK_INT                                                   :{BLACK}{NUM}
STR_ORANGE_INT                                                  :{ORANGE}{NUM}
STR_WHITE_SIGN                                                  :{WHITE}{SIGN}
STR_TINY_BLACK_STATION                                          :{TINY_FONT}{BLACK}{STATION}
STR_BLACK_STRING                                                :{BLACK}{STRING}
STR_BLACK_RAW_STRING                                            :{BLACK}{STRING}
STR_ORANGE_STRING                                               :{ORANGE}{STRING}
STR_LTBLUE_STRING                                               :{LTBLUE}{STRING}
STR_WHITE_STRING                                                :{WHITE}{STRING}
STR_ORANGE_STRING1_WHITE                                        :{ORANGE}{STRING}{WHITE}
STR_ORANGE_STRING1_LTBLUE                                       :{ORANGE}{STRING}{LTBLUE}
STR_TINY_BLACK_HEIGHT                                           :{TINY_FONT}{BLACK}{HEIGHT}
STR_TINY_BLACK_VEHICLE                                          :{TINY_FONT}{BLACK}{VEHICLE}
STR_TINY_RIGHT_ARROW                                            :{TINY_FONT}{RIGHT_ARROW}

STR_BLACK_1                                                     :{BLACK}1
STR_BLACK_2                                                     :{BLACK}2
STR_BLACK_3                                                     :{BLACK}3
STR_BLACK_4                                                     :{BLACK}4
STR_BLACK_5                                                     :{BLACK}5
STR_BLACK_6                                                     :{BLACK}6
STR_BLACK_7                                                     :{BLACK}7

STR_TRAIN                                                       :{BLACK}{TRAIN}
STR_BUS                                                         :{BLACK}{BUS}
STR_LORRY                                                       :{BLACK}{LORRY}
STR_PLANE                                                       :{BLACK}{PLANE}
STR_SHIP                                                        :{BLACK}{SHIP}

STR_TOOLBAR_RAILTYPE_VELOCITY                                   :{STRING} ({VELOCITY})<|MERGE_RESOLUTION|>--- conflicted
+++ resolved
@@ -197,11 +197,7 @@
 
 STR_UNITS_POWER_IMPERIAL                                        :{COMMA}{NBSP}dk
 STR_UNITS_POWER_METRIC                                          :{COMMA}{NBSP}dk
-<<<<<<< HEAD
-STR_UNITS_POWER_SI                                              :{COMMA}kW
-=======
 STR_UNITS_POWER_SI                                              :{COMMA}{NBSP}kW
->>>>>>> 95a329a4
 
 STR_UNITS_WEIGHT_SHORT_IMPERIAL                                 :{COMMA}{NBSP}t
 STR_UNITS_WEIGHT_SHORT_METRIC                                   :{COMMA}{NBSP}t
@@ -1169,11 +1165,7 @@
 STR_CONFIG_SETTING_MAX_HEIGHTLEVEL                              :Tinggi peta maksimum: {STRING}
 STR_CONFIG_SETTING_MAX_HEIGHTLEVEL_HELPTEXT                     :Atur ketinggian pegunungan maksimum yang diijinkan untuk peta ini
 STR_CONFIG_SETTING_TOO_HIGH_MOUNTAIN                            :{WHITE}Kamu tidak bisa mengubah ketinggian peta maksimum di angka itu. Setidaknya ada satu gunung di peta yang lebih tinggi
-<<<<<<< HEAD
-STR_CONFIG_SETTING_AUTOSLOPE                                    :Ijinkan pembentukan slop dibawah bangunan, rel, dsb. (otomatiskan): {STRING}
-=======
 STR_CONFIG_SETTING_AUTOSLOPE                                    :Ijinkan pembentukan slop dibawah bangunan, rel, dsb.: {STRING}
->>>>>>> 95a329a4
 STR_CONFIG_SETTING_AUTOSLOPE_HELPTEXT                           :Ijinkan pembentukan tanah dibawah bangunan dan trek tanpa merusaknya
 STR_CONFIG_SETTING_CATCHMENT                                    :Ijinkan ukuran jangkauan wilayah lebih realistik: {STRING}
 STR_CONFIG_SETTING_CATCHMENT_HELPTEXT                           :Gunakan area penarikan berbeda untuk tipe stasiun dan airport yang berbeda
