--- conflicted
+++ resolved
@@ -272,7 +272,6 @@
 		}
 	}
 
-<<<<<<< HEAD
 	virtual void OnFocus(Window *previously_focused_window) OVERRIDE
 	{
 		if (HasFocusedVehicleChanged(this->window_number, previously_focused_window)) {
@@ -286,13 +285,15 @@
 		if (HasFocusedVehicleChanged(this->window_number, newly_focused_window)) {
 			MarkAllRoutePathsDirty(this->vehicle);
 			MarkAllRouteStepsDirty(this->vehicle);
-=======
+		}
+	}
+
 	/**
 	 * Some data on this window has become invalid.
 	 * @param data Information about the changed data.
 	 * @param gui_scope Whether the call is done from GUI scope. You may not do everything when not in GUI scope. See #InvalidateWindowData() for details.
 	 */
-	virtual void OnInvalidateData(int data = 0, bool gui_scope = true)
+	virtual void OnInvalidateData(int data = 0, bool gui_scope = true) OVERRIDE
 	{
 		if (!this->CheckOrderStillValid()) {
 			delete this;
@@ -301,7 +302,6 @@
 		if (gui_scope) {
 			this->InitDropdownSelectedTypes();
 			this->SetDirty();
->>>>>>> c60bc7be
 		}
 	}
 };
