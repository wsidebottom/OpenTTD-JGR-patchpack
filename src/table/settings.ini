--- conflicted
+++ resolved
@@ -91,11 +91,7 @@
 from     = 0
 to       = SL_MAX_VERSION
 cat      = SC_ADVANCED
-<<<<<<< HEAD
-extver   = {}
-=======
 extver   = SlXvFeatureTest()
->>>>>>> e606a847
 patxname = NULL
 
 
