/* $Id$ */

/*
 * This file is part of OpenTTD.
 * OpenTTD is free software; you can redistribute it and/or modify it under the terms of the GNU General Public License as published by the Free Software Foundation, version 2.
 * OpenTTD is distributed in the hope that it will be useful, but WITHOUT ANY WARRANTY; without even the implied warranty of MERCHANTABILITY or FITNESS FOR A PARTICULAR PURPOSE.
 * See the GNU General Public License for more details. You should have received a copy of the GNU General Public License along with OpenTTD. If not, see <http://www.gnu.org/licenses/>.
 */

/** @file table/settings.h Settings to save in the savegame and config file. */

/* Callback function used in _settings[] as well as _company_settings[] */
static size_t ConvertLandscape(const char *value);


/****************************
 * OTTD specific INI stuff
 ****************************/

/**
 * Settings-macro usage:
 * The list might look daunting at first, but is in general easy to understand.
 * The macros can be grouped depending on where the config variable is
 * stored:
 * 1. SDTG_something
 *    These are for global variables, so this is the one you will use
 *    for a #SettingDescGlobVarList section. Here 'var' refers to a
 *    global variable.
 * 2. SDTC_something
 *    These are for client-only variables. Here the 'var' refers to an
 *    entry inside _settings_client.
 * 3. SDT_something
 *    Thse are for members in the struct described by the current
 *    #SettingDesc list / .ini file.  Here, 'base' specifies type of the
 *    struct while 'var' points out the member of the struct (the actual
 *    struct to store it in is implicitely defined by the #SettingDesc
 *    list / .ini file preamble the entry is in).
 *
 * The something part defines the type of variable to store. There are a
 * lot of types. Easy ones are:
 * - VAR:  any number type, 'type' field specifies what number. eg int8 or uint32
 * - BOOL: a boolean number type
 * - STR:  a string or character. 'type' field specifies what string. Normal, string, or quoted
 * A bit more difficult to use are MMANY (meaning ManyOfMany) and OMANY (OneOfMany)
 * These are actually normal numbers, only bitmasked. In MMANY several bits can
 * be set, in the other only one.
 * If nothing fits you, you can use the GENERAL macros, but it exposes the
 * internal structure somewhat so it needs a little looking. There are _NULL()
 * macros as well, these fill up space so you can add more settings there (in
 * place) and you DON'T have to increase the savegame version.
 *
 * While reading values from openttd.cfg, some values may not be converted
 * properly, for any kind of reasons.  In order to allow a process of self-cleaning
 * mechanism, a callback procedure is made available.  You will have to supply the function, which
 * will work on a string, one function per setting. And of course, enable the callback param
 * on the appropriate macro.
 */

#define NSD_GENERAL(name, def, cmd, guiflags, min, max, interval, many, str, strhelp, strval, proc, load, cat)\
	{name, (const void*)(size_t)(def), {(byte)cmd}, {(uint16)guiflags}, min, max, interval, many, str, strhelp, strval, proc, load, cat}

/* Macros for various objects to go in the configuration file.
 * This section is for global variables */
#define SDTG_GENERAL2(name, sdt_cmd, sle_cmd, type, flags, guiflags, var, length, def, min, max, interval, full, str, strhelp, strval, proc, from, to, cat, extver, patxname, orderproc)\
	{NSD_GENERAL(name, def, sdt_cmd, guiflags, min, max, interval, full, str, strhelp, strval, proc, NULL, cat), SLEG_GENERAL_X(sle_cmd, var, type | flags, length, from, to, extver), patxname, NULL, orderproc}

#define SDTG_GENERAL(name, sdt_cmd, sle_cmd, type, flags, guiflags, var, length, def, min, max, interval, full, str, strhelp, strval, proc, from, to, cat, extver, patxname)\
<<<<<<< HEAD
	{NSD_GENERAL(name, def, sdt_cmd, guiflags, min, max, interval, full, str, strhelp, strval, proc, NULL, cat), SLEG_GENERAL_X(sle_cmd, var, type | flags, length, from, to, extver), patxname, NULL}
=======
	SDTG_GENERAL2(name, sdt_cmd, sle_cmd, type, flags, guiflags, var, length, def, min, max, interval, full, str, strhelp, strval, proc, from, to, cat, extver, patxname, NULL)
>>>>>>> a3d15858

#define SDTG_VAR(name, type, flags, guiflags, var, def, min, max, interval, str, strhelp, strval, proc, from, to, cat, extver, patxname, orderproc)\
	SDTG_GENERAL2(name, SDT_NUMX, SL_VAR, type, flags, guiflags, var, 0, def, min, max, interval, NULL, str, strhelp, strval, proc, from, to, cat, extver, patxname, orderproc)

#define SDTG_BOOL(name, flags, guiflags, var, def, str, strhelp, strval, proc, from, to, cat, extver, patxname)\
	SDTG_GENERAL(name, SDT_BOOLX, SL_VAR, SLE_BOOL, flags, guiflags, var, 0, def, 0, 1, 0, NULL, str, strhelp, strval, proc, from, to, cat, extver, patxname)

#define SDTG_LIST(name, type, length, flags, guiflags, var, def, str, strhelp, strval, proc, from, to, cat, extver, patxname)\
	SDTG_GENERAL(name, SDT_INTLIST, SL_ARR, type, flags, guiflags, var, length, def, 0, 0, 0, NULL, str, strhelp, strval, proc, from, to, cat, extver, patxname)

#define SDTG_STR(name, type, flags, guiflags, var, def, str, strhelp, strval, proc, from, to, cat, extver, patxname)\
	SDTG_GENERAL(name, SDT_STRING, SL_STR, type, flags, guiflags, var, lengthof(var), def, 0, 0, 0, NULL, str, strhelp, strval, proc, from, to, cat, extver, patxname)

#define SDTG_OMANY(name, type, flags, guiflags, var, def, max, full, str, strhelp, strval, proc, from, to, cat, extver, patxname)\
	SDTG_GENERAL(name, SDT_ONEOFMANY, SL_VAR, type, flags, guiflags, var, 0, def, 0, max, 0, full, str, strhelp, strval, proc, from, to, cat, extver, patxname)

#define SDTG_MMANY(name, type, flags, guiflags, var, def, full, str, strhelp, strval, proc, from, to, cat, extver, patxname)\
	SDTG_GENERAL(name, SDT_MANYOFMANY, SL_VAR, type, flags, guiflags, var, 0, def, 0, 0, 0, full, str, strhelp, strval, proc, from, to, cat, extver, patxname)

#define SDTG_NULL(length, from, to, extver)\
<<<<<<< HEAD
	{{"", NULL, {0}, {0}, 0, 0, 0, NULL, STR_NULL, STR_NULL, STR_NULL, NULL, NULL, SC_NONE}, SLEG_NULL_X(length, from, to, extver), NULL, NULL}

#define SDTG_END() {{NULL, NULL, {0}, {0}, 0, 0, 0, NULL, STR_NULL, STR_NULL, STR_NULL, NULL, NULL, SC_NONE}, SLEG_END(), NULL, NULL}
=======
	{{"", NULL, {0}, {0}, 0, 0, 0, NULL, STR_NULL, STR_NULL, STR_NULL, NULL, NULL, SC_NONE}, SLEG_NULL_X(length, from, to, extver), NULL, NULL, NULL}

#define SDTG_END() {{NULL, NULL, {0}, {0}, 0, 0, 0, NULL, STR_NULL, STR_NULL, STR_NULL, NULL, NULL, SC_NONE}, SLEG_END(), NULL, NULL, NULL}
>>>>>>> a3d15858

/* Macros for various objects to go in the configuration file.
 * This section is for structures where their various members are saved */
#define SDT_GENERAL2(name, sdt_cmd, sle_cmd, type, flags, guiflags, base, var, length, def, min, max, interval, full, str, strhelp, strval, proc, load, from, to, cat, extver, patxname, orderproc)\
	{NSD_GENERAL(name, def, sdt_cmd, guiflags, min, max, interval, full, str, strhelp, strval, proc, load, cat), SLE_GENERAL_X(sle_cmd, base, var, type | flags, length, from, to, extver), patxname, NULL, orderproc}

#define SDT_GENERAL(name, sdt_cmd, sle_cmd, type, flags, guiflags, base, var, length, def, min, max, interval, full, str, strhelp, strval, proc, load, from, to, cat, extver, patxname)\
<<<<<<< HEAD
	{NSD_GENERAL(name, def, sdt_cmd, guiflags, min, max, interval, full, str, strhelp, strval, proc, load, cat), SLE_GENERAL_X(sle_cmd, base, var, type | flags, length, from, to, extver), patxname, NULL}
=======
	SDT_GENERAL2(name, sdt_cmd, sle_cmd, type, flags, guiflags, base, var, length, def, min, max, interval, full, str, strhelp, strval, proc, load, from, to, cat, extver, patxname, NULL)
>>>>>>> a3d15858

#define SDT_VAR(base, var, type, flags, guiflags, def, min, max, interval, str, strhelp, strval, proc, from, to, cat, extver, patxname, orderproc)\
	SDT_GENERAL2(#var, SDT_NUMX, SL_VAR, type, flags, guiflags, base, var, 1, def, min, max, interval, NULL, str, strhelp, strval, proc, NULL, from, to, cat, extver, patxname, orderproc)

#define SDT_BOOL(base, var, flags, guiflags, def, str, strhelp, strval, proc, from, to, cat, extver, patxname)\
	SDT_GENERAL(#var, SDT_BOOLX, SL_VAR, SLE_BOOL, flags, guiflags, base, var, 1, def, 0, 1, 0, NULL, str, strhelp, strval, proc, NULL, from, to, cat, extver, patxname)

#define SDT_LIST(base, var, type, flags, guiflags, def, str, strhelp, strval, proc, from, to, cat, extver, patxname)\
	SDT_GENERAL(#var, SDT_INTLIST, SL_ARR, type, flags, guiflags, base, var, lengthof(((base*)8)->var), def, 0, 0, 0, NULL, str, strhelp, strval, proc, NULL, from, to, cat, extver, patxname)

#define SDT_STR(base, var, type, flags, guiflags, def, str, strhelp, strval, proc, from, to, cat, extver, patxname)\
	SDT_GENERAL(#var, SDT_STRING, SL_STR, type, flags, guiflags, base, var, lengthof(((base*)8)->var), def, 0, 0, 0, NULL, str, strhelp, strval, proc, NULL, from, to, cat, extver, patxname)

#define SDT_CHR(base, var, flags, guiflags, def, str, strhelp, strval, proc, from, to, cat, extver, patxname)\
	SDT_GENERAL(#var, SDT_STRING, SL_VAR, SLE_CHAR, flags, guiflags, base, var, 1, def, 0, 0, 0, NULL, str, strhelp, strval, proc, NULL, from, to, cat, extver, patxname)

#define SDT_OMANY(base, var, type, flags, guiflags, def, max, full, str, strhelp, strval, proc, from, to, load, cat, extver, patxname)\
	SDT_GENERAL(#var, SDT_ONEOFMANY, SL_VAR, type, flags, guiflags, base, var, 1, def, 0, max, 0, full, str, strhelp, strval, proc, load, from, to, cat, extver, patxname)

#define SDT_MMANY(base, var, type, flags, guiflags, def, full, str, proc, strhelp, strval, from, to, cat, extver, patxname)\
	SDT_GENERAL(#var, SDT_MANYOFMANY, SL_VAR, type, flags, guiflags, base, var, 1, def, 0, 0, 0, full, str, strhelp, strval, proc, NULL, from, to, cat, extver, patxname)

#define SDT_NULL(length, from, to, extver)\
<<<<<<< HEAD
	{{"", NULL, {0}, {0}, 0, 0, 0, NULL, STR_NULL, STR_NULL, STR_NULL, NULL, NULL, SC_NONE}, SLE_CONDNULL_X(length, from, to, extver), NULL, NULL}
=======
	{{"", NULL, {0}, {0}, 0, 0, 0, NULL, STR_NULL, STR_NULL, STR_NULL, NULL, NULL, SC_NONE}, SLE_CONDNULL_X(length, from, to, extver), NULL, NULL, NULL}
>>>>>>> a3d15858


#define SDTC_VAR(var, type, flags, guiflags, def, min, max, interval, str, strhelp, strval, proc, from, to, cat, extver, patxname, orderproc)\
	SDTG_GENERAL2(#var, SDT_NUMX, SL_VAR, type, flags, guiflags, _settings_client.var, 1, def, min, max, interval, NULL, str, strhelp, strval, proc, from, to, cat, extver, patxname, orderproc)

#define SDTC_BOOL(var, flags, guiflags, def, str, strhelp, strval, proc, from, to, cat, extver, patxname)\
	SDTG_GENERAL(#var, SDT_BOOLX, SL_VAR, SLE_BOOL, flags, guiflags, _settings_client.var, 1, def, 0, 1, 0, NULL, str, strhelp, strval, proc, from, to, cat, extver, patxname)

#define SDTC_LIST(var, type, flags, guiflags, def, str, strhelp, strval, proc, from, to, cat, extver, patxname)\
	SDTG_GENERAL(#var, SDT_INTLIST, SL_ARR, type, flags, guiflags, _settings_client.var, lengthof(_settings_client.var), def, 0, 0, 0, NULL, str, strhelp, strval, proc, from, to, cat, extver, patxname)

#define SDTC_STR(var, type, flags, guiflags, def, str, strhelp, strval, proc, from, to, cat, extver, patxname)\
	SDTG_GENERAL(#var, SDT_STRING, SL_STR, type, flags, guiflags, _settings_client.var, lengthof(_settings_client.var), def, 0, 0, 0, NULL, str, strhelp, strval, proc, from, to, cat, extver, patxname)

#define SDTC_OMANY(var, type, flags, guiflags, def, max, full, str, strhelp, strval, proc, from, to, cat, extver, patxname)\
	SDTG_GENERAL(#var, SDT_ONEOFMANY, SL_VAR, type, flags, guiflags, _settings_client.var, 1, def, 0, max, 0, full, str, strhelp, strval, proc, from, to, cat, extver, patxname)

#define SDT_XREF(from, to, extver, xref)\
<<<<<<< HEAD
	{{"", NULL, {0}, {0}, 0, 0, 0, NULL, STR_NULL, STR_NULL, STR_NULL, NULL, NULL, SC_NONE}, SLE_CONDNULL_X(0, from, to, extver), NULL, xref}

#define SDT_END() {{NULL, NULL, {0}, {0}, 0, 0, 0, NULL, STR_NULL, STR_NULL, STR_NULL, NULL, NULL, SC_NONE}, SLE_END(), NULL, NULL}
=======
	{{"", NULL, {0}, {0}, 0, 0, 0, NULL, STR_NULL, STR_NULL, STR_NULL, NULL, NULL, SC_NONE}, SLE_CONDNULL_X(0, from, to, extver), NULL, xref, NULL}

#define SDT_END() {{NULL, NULL, {0}, {0}, 0, 0, 0, NULL, STR_NULL, STR_NULL, STR_NULL, NULL, NULL, SC_NONE}, SLE_END(), NULL, NULL, NULL}
>>>>>>> a3d15858
<|MERGE_RESOLUTION|>--- conflicted
+++ resolved
@@ -65,11 +65,7 @@
 	{NSD_GENERAL(name, def, sdt_cmd, guiflags, min, max, interval, full, str, strhelp, strval, proc, NULL, cat), SLEG_GENERAL_X(sle_cmd, var, type | flags, length, from, to, extver), patxname, NULL, orderproc}
 
 #define SDTG_GENERAL(name, sdt_cmd, sle_cmd, type, flags, guiflags, var, length, def, min, max, interval, full, str, strhelp, strval, proc, from, to, cat, extver, patxname)\
-<<<<<<< HEAD
-	{NSD_GENERAL(name, def, sdt_cmd, guiflags, min, max, interval, full, str, strhelp, strval, proc, NULL, cat), SLEG_GENERAL_X(sle_cmd, var, type | flags, length, from, to, extver), patxname, NULL}
-=======
 	SDTG_GENERAL2(name, sdt_cmd, sle_cmd, type, flags, guiflags, var, length, def, min, max, interval, full, str, strhelp, strval, proc, from, to, cat, extver, patxname, NULL)
->>>>>>> a3d15858
 
 #define SDTG_VAR(name, type, flags, guiflags, var, def, min, max, interval, str, strhelp, strval, proc, from, to, cat, extver, patxname, orderproc)\
 	SDTG_GENERAL2(name, SDT_NUMX, SL_VAR, type, flags, guiflags, var, 0, def, min, max, interval, NULL, str, strhelp, strval, proc, from, to, cat, extver, patxname, orderproc)
@@ -90,15 +86,9 @@
 	SDTG_GENERAL(name, SDT_MANYOFMANY, SL_VAR, type, flags, guiflags, var, 0, def, 0, 0, 0, full, str, strhelp, strval, proc, from, to, cat, extver, patxname)
 
 #define SDTG_NULL(length, from, to, extver)\
-<<<<<<< HEAD
-	{{"", NULL, {0}, {0}, 0, 0, 0, NULL, STR_NULL, STR_NULL, STR_NULL, NULL, NULL, SC_NONE}, SLEG_NULL_X(length, from, to, extver), NULL, NULL}
-
-#define SDTG_END() {{NULL, NULL, {0}, {0}, 0, 0, 0, NULL, STR_NULL, STR_NULL, STR_NULL, NULL, NULL, SC_NONE}, SLEG_END(), NULL, NULL}
-=======
 	{{"", NULL, {0}, {0}, 0, 0, 0, NULL, STR_NULL, STR_NULL, STR_NULL, NULL, NULL, SC_NONE}, SLEG_NULL_X(length, from, to, extver), NULL, NULL, NULL}
 
 #define SDTG_END() {{NULL, NULL, {0}, {0}, 0, 0, 0, NULL, STR_NULL, STR_NULL, STR_NULL, NULL, NULL, SC_NONE}, SLEG_END(), NULL, NULL, NULL}
->>>>>>> a3d15858
 
 /* Macros for various objects to go in the configuration file.
  * This section is for structures where their various members are saved */
@@ -106,11 +96,7 @@
 	{NSD_GENERAL(name, def, sdt_cmd, guiflags, min, max, interval, full, str, strhelp, strval, proc, load, cat), SLE_GENERAL_X(sle_cmd, base, var, type | flags, length, from, to, extver), patxname, NULL, orderproc}
 
 #define SDT_GENERAL(name, sdt_cmd, sle_cmd, type, flags, guiflags, base, var, length, def, min, max, interval, full, str, strhelp, strval, proc, load, from, to, cat, extver, patxname)\
-<<<<<<< HEAD
-	{NSD_GENERAL(name, def, sdt_cmd, guiflags, min, max, interval, full, str, strhelp, strval, proc, load, cat), SLE_GENERAL_X(sle_cmd, base, var, type | flags, length, from, to, extver), patxname, NULL}
-=======
 	SDT_GENERAL2(name, sdt_cmd, sle_cmd, type, flags, guiflags, base, var, length, def, min, max, interval, full, str, strhelp, strval, proc, load, from, to, cat, extver, patxname, NULL)
->>>>>>> a3d15858
 
 #define SDT_VAR(base, var, type, flags, guiflags, def, min, max, interval, str, strhelp, strval, proc, from, to, cat, extver, patxname, orderproc)\
 	SDT_GENERAL2(#var, SDT_NUMX, SL_VAR, type, flags, guiflags, base, var, 1, def, min, max, interval, NULL, str, strhelp, strval, proc, NULL, from, to, cat, extver, patxname, orderproc)
@@ -134,11 +120,7 @@
 	SDT_GENERAL(#var, SDT_MANYOFMANY, SL_VAR, type, flags, guiflags, base, var, 1, def, 0, 0, 0, full, str, strhelp, strval, proc, NULL, from, to, cat, extver, patxname)
 
 #define SDT_NULL(length, from, to, extver)\
-<<<<<<< HEAD
-	{{"", NULL, {0}, {0}, 0, 0, 0, NULL, STR_NULL, STR_NULL, STR_NULL, NULL, NULL, SC_NONE}, SLE_CONDNULL_X(length, from, to, extver), NULL, NULL}
-=======
 	{{"", NULL, {0}, {0}, 0, 0, 0, NULL, STR_NULL, STR_NULL, STR_NULL, NULL, NULL, SC_NONE}, SLE_CONDNULL_X(length, from, to, extver), NULL, NULL, NULL}
->>>>>>> a3d15858
 
 
 #define SDTC_VAR(var, type, flags, guiflags, def, min, max, interval, str, strhelp, strval, proc, from, to, cat, extver, patxname, orderproc)\
@@ -157,12 +139,6 @@
 	SDTG_GENERAL(#var, SDT_ONEOFMANY, SL_VAR, type, flags, guiflags, _settings_client.var, 1, def, 0, max, 0, full, str, strhelp, strval, proc, from, to, cat, extver, patxname)
 
 #define SDT_XREF(from, to, extver, xref)\
-<<<<<<< HEAD
-	{{"", NULL, {0}, {0}, 0, 0, 0, NULL, STR_NULL, STR_NULL, STR_NULL, NULL, NULL, SC_NONE}, SLE_CONDNULL_X(0, from, to, extver), NULL, xref}
-
-#define SDT_END() {{NULL, NULL, {0}, {0}, 0, 0, 0, NULL, STR_NULL, STR_NULL, STR_NULL, NULL, NULL, SC_NONE}, SLE_END(), NULL, NULL}
-=======
 	{{"", NULL, {0}, {0}, 0, 0, 0, NULL, STR_NULL, STR_NULL, STR_NULL, NULL, NULL, SC_NONE}, SLE_CONDNULL_X(0, from, to, extver), NULL, xref, NULL}
 
 #define SDT_END() {{NULL, NULL, {0}, {0}, 0, 0, 0, NULL, STR_NULL, STR_NULL, STR_NULL, NULL, NULL, SC_NONE}, SLE_END(), NULL, NULL, NULL}
->>>>>>> a3d15858
