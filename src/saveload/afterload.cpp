--- conflicted
+++ resolved
@@ -3199,7 +3199,6 @@
 		FOR_ALL_STATIONS(st) UpdateStationAcceptance(st, false);
 	}
 
-<<<<<<< HEAD
 	// setting moved from game settings to company settings
 	if (SlXvIsFeaturePresent(XSLFI_ORDER_OCCUPANCY, 1, 1)) {
 		Company *c;
@@ -3226,11 +3225,11 @@
 				ClrBit(_m[t].m1, 7);
 			}
 		}
-=======
+	}
+
 	if (SlXvIsFeaturePresent(XSLFI_AUTO_TIMETABLE, 1, 3)) {
 		Vehicle *v;
 		FOR_ALL_VEHICLES(v) SB(v->vehicle_flags, VF_TIMETABLE_SEPARATION, 1, _settings_game.order.old_timetable_separation);
->>>>>>> d59252d1
 	}
 
 	/* Road stops is 'only' updating some caches */
