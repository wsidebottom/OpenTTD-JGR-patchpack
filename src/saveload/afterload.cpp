/* $Id$ */

/*
 * This file is part of OpenTTD.
 * OpenTTD is free software; you can redistribute it and/or modify it under the terms of the GNU General Public License as published by the Free Software Foundation, version 2.
 * OpenTTD is distributed in the hope that it will be useful, but WITHOUT ANY WARRANTY; without even the implied warranty of MERCHANTABILITY or FITNESS FOR A PARTICULAR PURPOSE.
 * See the GNU General Public License for more details. You should have received a copy of the GNU General Public License along with OpenTTD. If not, see <http://www.gnu.org/licenses/>.
 */

/** @file afterload.cpp Code updating data after game load */

#include "../stdafx.h"
#include "../void_map.h"
#include "../signs_base.h"
#include "../depot_base.h"
#include "../fios.h"
#include "../gamelog_internal.h"
#include "../network/network.h"
#include "../network/network_func.h"
#include "../gfxinit.h"
#include "../viewport_func.h"
#include "../industry.h"
#include "../clear_map.h"
#include "../vehicle_func.h"
#include "../string_func.h"
#include "../date_func.h"
#include "../roadveh.h"
#include "../train.h"
#include "../station_base.h"
#include "../waypoint_base.h"
#include "../roadstop_base.h"
#include "../tunnelbridge_map.h"
#include "../pathfinder/yapf/yapf_cache.h"
#include "../elrail_func.h"
#include "../signs_func.h"
#include "../aircraft.h"
#include "../object_map.h"
#include "../object_base.h"
#include "../tree_map.h"
#include "../company_func.h"
#include "../road_cmd.h"
#include "../ai/ai.hpp"
#include "../ai/ai_gui.hpp"
#include "../town.h"
#include "../economy_base.h"
#include "../animated_tile_func.h"
#include "../subsidy_base.h"
#include "../subsidy_func.h"
#include "../newgrf.h"
#include "../engine_func.h"
#include "../rail_gui.h"
#include "../core/backup_type.hpp"
#include "../core/mem_func.hpp"
#include "../smallmap_gui.h"
#include "../news_func.h"
#include "../order_backup.h"
#include "../error.h"
#include "../disaster_vehicle.h"
#include "../tracerestrict.h"


#include "saveload_internal.h"

#include <signal.h>

#include "../safeguards.h"

extern Company *DoStartupNewCompany(bool is_ai, CompanyID company = INVALID_COMPANY);

/**
 * Makes a tile canal or water depending on the surroundings.
 *
 * Must only be used for converting old savegames. Use WaterClass now.
 *
 * This as for example docks and shipdepots do not store
 * whether the tile used to be canal or 'normal' water.
 * @param t the tile to change.
 * @param include_invalid_water_class Also consider WATER_CLASS_INVALID, i.e. industry tiles on land
 */
void SetWaterClassDependingOnSurroundings(TileIndex t, bool include_invalid_water_class)
{
	/* If the slope is not flat, we always assume 'land' (if allowed). Also for one-corner-raised-shores.
	 * Note: Wrt. autosloping under industry tiles this is the most fool-proof behaviour. */
	if (!IsTileFlat(t)) {
		if (include_invalid_water_class) {
			SetWaterClass(t, WATER_CLASS_INVALID);
			return;
		} else {
			SlErrorCorrupt("Invalid water class for dry tile");
		}
	}

	/* Mark tile dirty in all cases */
	MarkTileDirtyByTile(t);

	if (TileX(t) == 0 || TileY(t) == 0 || TileX(t) == MapMaxX() - 1 || TileY(t) == MapMaxY() - 1) {
		/* tiles at map borders are always WATER_CLASS_SEA */
		SetWaterClass(t, WATER_CLASS_SEA);
		return;
	}

	bool has_water = false;
	bool has_canal = false;
	bool has_river = false;

	for (DiagDirection dir = DIAGDIR_BEGIN; dir < DIAGDIR_END; dir++) {
		TileIndex neighbour = TileAddByDiagDir(t, dir);
		switch (GetTileType(neighbour)) {
			case MP_WATER:
				/* clear water and shipdepots have already a WaterClass associated */
				if (IsCoast(neighbour)) {
					has_water = true;
				} else if (!IsLock(neighbour)) {
					switch (GetWaterClass(neighbour)) {
						case WATER_CLASS_SEA:   has_water = true; break;
						case WATER_CLASS_CANAL: has_canal = true; break;
						case WATER_CLASS_RIVER: has_river = true; break;
						default: SlErrorCorrupt("Invalid water class for tile");
					}
				}
				break;

			case MP_RAILWAY:
				/* Shore or flooded halftile */
				has_water |= (GetRailGroundType(neighbour) == RAIL_GROUND_WATER);
				break;

			case MP_TREES:
				/* trees on shore */
				has_water |= (GB(_m[neighbour].m2, 4, 2) == TREE_GROUND_SHORE);
				break;

			default: break;
		}
	}

	if (!has_water && !has_canal && !has_river && include_invalid_water_class) {
		SetWaterClass(t, WATER_CLASS_INVALID);
		return;
	}

	if (has_river && !has_canal) {
		SetWaterClass(t, WATER_CLASS_RIVER);
	} else if (has_canal || !has_water) {
		SetWaterClass(t, WATER_CLASS_CANAL);
	} else {
		SetWaterClass(t, WATER_CLASS_SEA);
	}
}

static void ConvertTownOwner()
{
	for (TileIndex tile = 0; tile != MapSize(); tile++) {
		switch (GetTileType(tile)) {
			case MP_ROAD:
				if (GB(_m[tile].m5, 4, 2) == ROAD_TILE_CROSSING && HasBit(_m[tile].m3, 7)) {
					_m[tile].m3 = OWNER_TOWN;
				}
				/* FALL THROUGH */

			case MP_TUNNELBRIDGE:
				if (_m[tile].m1 & 0x80) SetTileOwner(tile, OWNER_TOWN);
				break;

			default: break;
		}
	}
}

/* since savegame version 4.1, exclusive transport rights are stored at towns */
static void UpdateExclusiveRights()
{
	Town *t;

	FOR_ALL_TOWNS(t) {
		t->exclusivity = INVALID_COMPANY;
	}

	/* FIXME old exclusive rights status is not being imported (stored in s->blocked_months_obsolete)
	 *   could be implemented this way:
	 * 1.) Go through all stations
	 *     Build an array town_blocked[ town_id ][ company_id ]
	 *     that stores if at least one station in that town is blocked for a company
	 * 2.) Go through that array, if you find a town that is not blocked for
	 *     one company, but for all others, then give him exclusivity.
	 */
}

static const byte convert_currency[] = {
	 0,  1, 12,  8,  3,
	10, 14, 19,  4,  5,
	 9, 11, 13,  6, 17,
	16, 22, 21,  7, 15,
	18,  2, 20,
};

/* since savegame version 4.2 the currencies are arranged differently */
static void UpdateCurrencies()
{
	_settings_game.locale.currency = convert_currency[_settings_game.locale.currency];
}

/* Up to revision 1413 the invisible tiles at the southern border have not been
 * MP_VOID, even though they should have. This is fixed by this function
 */
static void UpdateVoidTiles()
{
	uint i;

	for (i = 0; i < MapMaxY(); ++i) MakeVoid(i * MapSizeX() + MapMaxX());
	for (i = 0; i < MapSizeX(); ++i) MakeVoid(MapSizeX() * MapMaxY() + i);
}

static inline RailType UpdateRailType(RailType rt, RailType min)
{
	return rt >= min ? (RailType)(rt + 1): rt;
}

/**
 * Update the viewport coordinates of all signs.
 */
void UpdateAllVirtCoords()
{
	UpdateAllStationVirtCoords();
	UpdateAllSignVirtCoords();
	UpdateAllTownVirtCoords();
}

/**
 * Initialization of the windows and several kinds of caches.
 * This is not done directly in AfterLoadGame because these
 * functions require that all saveload conversions have been
 * done. As people tend to add savegame conversion stuff after
 * the intialization of the windows and caches quite some bugs
 * had been made.
 * Moving this out of there is both cleaner and less bug-prone.
 */
static void InitializeWindowsAndCaches()
{
	/* Initialize windows */
	ResetWindowSystem();
	SetupColoursAndInitialWindow();

	/* Update coordinates of the signs. */
	UpdateAllVirtCoords();
	ResetViewportAfterLoadGame();

	Company *c;
	FOR_ALL_COMPANIES(c) {
		/* For each company, verify (while loading a scenario) that the inauguration date is the current year and set it
		 * accordingly if it is not the case.  No need to set it on companies that are not been used already,
		 * thus the MIN_YEAR (which is really nothing more than Zero, initialized value) test */
		if (_file_to_saveload.filetype == FT_SCENARIO && c->inaugurated_year != MIN_YEAR) {
			c->inaugurated_year = _cur_year;
		}
	}

	/* Count number of objects per type */
	Object *o;
	FOR_ALL_OBJECTS(o) {
		Object::IncTypeCount(o->type);
	}

	/* Identify owners of persistent storage arrays */
	Industry *i;
	FOR_ALL_INDUSTRIES(i) {
		if (i->psa != NULL) {
			i->psa->feature = GSF_INDUSTRIES;
			i->psa->tile = i->location.tile;
		}
	}
	Station *s;
	FOR_ALL_STATIONS(s) {
		if (s->airport.psa != NULL) {
			s->airport.psa->feature = GSF_AIRPORTS;
			s->airport.psa->tile = s->airport.tile;
		}
	}
	Town *t;
	FOR_ALL_TOWNS(t) {
		for (std::list<PersistentStorage *>::iterator it = t->psa_list.begin(); it != t->psa_list.end(); ++it) {
			(*it)->feature = GSF_FAKE_TOWNS;
			(*it)->tile = t->xy;
		}
	}

	RecomputePrices();

	GroupStatistics::UpdateAfterLoad();

	Station::RecomputeIndustriesNearForAll();
	RebuildSubsidisedSourceAndDestinationCache();

	/* Towns have a noise controlled number of airports system
	 * So each airport's noise value must be added to the town->noise_reached value
	 * Reset each town's noise_reached value to '0' before. */
	UpdateAirportsNoise();

	CheckTrainsLengths();
	ShowNewGRFError();
	ShowAIDebugWindowIfAIError();

	/* Rebuild the smallmap list of owners. */
	BuildOwnerLegend();
}

typedef void (CDECL *SignalHandlerPointer)(int);
static SignalHandlerPointer _prev_segfault = NULL;
static SignalHandlerPointer _prev_abort    = NULL;
static SignalHandlerPointer _prev_fpe      = NULL;

static void CDECL HandleSavegameLoadCrash(int signum);

/**
 * Replaces signal handlers of SIGSEGV and SIGABRT
 * and stores pointers to original handlers in memory.
 */
static void SetSignalHandlers()
{
	_prev_segfault = signal(SIGSEGV, HandleSavegameLoadCrash);
	_prev_abort    = signal(SIGABRT, HandleSavegameLoadCrash);
	_prev_fpe      = signal(SIGFPE,  HandleSavegameLoadCrash);
}

/**
 * Resets signal handlers back to original handlers.
 */
static void ResetSignalHandlers()
{
	signal(SIGSEGV, _prev_segfault);
	signal(SIGABRT, _prev_abort);
	signal(SIGFPE,  _prev_fpe);
}

/**
 * Try to find the overridden GRF identifier of the given GRF.
 * @param c the GRF to get the 'previous' version of.
 * @return the GRF identifier or \a c if none could be found.
 */
static const GRFIdentifier *GetOverriddenIdentifier(const GRFConfig *c)
{
	const LoggedAction *la = &_gamelog_action[_gamelog_actions - 1];
	if (la->at != GLAT_LOAD) return &c->ident;

	const LoggedChange *lcend = &la->change[la->changes];
	for (const LoggedChange *lc = la->change; lc != lcend; lc++) {
		if (lc->ct == GLCT_GRFCOMPAT && lc->grfcompat.grfid == c->ident.grfid) return &lc->grfcompat;
	}

	return &c->ident;
}

/** Was the saveload crash because of missing NewGRFs? */
static bool _saveload_crash_with_missing_newgrfs = false;

/**
 * Did loading the savegame cause a crash? If so,
 * were NewGRFs missing?
 * @return when the saveload crashed due to missing NewGRFs.
 */
bool SaveloadCrashWithMissingNewGRFs()
{
	return _saveload_crash_with_missing_newgrfs;
}

/**
 * Signal handler used to give a user a more useful report for crashes during
 * the savegame loading process; especially when there's problems with the
 * NewGRFs that are required by the savegame.
 * @param signum received signal
 */
static void CDECL HandleSavegameLoadCrash(int signum)
{
	ResetSignalHandlers();

	char buffer[8192];
	char *p = buffer;
	p += seprintf(p, lastof(buffer), "Loading your savegame caused OpenTTD to crash.\n");

	for (const GRFConfig *c = _grfconfig; !_saveload_crash_with_missing_newgrfs && c != NULL; c = c->next) {
		_saveload_crash_with_missing_newgrfs = HasBit(c->flags, GCF_COMPATIBLE) || c->status == GCS_NOT_FOUND;
	}

	if (_saveload_crash_with_missing_newgrfs) {
		p += seprintf(p, lastof(buffer),
			"This is most likely caused by a missing NewGRF or a NewGRF that\n"
			"has been loaded as replacement for a missing NewGRF. OpenTTD\n"
			"cannot easily determine whether a replacement NewGRF is of a newer\n"
			"or older version.\n"
			"It will load a NewGRF with the same GRF ID as the missing NewGRF.\n"
			"This means that if the author makes incompatible NewGRFs with the\n"
			"same GRF ID OpenTTD cannot magically do the right thing. In most\n"
			"cases OpenTTD will load the savegame and not crash, but this is an\n"
			"exception.\n"
			"Please load the savegame with the appropriate NewGRFs installed.\n"
			"The missing/compatible NewGRFs are:\n");

		for (const GRFConfig *c = _grfconfig; c != NULL; c = c->next) {
			if (HasBit(c->flags, GCF_COMPATIBLE)) {
				const GRFIdentifier *replaced = GetOverriddenIdentifier(c);
				char buf[40];
				md5sumToString(buf, lastof(buf), replaced->md5sum);
				p += seprintf(p, lastof(buffer), "NewGRF %08X (checksum %s) not found.\n  Loaded NewGRF \"%s\" with same GRF ID instead.\n", BSWAP32(c->ident.grfid), buf, c->filename);
			}
			if (c->status == GCS_NOT_FOUND) {
				char buf[40];
				md5sumToString(buf, lastof(buf), c->ident.md5sum);
				p += seprintf(p, lastof(buffer), "NewGRF %08X (%s) not found; checksum %s.\n", BSWAP32(c->ident.grfid), c->filename, buf);
			}
		}
	} else {
		p += seprintf(p, lastof(buffer),
			"This is probably caused by a corruption in the savegame.\n"
			"Please file a bug report and attach this savegame.\n");
	}

	ShowInfo(buffer);

	SignalHandlerPointer call = NULL;
	switch (signum) {
		case SIGSEGV: call = _prev_segfault; break;
		case SIGABRT: call = _prev_abort; break;
		case SIGFPE:  call = _prev_fpe; break;
		default: NOT_REACHED();
	}
	if (call != NULL) call(signum);
}

/**
 * Tries to change owner of this rail tile to a valid owner. In very old versions it could happen that
 * a rail track had an invalid owner. When conversion isn't possible, track is removed.
 * @param t tile to update
 */
static void FixOwnerOfRailTrack(TileIndex t)
{
	assert(!Company::IsValidID(GetTileOwner(t)) && (IsLevelCrossingTile(t) || IsPlainRailTile(t)));

	/* remove leftover rail piece from crossing (from very old savegames) */
	Train *v = NULL, *w;
	FOR_ALL_TRAINS(w) {
		if (w->tile == t) {
			v = w;
			break;
		}
	}

	if (v != NULL) {
		/* when there is a train on crossing (it could happen in TTD), set owner of crossing to train owner */
		SetTileOwner(t, v->owner);
		return;
	}

	/* try to find any connected rail */
	for (DiagDirection dd = DIAGDIR_BEGIN; dd < DIAGDIR_END; dd++) {
		TileIndex tt = t + TileOffsByDiagDir(dd);
		if (GetTileTrackStatus(t, TRANSPORT_RAIL, 0, dd) != 0 &&
				GetTileTrackStatus(tt, TRANSPORT_RAIL, 0, ReverseDiagDir(dd)) != 0 &&
				Company::IsValidID(GetTileOwner(tt))) {
			SetTileOwner(t, GetTileOwner(tt));
			return;
		}
	}

	if (IsLevelCrossingTile(t)) {
		/* else change the crossing to normal road (road vehicles won't care) */
		MakeRoadNormal(t, GetCrossingRoadBits(t), GetRoadTypes(t), GetTownIndex(t),
			GetRoadOwner(t, ROADTYPE_ROAD), GetRoadOwner(t, ROADTYPE_TRAM));
		return;
	}

	/* if it's not a crossing, make it clean land */
	MakeClear(t, CLEAR_GRASS, 0);
}

/**
 * Fixes inclination of a vehicle. Older OpenTTD versions didn't update the bits correctly.
 * @param v vehicle
 * @param dir vehicle's direction, or # INVALID_DIR if it can be ignored
 * @return inclination bits to set
 */
static uint FixVehicleInclination(Vehicle *v, Direction dir)
{
	/* Compute place where this vehicle entered the tile */
	int entry_x = v->x_pos;
	int entry_y = v->y_pos;
	switch (dir) {
		case DIR_NE: entry_x |= TILE_UNIT_MASK; break;
		case DIR_NW: entry_y |= TILE_UNIT_MASK; break;
		case DIR_SW: entry_x &= ~TILE_UNIT_MASK; break;
		case DIR_SE: entry_y &= ~TILE_UNIT_MASK; break;
		case INVALID_DIR: break;
		default: NOT_REACHED();
	}
	byte entry_z = GetSlopePixelZ(entry_x, entry_y);

	/* Compute middle of the tile. */
	int middle_x = (v->x_pos & ~TILE_UNIT_MASK) + TILE_SIZE / 2;
	int middle_y = (v->y_pos & ~TILE_UNIT_MASK) + TILE_SIZE / 2;
	byte middle_z = GetSlopePixelZ(middle_x, middle_y);

	/* middle_z == entry_z, no height change. */
	if (middle_z == entry_z) return 0;

	/* middle_z < entry_z, we are going downwards. */
	if (middle_z < entry_z) return 1U << GVF_GOINGDOWN_BIT;

	/* middle_z > entry_z, we are going upwards. */
	return 1U << GVF_GOINGUP_BIT;
}

/**
 * Checks for the possibility that a bridge may be on this tile
 * These are in fact all the tile types on which a bridge can be found
 * @param t The tile to analyze
 * @return True if a bridge might have been present prior to savegame 194.
 */
static inline bool MayHaveBridgeAbove(TileIndex t)
{
	return IsTileType(t, MP_CLEAR) || IsTileType(t, MP_RAILWAY) || IsTileType(t, MP_ROAD) ||
			IsTileType(t, MP_WATER) || IsTileType(t, MP_TUNNELBRIDGE) || IsTileType(t, MP_OBJECT);
}

/**
 * Perform a (large) amount of savegame conversion *magic* in order to
 * load older savegames and to fill the caches for various purposes.
 * @return True iff conversion went without a problem.
 */
bool AfterLoadGame()
{
	SetSignalHandlers();

	TileIndex map_size = MapSize();

	extern TileIndex _cur_tileloop_tile; // From landscape.cpp.
	/* The LFSR used in RunTileLoop iteration cannot have a zeroed state, make it non-zeroed. */
	if (_cur_tileloop_tile == 0) _cur_tileloop_tile = 1;

	if (IsSavegameVersionBefore(98)) GamelogOldver();

	GamelogTestRevision();
	GamelogTestMode();

	if (IsSavegameVersionBefore(98)) GamelogGRFAddList(_grfconfig);

	if (IsSavegameVersionBefore(119)) {
		_pause_mode = (_pause_mode == 2) ? PM_PAUSED_NORMAL : PM_UNPAUSED;
	} else if (_network_dedicated && (_pause_mode & PM_PAUSED_ERROR) != 0) {
		DEBUG(net, 0, "The loading savegame was paused due to an error state.");
		DEBUG(net, 0, "  The savegame cannot be used for multiplayer!");
		/* Restore the signals */
		ResetSignalHandlers();
		return false;
	} else if (!_networking || _network_server) {
		/* If we are in single player, i.e. not networking, and loading the
		 * savegame or we are loading the savegame as network server we do
		 * not want to be bothered by being paused because of the automatic
		 * reason of a network server, e.g. joining clients or too few
		 * active clients. Note that resetting these values for a network
		 * client are very bad because then the client is going to execute
		 * the game loop when the server is not, i.e. it desyncs. */
		_pause_mode &= ~PMB_PAUSED_NETWORK;
	}

	/* In very old versions, size of train stations was stored differently.
	 * They had swapped width and height if station was built along the Y axis.
	 * TTO and TTD used 3 bits for width/height, while OpenTTD used 4.
	 * Because the data stored by TTDPatch are unusable for rail stations > 7x7,
	 * recompute the width and height. Doing this unconditionally for all old
	 * savegames simplifies the code. */
	if (IsSavegameVersionBefore(2)) {
		Station *st;
		FOR_ALL_STATIONS(st) {
			st->train_station.w = st->train_station.h = 0;
		}
		for (TileIndex t = 0; t < map_size; t++) {
			if (!IsTileType(t, MP_STATION)) continue;
			if (_m[t].m5 > 7) continue; // is it a rail station tile?
			st = Station::Get(_m[t].m2);
			assert(st->train_station.tile != 0);
			int dx = TileX(t) - TileX(st->train_station.tile);
			int dy = TileY(t) - TileY(st->train_station.tile);
			assert(dx >= 0 && dy >= 0);
			st->train_station.w = max<uint>(st->train_station.w, dx + 1);
			st->train_station.h = max<uint>(st->train_station.h, dy + 1);
		}
	}

	if (IsSavegameVersionBefore(194) && SlXvIsFeatureMissing(XSLFI_HEIGHT_8_BIT)) {
		_settings_game.construction.max_heightlevel = 15;

		/* In old savegame versions, the heightlevel was coded in bits 0..3 of the type field */
		for (TileIndex t = 0; t < map_size; t++) {
			_m[t].height = GB(_m[t].type, 0, 4);
			SB(_m[t].type, 0, 2, GB(_me[t].m6, 0, 2));
			SB(_me[t].m6, 0, 2, 0);
			if (MayHaveBridgeAbove(t)) {
				SB(_m[t].type, 2, 2, GB(_me[t].m6, 6, 2));
				SB(_me[t].m6, 6, 2, 0);
			} else {
				SB(_m[t].type, 2, 2, 0);
			}
		}
	} else if (SlXvIsFeaturePresent(XSLFI_HEIGHT_8_BIT)) {
		for (TileIndex t = 0; t < map_size; t++) {
			SB(_m[t].type, 0, 2, GB(_me[t].m6, 0, 2));
			SB(_me[t].m6, 0, 2, 0);
			if (MayHaveBridgeAbove(t)) {
				SB(_m[t].type, 2, 2, GB(_me[t].m6, 6, 2));
				SB(_me[t].m6, 6, 2, 0);
			} else {
				SB(_m[t].type, 2, 2, 0);
			}
		}
	}

	/* in version 2.1 of the savegame, town owner was unified. */
	if (IsSavegameVersionBefore(2, 1)) ConvertTownOwner();

	/* from version 4.1 of the savegame, exclusive rights are stored at towns */
	if (IsSavegameVersionBefore(4, 1)) UpdateExclusiveRights();

	/* from version 4.2 of the savegame, currencies are in a different order */
	if (IsSavegameVersionBefore(4, 2)) UpdateCurrencies();

	/* In old version there seems to be a problem that water is owned by
	 * OWNER_NONE, not OWNER_WATER.. I can't replicate it for the current
	 * (4.3) version, so I just check when versions are older, and then
	 * walk through the whole map.. */
	if (IsSavegameVersionBefore(4, 3)) {
		for (TileIndex t = 0; t < map_size; t++) {
			if (IsTileType(t, MP_WATER) && GetTileOwner(t) >= MAX_COMPANIES) {
				SetTileOwner(t, OWNER_WATER);
			}
		}
	}

	if (IsSavegameVersionBefore(84)) {
		Company *c;
		FOR_ALL_COMPANIES(c) {
			c->name = CopyFromOldName(c->name_1);
			if (c->name != NULL) c->name_1 = STR_SV_UNNAMED;
			c->president_name = CopyFromOldName(c->president_name_1);
			if (c->president_name != NULL) c->president_name_1 = SPECSTR_PRESIDENT_NAME;
		}

		Station *st;
		FOR_ALL_STATIONS(st) {
			st->name = CopyFromOldName(st->string_id);
			/* generating new name would be too much work for little effect, use the station name fallback */
			if (st->name != NULL) st->string_id = STR_SV_STNAME_FALLBACK;
		}

		Town *t;
		FOR_ALL_TOWNS(t) {
			t->name = CopyFromOldName(t->townnametype);
			if (t->name != NULL) t->townnametype = SPECSTR_TOWNNAME_START + _settings_game.game_creation.town_name;
		}
	}

	/* From this point the old names array is cleared. */
	ResetOldNames();

	if (IsSavegameVersionBefore(106)) {
		/* no station is determined by 'tile == INVALID_TILE' now (instead of '0') */
		Station *st;
		FOR_ALL_STATIONS(st) {
			if (st->airport.tile       == 0) st->airport.tile = INVALID_TILE;
			if (st->dock_tile          == 0) st->dock_tile    = INVALID_TILE;
			if (st->train_station.tile == 0) st->train_station.tile   = INVALID_TILE;
		}

		/* the same applies to Company::location_of_HQ */
		Company *c;
		FOR_ALL_COMPANIES(c) {
			if (c->location_of_HQ == 0 || (IsSavegameVersionBefore(4) && c->location_of_HQ == 0xFFFF)) {
				c->location_of_HQ = INVALID_TILE;
			}
		}
	}

	/* convert road side to my format. */
	if (_settings_game.vehicle.road_side) _settings_game.vehicle.road_side = 1;

	/* Check if all NewGRFs are present, we are very strict in MP mode */
	GRFListCompatibility gcf_res = IsGoodGRFConfigList(_grfconfig);
	for (GRFConfig *c = _grfconfig; c != NULL; c = c->next) {
		if (c->status == GCS_NOT_FOUND) {
			GamelogGRFRemove(c->ident.grfid);
		} else if (HasBit(c->flags, GCF_COMPATIBLE)) {
			GamelogGRFCompatible(&c->ident);
		}
	}

	if (_networking && gcf_res != GLC_ALL_GOOD) {
		SetSaveLoadError(STR_NETWORK_ERROR_CLIENT_NEWGRF_MISMATCH);
		/* Restore the signals */
		ResetSignalHandlers();
		return false;
	}

	/* The value of _date_fract got divided, so make sure that old games are converted correctly. */
	if (IsSavegameVersionBefore(11, 1) || (IsSavegameVersionBefore(147) && _date_fract > DAY_TICKS)) _date_fract /= 885;

	if (SlXvIsFeaturePresent(XSLFI_SPRINGPP)) {
		assert(_settings_game.economy.day_length_factor >= 1);
		_tick_skip_counter = _date_fract % _settings_game.economy.day_length_factor;
		_date_fract /= _settings_game.economy.day_length_factor;
		assert(_date_fract < DAY_TICKS);
		assert(_tick_skip_counter < _settings_game.economy.day_length_factor);
	}

	/* Update current year
	 * must be done before loading sprites as some newgrfs check it */
	SetDate(_date, _date_fract);

	/*
	 * Force the old behaviour for compatibility reasons with old savegames. As new
	 * settings can only be loaded from new savegames loading old savegames with new
	 * versions of OpenTTD will normally initialize settings newer than the savegame
	 * version with "new game" defaults which the player can define to their liking.
	 * For some settings we override that to keep the behaviour the same as when the
	 * game was saved.
	 *
	 * Note that there is no non-stop in here. This is because the setting could have
	 * either value in TTDPatch. To convert it properly the user has to make sure the
	 * right value has been chosen in the settings. Otherwise we will be converting
	 * it incorrectly in half of the times without a means to correct that.
	 */
	if (IsSavegameVersionBefore(4, 2)) _settings_game.station.modified_catchment = false;
	if (IsSavegameVersionBefore(6, 1)) _settings_game.pf.forbid_90_deg = false;
	if (IsSavegameVersionBefore(21))   _settings_game.vehicle.train_acceleration_model = 0;
	if (IsSavegameVersionBefore(90))   _settings_game.vehicle.plane_speed = 4;
	if (IsSavegameVersionBefore(95))   _settings_game.vehicle.dynamic_engines = 0;
	if (IsSavegameVersionBefore(96))   _settings_game.economy.station_noise_level = false;
	if (IsSavegameVersionBefore(133)) {
		_settings_game.vehicle.roadveh_acceleration_model = 0;
		_settings_game.vehicle.train_slope_steepness = 3;
	}
	if (IsSavegameVersionBefore(134))  _settings_game.economy.feeder_payment_share = 75;
	if (IsSavegameVersionBefore(138))  _settings_game.vehicle.plane_crashes = 2;
	if (IsSavegameVersionBefore(139))  _settings_game.vehicle.roadveh_slope_steepness = 7;
	if (IsSavegameVersionBefore(143))  _settings_game.economy.allow_town_level_crossings = true;
	if (IsSavegameVersionBefore(159)) {
		_settings_game.vehicle.max_train_length = 50;
		_settings_game.construction.max_bridge_length = 64;
		_settings_game.construction.max_tunnel_length = 64;
	}
	if (IsSavegameVersionBefore(166))  _settings_game.economy.infrastructure_maintenance = false;
	if (IsSavegameVersionBefore(183)) {
		_settings_game.linkgraph.distribution_pax = DT_MANUAL;
		_settings_game.linkgraph.distribution_mail = DT_MANUAL;
		_settings_game.linkgraph.distribution_armoured = DT_MANUAL;
		_settings_game.linkgraph.distribution_default = DT_MANUAL;
	}

	/* Load the sprites */
	GfxLoadSprites();
	LoadStringWidthTable();

	/* Copy temporary data to Engine pool */
	CopyTempEngineData();

	/* Connect front and rear engines of multiheaded trains and converts
	 * subtype to the new format */
	if (IsSavegameVersionBefore(17, 1)) ConvertOldMultiheadToNew();

	/* Connect front and rear engines of multiheaded trains */
	ConnectMultiheadedTrains();

	/* Fix the CargoPackets *and* fix the caches of CargoLists.
	 * If this isn't done before Stations and especially Vehicles are
	 * running their AfterLoad we might get in trouble. In the case of
	 * vehicles we could give the wrong (cached) count of items in a
	 * vehicle which causes different results when getting their caches
	 * filled; and that could eventually lead to desyncs. */
	CargoPacket::AfterLoad();

	/* Oilrig was moved from id 15 to 9. We have to do this conversion
	 * here as AfterLoadVehicles can check it indirectly via the newgrf
	 * code. */
	if (IsSavegameVersionBefore(139)) {
		Station *st;
		FOR_ALL_STATIONS(st) {
			if (st->airport.tile != INVALID_TILE && st->airport.type == 15) {
				st->airport.type = AT_OILRIG;
			}
		}
	}


	if (SlXvIsFeaturePresent(XSLFI_SPRINGPP)) {
		/*
		 * Reject huge airports
		 * Annoyingly SpringPP v2.0.102 has a bug where it uses the same ID for AT_INTERCONTINENTAL2 and AT_OILRIG.
		 * Do this here as AfterLoadVehicles might also check it indirectly via the newgrf code.
		 */
		Station *st;
		FOR_ALL_STATIONS(st) {
			if (st->airport.tile == INVALID_TILE) continue;
			StringID err = INVALID_STRING_ID;
			if (st->airport.type == 9) {
				if (st->dock_tile != INVALID_TILE && IsOilRig(st->dock_tile)) {
					/* this airport is probably an oil rig, not a huge airport */
				} else {
					err = STR_GAME_SAVELOAD_ERROR_HUGE_AIRPORTS_PRESENT;
				}
				st->airport.type = AT_OILRIG;
			} else if (st->airport.type == 10) {
				err = STR_GAME_SAVELOAD_ERROR_HUGE_AIRPORTS_PRESENT;
			}
			if (err != INVALID_STRING_ID) {
				SetSaveLoadError(err);
				/* Restore the signals */
				ResetSignalHandlers();
				return false;
			}
		}
	}

	if (SlXvIsFeaturePresent(XSLFI_SPRINGPP, 1, 1)) {
		/*
		 * Reject helicopters aproaching oil rigs using the wrong aircraft movement data
		 * Annoyingly SpringPP v2.0.102 has a bug where it uses the same ID for AT_INTERCONTINENTAL2 and AT_OILRIG
		 * Do this here as AfterLoadVehicles can also check it indirectly via the newgrf code.
		 */
		Aircraft *v;
		FOR_ALL_AIRCRAFT(v) {
			Station *st = GetTargetAirportIfValid(v);
			if (st != NULL && ((st->dock_tile != INVALID_TILE && IsOilRig(st->dock_tile)) || st->airport.type == AT_OILRIG)) {
				/* aircraft is on approach to an oil rig, bail out now */
				SetSaveLoadError(STR_GAME_SAVELOAD_ERROR_HELI_OILRIG_BUG);
				/* Restore the signals */
				ResetSignalHandlers();
				return false;
			}
		}
	}

	/* Update all vehicles */
	AfterLoadVehicles(true);

	/* Update template vehicles */
	AfterLoadTemplateVehicles();

	/* Make sure there is an AI attached to an AI company */
	{
		Company *c;
		FOR_ALL_COMPANIES(c) {
			if (c->is_ai && c->ai_instance == NULL) AI::StartNew(c->index);
		}
	}

	/* make sure there is a town in the game */
	if (_game_mode == GM_NORMAL && Town::GetNumItems() == 0) {
		SetSaveLoadError(STR_ERROR_NO_TOWN_IN_SCENARIO);
		/* Restore the signals */
		ResetSignalHandlers();
		return false;
	}

	/* The void tiles on the southern border used to belong to a wrong class (pre 4.3).
	 * This problem appears in savegame version 21 too, see r3455. But after loading the
	 * savegame and saving again, the buggy map array could be converted to new savegame
	 * version. It didn't show up before r12070. */
	if (IsSavegameVersionBefore(87)) UpdateVoidTiles();

	/* If Load Scenario / New (Scenario) Game is used,
	 *  a company does not exist yet. So create one here.
	 * 1 exception: network-games. Those can have 0 companies
	 *   But this exception is not true for non-dedicated network servers! */
	if (!Company::IsValidID(COMPANY_FIRST) && (!_networking || (_networking && _network_server && !_network_dedicated))) {
		DoStartupNewCompany(false);
		Company *c = Company::Get(COMPANY_FIRST);
		c->settings = _settings_client.company;
	}

	/* Fix the cache for cargo payments. */
	CargoPayment *cp;
	FOR_ALL_CARGO_PAYMENTS(cp) {
		cp->front->cargo_payment = cp;
		cp->current_station = cp->front->last_station_visited;
	}

	if (IsSavegameVersionBefore(72)) {
		/* Locks in very old savegames had OWNER_WATER as owner */
		for (TileIndex t = 0; t < MapSize(); t++) {
			switch (GetTileType(t)) {
				default: break;

				case MP_WATER:
					if (GetWaterTileType(t) == WATER_TILE_LOCK && GetTileOwner(t) == OWNER_WATER) SetTileOwner(t, OWNER_NONE);
					break;

				case MP_STATION: {
					if (HasBit(_me[t].m6, 3)) SetBit(_me[t].m6, 2);
					StationGfx gfx = GetStationGfx(t);
					StationType st;
					if (       IsInsideMM(gfx,   0,   8)) { // Rail station
						st = STATION_RAIL;
						SetStationGfx(t, gfx - 0);
					} else if (IsInsideMM(gfx,   8,  67)) { // Airport
						st = STATION_AIRPORT;
						SetStationGfx(t, gfx - 8);
					} else if (IsInsideMM(gfx,  67,  71)) { // Truck
						st = STATION_TRUCK;
						SetStationGfx(t, gfx - 67);
					} else if (IsInsideMM(gfx,  71,  75)) { // Bus
						st = STATION_BUS;
						SetStationGfx(t, gfx - 71);
					} else if (gfx == 75) {                 // Oil rig
						st = STATION_OILRIG;
						SetStationGfx(t, gfx - 75);
					} else if (IsInsideMM(gfx,  76,  82)) { // Dock
						st = STATION_DOCK;
						SetStationGfx(t, gfx - 76);
					} else if (gfx == 82) {                 // Buoy
						st = STATION_BUOY;
						SetStationGfx(t, gfx - 82);
					} else if (IsInsideMM(gfx,  83, 168)) { // Extended airport
						st = STATION_AIRPORT;
						SetStationGfx(t, gfx - 83 + 67 - 8);
					} else if (IsInsideMM(gfx, 168, 170)) { // Drive through truck
						st = STATION_TRUCK;
						SetStationGfx(t, gfx - 168 + GFX_TRUCK_BUS_DRIVETHROUGH_OFFSET);
					} else if (IsInsideMM(gfx, 170, 172)) { // Drive through bus
						st = STATION_BUS;
						SetStationGfx(t, gfx - 170 + GFX_TRUCK_BUS_DRIVETHROUGH_OFFSET);
					} else {
						/* Restore the signals */
						ResetSignalHandlers();
						return false;
					}
					SB(_me[t].m6, 3, 3, st);
					break;
				}
			}
		}
	}

	for (TileIndex t = 0; t < map_size; t++) {
		switch (GetTileType(t)) {
			case MP_STATION: {
				BaseStation *bst = BaseStation::GetByTile(t);

				/* Set up station spread */
				bst->rect.BeforeAddTile(t, StationRect::ADD_FORCE);

				/* Waypoints don't have road stops/oil rigs in the old format */
				if (!Station::IsExpected(bst)) break;
				Station *st = Station::From(bst);

				switch (GetStationType(t)) {
					case STATION_TRUCK:
					case STATION_BUS:
						if (IsSavegameVersionBefore(6)) {
							/* Before version 5 you could not have more than 250 stations.
							 * Version 6 adds large maps, so you could only place 253*253
							 * road stops on a map (no freeform edges) = 64009. So, yes
							 * someone could in theory create such a full map to trigger
							 * this assertion, it's safe to assume that's only something
							 * theoretical and does not happen in normal games. */
							assert(RoadStop::CanAllocateItem());

							/* From this version on there can be multiple road stops of the
							 * same type per station. Convert the existing stops to the new
							 * internal data structure. */
							RoadStop *rs = new RoadStop(t);

							RoadStop **head =
								IsTruckStop(t) ? &st->truck_stops : &st->bus_stops;
							*head = rs;
						}
						break;

					case STATION_OILRIG: {
						/* Very old savegames sometimes have phantom oil rigs, i.e.
						 * an oil rig which got shut down, but not completely removed from
						 * the map
						 */
						TileIndex t1 = TILE_ADDXY(t, 0, 1);
						if (IsTileType(t1, MP_INDUSTRY) &&
								GetIndustryGfx(t1) == GFX_OILRIG_1) {
							/* The internal encoding of oil rigs was changed twice.
							 * It was 3 (till 2.2) and later 5 (till 5.1).
							 * Setting it unconditionally does not hurt.
							 */
							Station::GetByTile(t)->airport.type = AT_OILRIG;
						} else {
							DeleteOilRig(t);
						}
						break;
					}

					default: break;
				}
				break;
			}

			default: break;
		}
	}

	/* In version 2.2 of the savegame, we have new airports, so status of all aircraft is reset.
	 * This has to be called after the oilrig airport_type update above ^^^ ! */
	if (IsSavegameVersionBefore(2, 2)) UpdateOldAircraft();

	/* In version 6.1 we put the town index in the map-array. To do this, we need
	 *  to use m2 (16bit big), so we need to clean m2, and that is where this is
	 *  all about ;) */
	if (IsSavegameVersionBefore(6, 1)) {
		for (TileIndex t = 0; t < map_size; t++) {
			switch (GetTileType(t)) {
				case MP_HOUSE:
					_m[t].m4 = _m[t].m2;
					SetTownIndex(t, CalcClosestTownFromTile(t)->index);
					break;

				case MP_ROAD:
					_m[t].m4 |= (_m[t].m2 << 4);
					if ((GB(_m[t].m5, 4, 2) == ROAD_TILE_CROSSING ? (Owner)_m[t].m3 : GetTileOwner(t)) == OWNER_TOWN) {
						SetTownIndex(t, CalcClosestTownFromTile(t)->index);
					} else {
						SetTownIndex(t, 0);
					}
					break;

				default: break;
			}
		}
	}

	/* Force the freeform edges to false for old savegames. */
	if (IsSavegameVersionBefore(111)) {
		_settings_game.construction.freeform_edges = false;
	}

	/* From version 9.0, we update the max passengers of a town (was sometimes negative
	 *  before that. */
	if (IsSavegameVersionBefore(9)) {
		Town *t;
		FOR_ALL_TOWNS(t) UpdateTownMaxPass(t);
	}

	/* From version 16.0, we included autorenew on engines, which are now saved, but
	 *  of course, we do need to initialize them for older savegames. */
	if (IsSavegameVersionBefore(16)) {
		Company *c;
		FOR_ALL_COMPANIES(c) {
			c->engine_renew_list            = NULL;
			c->settings.engine_renew        = false;
			c->settings.engine_renew_months = 6;
			c->settings.engine_renew_money  = 100000;
		}

		/* When loading a game, _local_company is not yet set to the correct value.
		 * However, in a dedicated server we are a spectator, so nothing needs to
		 * happen. In case we are not a dedicated server, the local company always
		 * becomes company 0, unless we are in the scenario editor where all the
		 * companies are 'invalid'.
		 */
		c = Company::GetIfValid(COMPANY_FIRST);
		if (!_network_dedicated && c != NULL) {
			c->settings = _settings_client.company;
		}
	}

	if (IsSavegameVersionBefore(48)) {
		for (TileIndex t = 0; t < map_size; t++) {
			switch (GetTileType(t)) {
				case MP_RAILWAY:
					if (IsPlainRail(t)) {
						/* Swap ground type and signal type for plain rail tiles, so the
						 * ground type uses the same bits as for depots and waypoints. */
						uint tmp = GB(_m[t].m4, 0, 4);
						SB(_m[t].m4, 0, 4, GB(_m[t].m2, 0, 4));
						SB(_m[t].m2, 0, 4, tmp);
					} else if (HasBit(_m[t].m5, 2)) {
						/* Split waypoint and depot rail type and remove the subtype. */
						ClrBit(_m[t].m5, 2);
						ClrBit(_m[t].m5, 6);
					}
					break;

				case MP_ROAD:
					/* Swap m3 and m4, so the track type for rail crossings is the
					 * same as for normal rail. */
					Swap(_m[t].m3, _m[t].m4);
					break;

				default: break;
			}
		}
	}

	if (IsSavegameVersionBefore(61)) {
		/* Added the RoadType */
		bool old_bridge = IsSavegameVersionBefore(42);
		for (TileIndex t = 0; t < map_size; t++) {
			switch (GetTileType(t)) {
				case MP_ROAD:
					SB(_m[t].m5, 6, 2, GB(_m[t].m5, 4, 2));
					switch (GetRoadTileType(t)) {
						default: SlErrorCorrupt("Invalid road tile type");
						case ROAD_TILE_NORMAL:
							SB(_m[t].m4, 0, 4, GB(_m[t].m5, 0, 4));
							SB(_m[t].m4, 4, 4, 0);
							SB(_me[t].m6, 2, 4, 0);
							break;
						case ROAD_TILE_CROSSING:
							SB(_m[t].m4, 5, 2, GB(_m[t].m5, 2, 2));
							break;
						case ROAD_TILE_DEPOT:    break;
					}
					SetRoadTypes(t, ROADTYPES_ROAD);
					break;

				case MP_STATION:
					if (IsRoadStop(t)) SetRoadTypes(t, ROADTYPES_ROAD);
					break;

				case MP_TUNNELBRIDGE:
					/* Middle part of "old" bridges */
					if (old_bridge && IsBridge(t) && HasBit(_m[t].m5, 6)) break;
					if (((old_bridge && IsBridge(t)) ? (TransportType)GB(_m[t].m5, 1, 2) : GetTunnelBridgeTransportType(t)) == TRANSPORT_ROAD) {
						SetRoadTypes(t, ROADTYPES_ROAD);
					}
					break;

				default: break;
			}
		}
	}

	if (IsSavegameVersionBefore(114)) {
		bool fix_roadtypes = !IsSavegameVersionBefore(61);
		bool old_bridge = IsSavegameVersionBefore(42);

		for (TileIndex t = 0; t < map_size; t++) {
			switch (GetTileType(t)) {
				case MP_ROAD:
					if (fix_roadtypes) SetRoadTypes(t, (RoadTypes)GB(_me[t].m7, 5, 3));
					SB(_me[t].m7, 5, 1, GB(_m[t].m3, 7, 1)); // snow/desert
					switch (GetRoadTileType(t)) {
						default: SlErrorCorrupt("Invalid road tile type");
						case ROAD_TILE_NORMAL:
							SB(_me[t].m7, 0, 4, GB(_m[t].m3, 0, 4));  // road works
							SB(_me[t].m6, 3, 3, GB(_m[t].m3, 4, 3));  // ground
							SB(_m[t].m3, 0, 4, GB(_m[t].m4, 4, 4));   // tram bits
							SB(_m[t].m3, 4, 4, GB(_m[t].m5, 0, 4));   // tram owner
							SB(_m[t].m5, 0, 4, GB(_m[t].m4, 0, 4));   // road bits
							break;

						case ROAD_TILE_CROSSING:
							SB(_me[t].m7, 0, 5, GB(_m[t].m4, 0, 5));  // road owner
							SB(_me[t].m6, 3, 3, GB(_m[t].m3, 4, 3));  // ground
							SB(_m[t].m3, 4, 4, GB(_m[t].m5, 0, 4));   // tram owner
							SB(_m[t].m5, 0, 1, GB(_m[t].m4, 6, 1));   // road axis
							SB(_m[t].m5, 5, 1, GB(_m[t].m4, 5, 1));   // crossing state
							break;

						case ROAD_TILE_DEPOT:
							break;
					}
					if (!IsRoadDepot(t) && !HasTownOwnedRoad(t)) {
						const Town *town = CalcClosestTownFromTile(t);
						if (town != NULL) SetTownIndex(t, town->index);
					}
					_m[t].m4 = 0;
					break;

				case MP_STATION:
					if (!IsRoadStop(t)) break;

					if (fix_roadtypes) SetRoadTypes(t, (RoadTypes)GB(_m[t].m3, 0, 3));
					SB(_me[t].m7, 0, 5, HasBit(_me[t].m6, 2) ? OWNER_TOWN : GetTileOwner(t));
					SB(_m[t].m3, 4, 4, _m[t].m1);
					_m[t].m4 = 0;
					break;

				case MP_TUNNELBRIDGE:
					if (old_bridge && IsBridge(t) && HasBit(_m[t].m5, 6)) break;
					if (((old_bridge && IsBridge(t)) ? (TransportType)GB(_m[t].m5, 1, 2) : GetTunnelBridgeTransportType(t)) == TRANSPORT_ROAD) {
						if (fix_roadtypes) SetRoadTypes(t, (RoadTypes)GB(_m[t].m3, 0, 3));

						Owner o = GetTileOwner(t);
						SB(_me[t].m7, 0, 5, o); // road owner
						SB(_m[t].m3, 4, 4, o == OWNER_NONE ? OWNER_TOWN : o); // tram owner
					}
					SB(_me[t].m6, 2, 4, GB(_m[t].m2, 4, 4)); // bridge type
					SB(_me[t].m7, 5, 1, GB(_m[t].m4, 7, 1)); // snow/desert

					_m[t].m2 = 0;
					_m[t].m4 = 0;
					break;

				default: break;
			}
		}
	}

	if (IsSavegameVersionBefore(42)) {
		Vehicle *v;

		for (TileIndex t = 0; t < map_size; t++) {
			if (MayHaveBridgeAbove(t)) ClearBridgeMiddle(t);
			if (IsBridgeTile(t)) {
				if (HasBit(_m[t].m5, 6)) { // middle part
					Axis axis = (Axis)GB(_m[t].m5, 0, 1);

					if (HasBit(_m[t].m5, 5)) { // transport route under bridge?
						if (GB(_m[t].m5, 3, 2) == TRANSPORT_RAIL) {
							MakeRailNormal(
								t,
								GetTileOwner(t),
								axis == AXIS_X ? TRACK_BIT_Y : TRACK_BIT_X,
								GetRailType(t)
							);
						} else {
							TownID town = IsTileOwner(t, OWNER_TOWN) ? ClosestTownFromTile(t, UINT_MAX)->index : 0;

							MakeRoadNormal(
								t,
								axis == AXIS_X ? ROAD_Y : ROAD_X,
								ROADTYPES_ROAD,
								town,
								GetTileOwner(t), OWNER_NONE
							);
						}
					} else {
						if (GB(_m[t].m5, 3, 2) == 0) {
							MakeClear(t, CLEAR_GRASS, 3);
						} else {
							if (!IsTileFlat(t)) {
								MakeShore(t);
							} else {
								if (GetTileOwner(t) == OWNER_WATER) {
									MakeSea(t);
								} else {
									MakeCanal(t, GetTileOwner(t), Random());
								}
							}
						}
					}
					SetBridgeMiddle(t, axis);
				} else { // ramp
					Axis axis = (Axis)GB(_m[t].m5, 0, 1);
					uint north_south = GB(_m[t].m5, 5, 1);
					DiagDirection dir = ReverseDiagDir(XYNSToDiagDir(axis, north_south));
					TransportType type = (TransportType)GB(_m[t].m5, 1, 2);

					_m[t].m5 = 1 << 7 | type << 2 | dir;
				}
			}
		}

		FOR_ALL_VEHICLES(v) {
			if (!v->IsGroundVehicle()) continue;
			if (IsBridgeTile(v->tile)) {
				DiagDirection dir = GetTunnelBridgeDirection(v->tile);

				if (dir != DirToDiagDir(v->direction)) continue;
				switch (dir) {
					default: SlErrorCorrupt("Invalid vehicle direction");
					case DIAGDIR_NE: if ((v->x_pos & 0xF) !=  0)            continue; break;
					case DIAGDIR_SE: if ((v->y_pos & 0xF) != TILE_SIZE - 1) continue; break;
					case DIAGDIR_SW: if ((v->x_pos & 0xF) != TILE_SIZE - 1) continue; break;
					case DIAGDIR_NW: if ((v->y_pos & 0xF) !=  0)            continue; break;
				}
			} else if (v->z_pos > GetSlopePixelZ(v->x_pos, v->y_pos)) {
				v->tile = GetNorthernBridgeEnd(v->tile);
			} else {
				continue;
			}
			if (v->type == VEH_TRAIN) {
				Train::From(v)->track = TRACK_BIT_WORMHOLE;
			} else {
				RoadVehicle::From(v)->state = RVSB_WORMHOLE;
			}
		}
	}

	/* Elrails got added in rev 24 */
	if (IsSavegameVersionBefore(24)) {
		RailType min_rail = RAILTYPE_ELECTRIC;

		Train *v;
		FOR_ALL_TRAINS(v) {
			RailType rt = RailVehInfo(v->engine_type)->railtype;

			v->railtype = rt;
			if (rt == RAILTYPE_ELECTRIC) min_rail = RAILTYPE_RAIL;
		}

		/* .. so we convert the entire map from normal to elrail (so maintain "fairness") */
		for (TileIndex t = 0; t < map_size; t++) {
			switch (GetTileType(t)) {
				case MP_RAILWAY:
					SetRailType(t, UpdateRailType(GetRailType(t), min_rail));
					break;

				case MP_ROAD:
					if (IsLevelCrossing(t)) {
						SetRailType(t, UpdateRailType(GetRailType(t), min_rail));
					}
					break;

				case MP_STATION:
					if (HasStationRail(t)) {
						SetRailType(t, UpdateRailType(GetRailType(t), min_rail));
					}
					break;

				case MP_TUNNELBRIDGE:
					if (GetTunnelBridgeTransportType(t) == TRANSPORT_RAIL) {
						SetRailType(t, UpdateRailType(GetRailType(t), min_rail));
					}
					break;

				default:
					break;
			}
		}

		FOR_ALL_TRAINS(v) {
			if (v->IsFrontEngine() || v->IsFreeWagon()) v->ConsistChanged(CCF_TRACK);
		}

	}

	/* In version 16.1 of the savegame a company can decide if trains, which get
	 * replaced, shall keep their old length. In all prior versions, just default
	 * to false */
	if (IsSavegameVersionBefore(16, 1)) {
		Company *c;
		FOR_ALL_COMPANIES(c) c->settings.renew_keep_length = false;
	}

	if (IsSavegameVersionBefore(123)) {
		/* Waypoints became subclasses of stations ... */
		MoveWaypointsToBaseStations();
		/* ... and buoys were moved to waypoints. */
		MoveBuoysToWaypoints();
	}

	/* From version 15, we moved a semaphore bit from bit 2 to bit 3 in m4, making
	 *  room for PBS. Now in version 21 move it back :P. */
	if (IsSavegameVersionBefore(21) && !IsSavegameVersionBefore(15)) {
		for (TileIndex t = 0; t < map_size; t++) {
			switch (GetTileType(t)) {
				case MP_RAILWAY:
					if (HasSignals(t)) {
						/* Original signal type/variant was stored in m4 but since saveload
						 * version 48 they are in m2. The bits has been already moved to m2
						 * (see the code somewhere above) so don't use m4, use m2 instead. */

						/* convert PBS signals to combo-signals */
						if (HasBit(_m[t].m2, 2)) SB(_m[t].m2, 0, 2, SIGTYPE_COMBO);

						/* move the signal variant back */
						SB(_m[t].m2, 2, 1, HasBit(_m[t].m2, 3) ? SIG_SEMAPHORE : SIG_ELECTRIC);
						ClrBit(_m[t].m2, 3);
					}

					/* Clear PBS reservation on track */
					if (!IsRailDepotTile(t)) {
						SB(_m[t].m4, 4, 4, 0);
					} else {
						ClrBit(_m[t].m3, 6);
					}
					break;

				case MP_STATION: // Clear PBS reservation on station
					ClrBit(_m[t].m3, 6);
					break;

				default: break;
			}
		}
	}

	if (IsSavegameVersionBefore(25)) {
		RoadVehicle *rv;
		FOR_ALL_ROADVEHICLES(rv) {
			rv->vehstatus &= ~0x40;
		}
	}

	if (IsSavegameVersionBefore(26)) {
		Station *st;
		FOR_ALL_STATIONS(st) {
			st->last_vehicle_type = VEH_INVALID;
		}
	}

	YapfNotifyTrackLayoutChange(INVALID_TILE, INVALID_TRACK);

	if (IsSavegameVersionBefore(34)) {
		Company *c;
		FOR_ALL_COMPANIES(c) ResetCompanyLivery(c);
	}

	Company *c;
	FOR_ALL_COMPANIES(c) {
		c->avail_railtypes = GetCompanyRailtypes(c->index);
		c->avail_roadtypes = GetCompanyRoadtypes(c->index);
	}

	if (!IsSavegameVersionBefore(27)) AfterLoadStations();

	/* Time starts at 0 instead of 1920.
	 * Account for this in older games by adding an offset */
	if (IsSavegameVersionBefore(31)) {
		Station *st;
		Waypoint *wp;
		Engine *e;
		Industry *i;
		Vehicle *v;

		_date += DAYS_TILL_ORIGINAL_BASE_YEAR;
		_cur_year += ORIGINAL_BASE_YEAR;

		FOR_ALL_STATIONS(st)  st->build_date      += DAYS_TILL_ORIGINAL_BASE_YEAR;
		FOR_ALL_WAYPOINTS(wp) wp->build_date      += DAYS_TILL_ORIGINAL_BASE_YEAR;
		FOR_ALL_ENGINES(e)    e->intro_date       += DAYS_TILL_ORIGINAL_BASE_YEAR;
		FOR_ALL_COMPANIES(c)  c->inaugurated_year += ORIGINAL_BASE_YEAR;
		FOR_ALL_INDUSTRIES(i) i->last_prod_year   += ORIGINAL_BASE_YEAR;

		FOR_ALL_VEHICLES(v) {
			v->date_of_last_service += DAYS_TILL_ORIGINAL_BASE_YEAR;
			v->build_year += ORIGINAL_BASE_YEAR;
		}
	}

	/* From 32 on we save the industry who made the farmland.
	 *  To give this prettiness to old savegames, we remove all farmfields and
	 *  plant new ones. */
	if (IsSavegameVersionBefore(32)) {
		Industry *i;

		for (TileIndex t = 0; t < map_size; t++) {
			if (IsTileType(t, MP_CLEAR) && IsClearGround(t, CLEAR_FIELDS)) {
				/* remove fields */
				MakeClear(t, CLEAR_GRASS, 3);
			}
		}

		FOR_ALL_INDUSTRIES(i) {
			uint j;

			if (GetIndustrySpec(i->type)->behaviour & INDUSTRYBEH_PLANT_ON_BUILT) {
				for (j = 0; j != 50; j++) PlantRandomFarmField(i);
			}
		}
	}

	/* Setting no refit flags to all orders in savegames from before refit in orders were added */
	if (IsSavegameVersionBefore(36)) {
		Order *order;
		Vehicle *v;

		FOR_ALL_ORDERS(order) {
			order->SetRefit(CT_NO_REFIT);
		}

		FOR_ALL_VEHICLES(v) {
			v->current_order.SetRefit(CT_NO_REFIT);
		}
	}

	/* from version 38 we have optional elrails, since we cannot know the
	 * preference of a user, let elrails enabled; it can be disabled manually */
	if (IsSavegameVersionBefore(38)) _settings_game.vehicle.disable_elrails = false;
	/* do the same as when elrails were enabled/disabled manually just now */
	SettingsDisableElrail(_settings_game.vehicle.disable_elrails);
	InitializeRailGUI();

	/* From version 53, the map array was changed for house tiles to allow
	 * space for newhouses grf features. A new byte, m7, was also added. */
	if (IsSavegameVersionBefore(53)) {
		for (TileIndex t = 0; t < map_size; t++) {
			if (IsTileType(t, MP_HOUSE)) {
				if (GB(_m[t].m3, 6, 2) != TOWN_HOUSE_COMPLETED) {
					/* Move the construction stage from m3[7..6] to m5[5..4].
					 * The construction counter does not have to move. */
					SB(_m[t].m5, 3, 2, GB(_m[t].m3, 6, 2));
					SB(_m[t].m3, 6, 2, 0);

					/* The "house is completed" bit is now in m6[2]. */
					SetHouseCompleted(t, false);
				} else {
					/* The "lift has destination" bit has been moved from
					 * m5[7] to m7[0]. */
					SB(_me[t].m7, 0, 1, HasBit(_m[t].m5, 7));
					ClrBit(_m[t].m5, 7);

					/* The "lift is moving" bit has been removed, as it does
					 * the same job as the "lift has destination" bit. */
					ClrBit(_m[t].m1, 7);

					/* The position of the lift goes from m1[7..0] to m6[7..2],
					 * making m1 totally free, now. The lift position does not
					 * have to be a full byte since the maximum value is 36. */
					SetLiftPosition(t, GB(_m[t].m1, 0, 6 ));

					_m[t].m1 = 0;
					_m[t].m3 = 0;
					SetHouseCompleted(t, true);
				}
			}
		}
	}

	/* Check and update house and town values */
	UpdateHousesAndTowns();

	if (IsSavegameVersionBefore(43)) {
		for (TileIndex t = 0; t < map_size; t++) {
			if (IsTileType(t, MP_INDUSTRY)) {
				switch (GetIndustryGfx(t)) {
					case GFX_POWERPLANT_SPARKS:
						_m[t].m3 = GB(_m[t].m1, 2, 5);
						break;

					case GFX_OILWELL_ANIMATED_1:
					case GFX_OILWELL_ANIMATED_2:
					case GFX_OILWELL_ANIMATED_3:
						_m[t].m3 = GB(_m[t].m1, 0, 2);
						break;

					case GFX_COAL_MINE_TOWER_ANIMATED:
					case GFX_COPPER_MINE_TOWER_ANIMATED:
					case GFX_GOLD_MINE_TOWER_ANIMATED:
						 _m[t].m3 = _m[t].m1;
						 break;

					default: // No animation states to change
						break;
				}
			}
		}
	}

	if (IsSavegameVersionBefore(45)) {
		Vehicle *v;
		/* Originally just the fact that some cargo had been paid for was
		 * stored to stop people cheating and cashing in several times. This
		 * wasn't enough though as it was cleared when the vehicle started
		 * loading again, even if it didn't actually load anything, so now the
		 * amount that has been paid is stored. */
		FOR_ALL_VEHICLES(v) {
			ClrBit(v->vehicle_flags, 2);
		}
	}

	/* Buoys do now store the owner of the previous water tile, which can never
	 * be OWNER_NONE. So replace OWNER_NONE with OWNER_WATER. */
	if (IsSavegameVersionBefore(46)) {
		Waypoint *wp;
		FOR_ALL_WAYPOINTS(wp) {
			if ((wp->facilities & FACIL_DOCK) != 0 && IsTileOwner(wp->xy, OWNER_NONE) && TileHeight(wp->xy) == 0) SetTileOwner(wp->xy, OWNER_WATER);
		}
	}

	if (IsSavegameVersionBefore(50)) {
		Aircraft *v;
		/* Aircraft units changed from 8 mph to 1 km-ish/h */
		FOR_ALL_AIRCRAFT(v) {
			if (v->subtype <= AIR_AIRCRAFT) {
				const AircraftVehicleInfo *avi = AircraftVehInfo(v->engine_type);
				v->cur_speed *= 128;
				v->cur_speed /= 10;
				v->acceleration = avi->acceleration;
			}
		}
	}

	if (IsSavegameVersionBefore(49)) FOR_ALL_COMPANIES(c) c->face = ConvertFromOldCompanyManagerFace(c->face);

	if (IsSavegameVersionBefore(52)) {
		for (TileIndex t = 0; t < map_size; t++) {
			if (IsTileType(t, MP_OBJECT) && _m[t].m5 == OBJECT_STATUE) {
				_m[t].m2 = CalcClosestTownFromTile(t)->index;
			}
		}
	}

	/* A setting containing the proportion of towns that grow twice as
	 * fast was added in version 54. From version 56 this is now saved in the
	 * town as cities can be built specifically in the scenario editor. */
	if (IsSavegameVersionBefore(56)) {
		Town *t;

		FOR_ALL_TOWNS(t) {
			if (_settings_game.economy.larger_towns != 0 && (t->index % _settings_game.economy.larger_towns) == 0) {
				t->larger_town = true;
			}
		}
	}

	if (IsSavegameVersionBefore(57)) {
		Vehicle *v;
		/* Added a FIFO queue of vehicles loading at stations */
		FOR_ALL_VEHICLES(v) {
			if ((v->type != VEH_TRAIN || Train::From(v)->IsFrontEngine()) &&  // for all locs
					!(v->vehstatus & (VS_STOPPED | VS_CRASHED)) && // not stopped or crashed
					v->current_order.IsType(OT_LOADING)) {         // loading
				Station::Get(v->last_station_visited)->loading_vehicles.push_back(v);

				/* The loading finished flag is *only* set when actually completely
				 * finished. Because the vehicle is loading, it is not finished. */
				ClrBit(v->vehicle_flags, VF_LOADING_FINISHED);
			}
		}
	} else if (IsSavegameVersionBefore(59)) {
		/* For some reason non-loading vehicles could be in the station's loading vehicle list */

		Station *st;
		FOR_ALL_STATIONS(st) {
			std::list<Vehicle *>::iterator iter;
			for (iter = st->loading_vehicles.begin(); iter != st->loading_vehicles.end();) {
				Vehicle *v = *iter;
				iter++;
				if (!v->current_order.IsType(OT_LOADING)) st->loading_vehicles.remove(v);
			}
		}
	}

	if (IsSavegameVersionBefore(58)) {
		/* Setting difficulty industry_density other than zero get bumped to +1
		 * since a new option (very low at position 1) has been added */
		if (_settings_game.difficulty.industry_density > 0) {
			_settings_game.difficulty.industry_density++;
		}

		/* Same goes for number of towns, although no test is needed, just an increment */
		_settings_game.difficulty.number_towns++;
	}

	if (IsSavegameVersionBefore(64)) {
		/* Since now we allow different signal types and variants on a single tile.
		 * Move signal states to m4 to make room and clone the signal type/variant. */
		for (TileIndex t = 0; t < map_size; t++) {
			if (IsTileType(t, MP_RAILWAY) && HasSignals(t)) {
				/* move signal states */
				SetSignalStates(t, GB(_m[t].m2, 4, 4));
				SB(_m[t].m2, 4, 4, 0);
				/* clone signal type and variant */
				SB(_m[t].m2, 4, 3, GB(_m[t].m2, 0, 3));
			}
		}
	}

	if (IsSavegameVersionBefore(69)) {
		/* In some old savegames a bit was cleared when it should not be cleared */
		RoadVehicle *rv;
		FOR_ALL_ROADVEHICLES(rv) {
			if (rv->state == 250 || rv->state == 251) {
				SetBit(rv->state, 2);
			}
		}
	}

	if (IsSavegameVersionBefore(70)) {
		/* Added variables to support newindustries */
		Industry *i;
		FOR_ALL_INDUSTRIES(i) i->founder = OWNER_NONE;
	}

	/* From version 82, old style canals (above sealevel (0), WATER owner) are no longer supported.
	    Replace the owner for those by OWNER_NONE. */
	if (IsSavegameVersionBefore(82)) {
		for (TileIndex t = 0; t < map_size; t++) {
			if (IsTileType(t, MP_WATER) &&
					GetWaterTileType(t) == WATER_TILE_CLEAR &&
					GetTileOwner(t) == OWNER_WATER &&
					TileHeight(t) != 0) {
				SetTileOwner(t, OWNER_NONE);
			}
		}
	}

	/*
	 * Add the 'previous' owner to the ship depots so we can reset it with
	 * the correct values when it gets destroyed. This prevents that
	 * someone can remove canals owned by somebody else and it prevents
	 * making floods using the removal of ship depots.
	 */
	if (IsSavegameVersionBefore(83)) {
		for (TileIndex t = 0; t < map_size; t++) {
			if (IsShipDepotTile(t)) {
				_m[t].m4 = (TileHeight(t) == 0) ? OWNER_WATER : OWNER_NONE;
			}
		}
	}

	if (IsSavegameVersionBefore(74)) {
		Station *st;
		FOR_ALL_STATIONS(st) {
			for (CargoID c = 0; c < NUM_CARGO; c++) {
				st->goods[c].last_speed = 0;
				if (st->goods[c].cargo.AvailableCount() != 0) SetBit(st->goods[c].status, GoodsEntry::GES_RATING);
			}
		}
	}

	if (IsSavegameVersionBefore(78)) {
		Industry *i;
		uint j;
		FOR_ALL_INDUSTRIES(i) {
			const IndustrySpec *indsp = GetIndustrySpec(i->type);
			for (j = 0; j < lengthof(i->produced_cargo); j++) {
				i->produced_cargo[j] = indsp->produced_cargo[j];
			}
			for (j = 0; j < lengthof(i->accepts_cargo); j++) {
				i->accepts_cargo[j] = indsp->accepts_cargo[j];
			}
		}
	}

	/* Before version 81, the density of grass was always stored as zero, and
	 * grassy trees were always drawn fully grassy. Furthermore, trees on rough
	 * land used to have zero density, now they have full density. Therefore,
	 * make all grassy/rough land trees have a density of 3. */
	if (IsSavegameVersionBefore(81)) {
		for (TileIndex t = 0; t < map_size; t++) {
			if (GetTileType(t) == MP_TREES) {
				TreeGround groundType = (TreeGround)GB(_m[t].m2, 4, 2);
				if (groundType != TREE_GROUND_SNOW_DESERT) SB(_m[t].m2, 6, 2, 3);
			}
		}
	}


	if (IsSavegameVersionBefore(93)) {
		/* Rework of orders. */
		Order *order;
		FOR_ALL_ORDERS(order) order->ConvertFromOldSavegame();

		Vehicle *v;
		FOR_ALL_VEHICLES(v) {
			if (v->orders.list != NULL && v->orders.list->GetFirstOrder() != NULL && v->orders.list->GetFirstOrder()->IsType(OT_NOTHING)) {
				v->orders.list->FreeChain();
				v->orders.list = NULL;
			}

			v->current_order.ConvertFromOldSavegame();
			if (v->type == VEH_ROAD && v->IsPrimaryVehicle() && v->FirstShared() == v) {
				FOR_VEHICLE_ORDERS(v, order) order->SetNonStopType(ONSF_NO_STOP_AT_INTERMEDIATE_STATIONS);
			}
		}
	} else if (IsSavegameVersionBefore(94)) {
		/* Unload and transfer are now mutual exclusive. */
		Order *order;
		FOR_ALL_ORDERS(order) {
			if ((order->GetUnloadType() & (OUFB_UNLOAD | OUFB_TRANSFER)) == (OUFB_UNLOAD | OUFB_TRANSFER)) {
				order->SetUnloadType(OUFB_TRANSFER);
				order->SetLoadType(OLFB_NO_LOAD);
			}
		}

		Vehicle *v;
		FOR_ALL_VEHICLES(v) {
			if ((v->current_order.GetUnloadType() & (OUFB_UNLOAD | OUFB_TRANSFER)) == (OUFB_UNLOAD | OUFB_TRANSFER)) {
				v->current_order.SetUnloadType(OUFB_TRANSFER);
				v->current_order.SetLoadType(OLFB_NO_LOAD);
			}
		}
	}

	if (IsSavegameVersionBefore(84)) {
		/* Set all share owners to INVALID_COMPANY for
		 * 1) all inactive companies
		 *     (when inactive companies were stored in the savegame - TTD, TTDP and some
		 *      *really* old revisions of OTTD; else it is already set in InitializeCompanies())
		 * 2) shares that are owned by inactive companies or self
		 *     (caused by cheating clients in earlier revisions) */
		FOR_ALL_COMPANIES(c) {
			for (uint i = 0; i < 4; i++) {
				CompanyID company = c->share_owners[i];
				if (company == INVALID_COMPANY) continue;
				if (!Company::IsValidID(company) || company == c->index) c->share_owners[i] = INVALID_COMPANY;
			}
		}
	}

	/* The water class was moved/unified. */
	if (IsSavegameVersionBefore(146)) {
		for (TileIndex t = 0; t < map_size; t++) {
			switch (GetTileType(t)) {
				case MP_STATION:
					switch (GetStationType(t)) {
						case STATION_OILRIG:
						case STATION_DOCK:
						case STATION_BUOY:
							SetWaterClass(t, (WaterClass)GB(_m[t].m3, 0, 2));
							SB(_m[t].m3, 0, 2, 0);
							break;

						default:
							SetWaterClass(t, WATER_CLASS_INVALID);
							break;
					}
					break;

				case MP_WATER:
					SetWaterClass(t, (WaterClass)GB(_m[t].m3, 0, 2));
					SB(_m[t].m3, 0, 2, 0);
					break;

				case MP_OBJECT:
					SetWaterClass(t, WATER_CLASS_INVALID);
					break;

				default:
					/* No water class. */
					break;
			}
		}
	}

	if (IsSavegameVersionBefore(86)) {
		for (TileIndex t = 0; t < map_size; t++) {
			/* Move river flag and update canals to use water class */
			if (IsTileType(t, MP_WATER)) {
				if (GetWaterClass(t) != WATER_CLASS_RIVER) {
					if (IsWater(t)) {
						Owner o = GetTileOwner(t);
						if (o == OWNER_WATER) {
							MakeSea(t);
						} else {
							MakeCanal(t, o, Random());
						}
					} else if (IsShipDepot(t)) {
						Owner o = (Owner)_m[t].m4; // Original water owner
						SetWaterClass(t, o == OWNER_WATER ? WATER_CLASS_SEA : WATER_CLASS_CANAL);
					}
				}
			}
		}

		/* Update locks, depots, docks and buoys to have a water class based
		 * on its neighbouring tiles. Done after river and canal updates to
		 * ensure neighbours are correct. */
		for (TileIndex t = 0; t < map_size; t++) {
			if (!IsTileFlat(t)) continue;

			if (IsTileType(t, MP_WATER) && IsLock(t)) SetWaterClassDependingOnSurroundings(t, false);
			if (IsTileType(t, MP_STATION) && (IsDock(t) || IsBuoy(t))) SetWaterClassDependingOnSurroundings(t, false);
		}
	}

	if (IsSavegameVersionBefore(87)) {
		for (TileIndex t = 0; t < map_size; t++) {
			/* skip oil rigs at borders! */
			if ((IsTileType(t, MP_WATER) || IsBuoyTile(t)) &&
					(TileX(t) == 0 || TileY(t) == 0 || TileX(t) == MapMaxX() - 1 || TileY(t) == MapMaxY() - 1)) {
				/* Some version 86 savegames have wrong water class at map borders (under buoy, or after removing buoy).
				 * This conversion has to be done before buoys with invalid owner are removed. */
				SetWaterClass(t, WATER_CLASS_SEA);
			}

			if (IsBuoyTile(t) || IsDriveThroughStopTile(t) || IsTileType(t, MP_WATER)) {
				Owner o = GetTileOwner(t);
				if (o < MAX_COMPANIES && !Company::IsValidID(o)) {
					Backup<CompanyByte> cur_company(_current_company, o, FILE_LINE);
					ChangeTileOwner(t, o, INVALID_OWNER);
					cur_company.Restore();
				}
				if (IsBuoyTile(t)) {
					/* reset buoy owner to OWNER_NONE in the station struct
					 * (even if it is owned by active company) */
					Waypoint::GetByTile(t)->owner = OWNER_NONE;
				}
			} else if (IsTileType(t, MP_ROAD)) {
				/* works for all RoadTileType */
				for (RoadType rt = ROADTYPE_ROAD; rt < ROADTYPE_END; rt++) {
					/* update even non-existing road types to update tile owner too */
					Owner o = GetRoadOwner(t, rt);
					if (o < MAX_COMPANIES && !Company::IsValidID(o)) SetRoadOwner(t, rt, OWNER_NONE);
				}
				if (IsLevelCrossing(t)) {
					if (!Company::IsValidID(GetTileOwner(t))) FixOwnerOfRailTrack(t);
				}
			} else if (IsPlainRailTile(t)) {
				if (!Company::IsValidID(GetTileOwner(t))) FixOwnerOfRailTrack(t);
			}
		}

		/* Convert old PF settings to new */
		if (_settings_game.pf.yapf.rail_use_yapf || IsSavegameVersionBefore(28)) {
			_settings_game.pf.pathfinder_for_trains = VPF_YAPF;
		} else {
			_settings_game.pf.pathfinder_for_trains = VPF_NPF;
		}

		if (_settings_game.pf.yapf.road_use_yapf || IsSavegameVersionBefore(28)) {
			_settings_game.pf.pathfinder_for_roadvehs = VPF_YAPF;
		} else {
			_settings_game.pf.pathfinder_for_roadvehs = VPF_NPF;
		}

		if (_settings_game.pf.yapf.ship_use_yapf) {
			_settings_game.pf.pathfinder_for_ships = VPF_YAPF;
		} else {
			_settings_game.pf.pathfinder_for_ships = (_settings_game.pf.new_pathfinding_all ? VPF_NPF : VPF_OPF);
		}
	}

	if (IsSavegameVersionBefore(88)) {
		/* Profits are now with 8 bit fract */
		Vehicle *v;
		FOR_ALL_VEHICLES(v) {
			v->profit_this_year <<= 8;
			v->profit_last_year <<= 8;
			v->running_ticks = 0;
		}
	}

	if (IsSavegameVersionBefore(91)) {
		/* Increase HouseAnimationFrame from 5 to 7 bits */
		for (TileIndex t = 0; t < map_size; t++) {
			if (IsTileType(t, MP_HOUSE) && GetHouseType(t) >= NEW_HOUSE_OFFSET) {
				SB(_me[t].m6, 2, 6, GB(_me[t].m6, 3, 5));
				SB(_m[t].m3, 5, 1, 0);
			}
		}
	}

	if (IsSavegameVersionBefore(62)) {
		/* Remove all trams from savegames without tram support.
		 * There would be trams without tram track under causing crashes sooner or later. */
		RoadVehicle *v;
		FOR_ALL_ROADVEHICLES(v) {
			if (v->First() == v && HasBit(EngInfo(v->engine_type)->misc_flags, EF_ROAD_TRAM)) {
				ShowErrorMessage(STR_WARNING_LOADGAME_REMOVED_TRAMS, INVALID_STRING_ID, WL_CRITICAL);
				delete v;
			}
		}
	}

	if (IsSavegameVersionBefore(99)) {
		for (TileIndex t = 0; t < map_size; t++) {
			/* Set newly introduced WaterClass of industry tiles */
			if (IsTileType(t, MP_STATION) && IsOilRig(t)) {
				SetWaterClassDependingOnSurroundings(t, true);
			}
			if (IsTileType(t, MP_INDUSTRY)) {
				if ((GetIndustrySpec(GetIndustryType(t))->behaviour & INDUSTRYBEH_BUILT_ONWATER) != 0) {
					SetWaterClassDependingOnSurroundings(t, true);
				} else {
					SetWaterClass(t, WATER_CLASS_INVALID);
				}
			}

			/* Replace "house construction year" with "house age" */
			if (IsTileType(t, MP_HOUSE) && IsHouseCompleted(t)) {
				_m[t].m5 = Clamp(_cur_year - (_m[t].m5 + ORIGINAL_BASE_YEAR), 0, 0xFF);
			}
		}
	}

	/* Move the signal variant back up one bit for PBS. We don't convert the old PBS
	 * format here, as an old layout wouldn't work properly anyway. To be safe, we
	 * clear any possible PBS reservations as well. */
	if (IsSavegameVersionBefore(100)) {
		for (TileIndex t = 0; t < map_size; t++) {
			switch (GetTileType(t)) {
				case MP_RAILWAY:
					if (HasSignals(t)) {
						/* move the signal variant */
						SetSignalVariant(t, TRACK_UPPER, HasBit(_m[t].m2, 2) ? SIG_SEMAPHORE : SIG_ELECTRIC);
						SetSignalVariant(t, TRACK_LOWER, HasBit(_m[t].m2, 6) ? SIG_SEMAPHORE : SIG_ELECTRIC);
						ClrBit(_m[t].m2, 2);
						ClrBit(_m[t].m2, 6);
					}

					/* Clear PBS reservation on track */
					if (IsRailDepot(t)) {
						SetDepotReservation(t, false);
					} else {
						SetTrackReservation(t, TRACK_BIT_NONE);
					}
					break;

				case MP_ROAD: // Clear PBS reservation on crossing
					if (IsLevelCrossing(t)) SetCrossingReservation(t, false);
					break;

				case MP_STATION: // Clear PBS reservation on station
					if (HasStationRail(t)) SetRailStationReservation(t, false);
					break;

				case MP_TUNNELBRIDGE: // Clear PBS reservation on tunnels/bridges
					if (GetTunnelBridgeTransportType(t) == TRANSPORT_RAIL) SetTunnelBridgeReservation(t, false);
					break;

				default: break;
			}
		}
	}

	/* Reserve all tracks trains are currently on. */
	if (IsSavegameVersionBefore(101)) {
		const Train *t;
		FOR_ALL_TRAINS(t) {
			if (t->First() == t) t->ReserveTrackUnderConsist();
		}
	}

	if (IsSavegameVersionBefore(102)) {
		for (TileIndex t = 0; t < map_size; t++) {
			/* Now all crossings should be in correct state */
			if (IsLevelCrossingTile(t)) UpdateLevelCrossing(t, false);
		}
	}

	if (IsSavegameVersionBefore(103)) {
		/* Non-town-owned roads now store the closest town */
		UpdateNearestTownForRoadTiles(false);

		/* signs with invalid owner left from older savegames */
		Sign *si;
		FOR_ALL_SIGNS(si) {
			if (si->owner != OWNER_NONE && !Company::IsValidID(si->owner)) si->owner = OWNER_NONE;
		}

		/* Station can get named based on an industry type, but the current ones
		 * are not, so mark them as if they are not named by an industry. */
		Station *st;
		FOR_ALL_STATIONS(st) {
			st->indtype = IT_INVALID;
		}
	}

	if (IsSavegameVersionBefore(104)) {
		Aircraft *a;
		FOR_ALL_AIRCRAFT(a) {
			/* Set engine_type of shadow and rotor */
			if (!a->IsNormalAircraft()) {
				a->engine_type = a->First()->engine_type;
			}
		}

		/* More companies ... */
		Company *c;
		FOR_ALL_COMPANIES(c) {
			if (c->bankrupt_asked == 0xFF) c->bankrupt_asked = 0xFFFF;
		}

		Engine *e;
		FOR_ALL_ENGINES(e) {
			if (e->company_avail == 0xFF) e->company_avail = 0xFFFF;
		}

		Town *t;
		FOR_ALL_TOWNS(t) {
			if (t->have_ratings == 0xFF) t->have_ratings = 0xFFFF;
			for (uint i = 8; i != MAX_COMPANIES; i++) t->ratings[i] = RATING_INITIAL;
		}
	}

	if (IsSavegameVersionBefore(112)) {
		for (TileIndex t = 0; t < map_size; t++) {
			/* Check for HQ bit being set, instead of using map accessor,
			 * since we've already changed it code-wise */
			if (IsTileType(t, MP_OBJECT) && HasBit(_m[t].m5, 7)) {
				/* Move size and part identification of HQ out of the m5 attribute,
				 * on new locations */
				_m[t].m3 = GB(_m[t].m5, 0, 5);
				_m[t].m5 = OBJECT_HQ;
			}
		}
	}
	if (IsSavegameVersionBefore(144)) {
		for (TileIndex t = 0; t < map_size; t++) {
			if (!IsTileType(t, MP_OBJECT)) continue;

			/* Reordering/generalisation of the object bits. */
			ObjectType type = _m[t].m5;
			SB(_me[t].m6, 2, 4, type == OBJECT_HQ ? GB(_m[t].m3, 2, 3) : 0);
			_m[t].m3 = type == OBJECT_HQ ? GB(_m[t].m3, 1, 1) | GB(_m[t].m3, 0, 1) << 4 : 0;

			/* Make sure those bits are clear as well! */
			_m[t].m4 = 0;
			_me[t].m7 = 0;
		}
	}

	if (IsSavegameVersionBefore(147) && Object::GetNumItems() == 0) {
		/* Make real objects for object tiles. */
		for (TileIndex t = 0; t < map_size; t++) {
			if (!IsTileType(t, MP_OBJECT)) continue;

			if (Town::GetNumItems() == 0) {
				/* No towns, so remove all objects! */
				DoClearSquare(t);
			} else {
				uint offset = _m[t].m3;

				/* Also move the animation state. */
				_m[t].m3 = GB(_me[t].m6, 2, 4);
				SB(_me[t].m6, 2, 4, 0);

				if (offset == 0) {
					/* No offset, so make the object. */
					ObjectType type = _m[t].m5;
					int size = type == OBJECT_HQ ? 2 : 1;

					if (!Object::CanAllocateItem()) {
						/* Nice... you managed to place 64k lighthouses and
						 * antennae on the map... boohoo. */
						SlError(STR_ERROR_TOO_MANY_OBJECTS);
					}

					Object *o = new Object();
					o->location.tile = t;
					o->location.w    = size;
					o->location.h    = size;
					o->build_date    = _date;
					o->town          = type == OBJECT_STATUE ? Town::Get(_m[t].m2) : CalcClosestTownFromTile(t, UINT_MAX);
					_m[t].m2 = o->index;
					Object::IncTypeCount(type);
				} else {
					/* We're at an offset, so get the ID from our "root". */
					TileIndex northern_tile = t - TileXY(GB(offset, 0, 4), GB(offset, 4, 4));
					assert(IsTileType(northern_tile, MP_OBJECT));
					_m[t].m2 = _m[northern_tile].m2;
				}
			}
		}
	}

	if (IsSavegameVersionBefore(113)) {
		/* allow_town_roads is added, set it if town_layout wasn't TL_NO_ROADS */
		if (_settings_game.economy.town_layout == 0) { // was TL_NO_ROADS
			_settings_game.economy.allow_town_roads = false;
			_settings_game.economy.town_layout = TL_BETTER_ROADS;
		} else {
			_settings_game.economy.allow_town_roads = true;
			_settings_game.economy.town_layout = _settings_game.economy.town_layout - 1;
		}

		/* Initialize layout of all towns. Older versions were using different
		 * generator for random town layout, use it if needed. */
		Town *t;
		FOR_ALL_TOWNS(t) {
			if (_settings_game.economy.town_layout != TL_RANDOM) {
				t->layout = _settings_game.economy.town_layout;
				continue;
			}

			/* Use old layout randomizer code */
			byte layout = TileHash(TileX(t->xy), TileY(t->xy)) % 6;
			switch (layout) {
				default: break;
				case 5: layout = 1; break;
				case 0: layout = 2; break;
			}
			t->layout = layout - 1;
		}
	}

	if (IsSavegameVersionBefore(114)) {
		/* There could be (deleted) stations with invalid owner, set owner to OWNER NONE.
		 * The conversion affects oil rigs and buoys too, but it doesn't matter as
		 * they have st->owner == OWNER_NONE already. */
		Station *st;
		FOR_ALL_STATIONS(st) {
			if (!Company::IsValidID(st->owner)) st->owner = OWNER_NONE;
		}
	}

	/* Trains could now stop in a specific location. */
	if (IsSavegameVersionBefore(117)) {
		Order *o;
		FOR_ALL_ORDERS(o) {
			if (o->IsType(OT_GOTO_STATION)) o->SetStopLocation(OSL_PLATFORM_FAR_END);
		}
	}

	if (IsSavegameVersionBefore(120)) {
		extern VehicleDefaultSettings _old_vds;
		Company *c;
		FOR_ALL_COMPANIES(c) {
			c->settings.vehicle = _old_vds;
		}
	}

	if (IsSavegameVersionBefore(121)) {
		/* Delete small ufos heading for non-existing vehicles */
		Vehicle *v;
		FOR_ALL_DISASTERVEHICLES(v) {
			if (v->subtype == 2 /* ST_SMALL_UFO */ && v->current_order.GetDestination() != 0) {
				const Vehicle *u = Vehicle::GetIfValid(v->dest_tile);
				if (u == NULL || u->type != VEH_ROAD || !RoadVehicle::From(u)->IsFrontEngine()) {
					delete v;
				}
			}
		}

		/* We didn't store cargo payment yet, so make them for vehicles that are
		 * currently at a station and loading/unloading. If they don't get any
		 * payment anymore they just removed in the next load/unload cycle.
		 * However, some 0.7 versions might have cargo payment. For those we just
		 * add cargopayment for the vehicles that don't have it.
		 */
		Station *st;
		FOR_ALL_STATIONS(st) {
			std::list<Vehicle *>::iterator iter;
			for (iter = st->loading_vehicles.begin(); iter != st->loading_vehicles.end(); ++iter) {
				/* There are always as many CargoPayments as Vehicles. We need to make the
				 * assert() in Pool::GetNew() happy by calling CanAllocateItem(). */
				assert_compile(CargoPaymentPool::MAX_SIZE == VehiclePool::MAX_SIZE);
				assert(CargoPayment::CanAllocateItem());
				Vehicle *v = *iter;
				if (v->cargo_payment == NULL) v->cargo_payment = new CargoPayment(v);
			}
		}
	}

	if (IsSavegameVersionBefore(122)) {
		/* Animated tiles would sometimes not be actually animated or
		 * in case of old savegames duplicate. */

		extern TileIndex *_animated_tile_list;
		extern uint _animated_tile_count;

		for (uint i = 0; i < _animated_tile_count; /* Nothing */) {
			/* Remove if tile is not animated */
			bool remove = _tile_type_procs[GetTileType(_animated_tile_list[i])]->animate_tile_proc == NULL;

			/* and remove if duplicate */
			for (uint j = 0; !remove && j < i; j++) {
				remove = _animated_tile_list[i] == _animated_tile_list[j];
			}

			if (remove) {
				DeleteAnimatedTile(_animated_tile_list[i]);
			} else {
				i++;
			}
		}
	}

	if (IsSavegameVersionBefore(124) && !IsSavegameVersionBefore(1)) {
		/* The train station tile area was added, but for really old (TTDPatch) it's already valid. */
		Waypoint *wp;
		FOR_ALL_WAYPOINTS(wp) {
			if (wp->facilities & FACIL_TRAIN) {
				wp->train_station.tile = wp->xy;
				wp->train_station.w = 1;
				wp->train_station.h = 1;
			} else {
				wp->train_station.tile = INVALID_TILE;
				wp->train_station.w = 0;
				wp->train_station.h = 0;
			}
		}
	}

	if (IsSavegameVersionBefore(125)) {
		/* Convert old subsidies */
		Subsidy *s;
		FOR_ALL_SUBSIDIES(s) {
			if (s->remaining < 12) {
				/* Converting nonawarded subsidy */
				s->remaining = 12 - s->remaining; // convert "age" to "remaining"
				s->awarded = INVALID_COMPANY; // not awarded to anyone
				const CargoSpec *cs = CargoSpec::Get(s->cargo_type);
				switch (cs->town_effect) {
					case TE_PASSENGERS:
					case TE_MAIL:
						/* Town -> Town */
						s->src_type = s->dst_type = ST_TOWN;
						if (Town::IsValidID(s->src) && Town::IsValidID(s->dst)) continue;
						break;
					case TE_GOODS:
					case TE_FOOD:
						/* Industry -> Town */
						s->src_type = ST_INDUSTRY;
						s->dst_type = ST_TOWN;
						if (Industry::IsValidID(s->src) && Town::IsValidID(s->dst)) continue;
						break;
					default:
						/* Industry -> Industry */
						s->src_type = s->dst_type = ST_INDUSTRY;
						if (Industry::IsValidID(s->src) && Industry::IsValidID(s->dst)) continue;
						break;
				}
			} else {
				/* Do our best for awarded subsidies. The original source or destination industry
				 * can't be determined anymore for awarded subsidies, so invalidate them.
				 * Town -> Town subsidies are converted using simple heuristic */
				s->remaining = 24 - s->remaining; // convert "age of awarded subsidy" to "remaining"
				const CargoSpec *cs = CargoSpec::Get(s->cargo_type);
				switch (cs->town_effect) {
					case TE_PASSENGERS:
					case TE_MAIL: {
						/* Town -> Town */
						const Station *ss = Station::GetIfValid(s->src);
						const Station *sd = Station::GetIfValid(s->dst);
						if (ss != NULL && sd != NULL && ss->owner == sd->owner &&
								Company::IsValidID(ss->owner)) {
							s->src_type = s->dst_type = ST_TOWN;
							s->src = ss->town->index;
							s->dst = sd->town->index;
							s->awarded = ss->owner;
							continue;
						}
						break;
					}
					default:
						break;
				}
			}
			/* Awarded non-town subsidy or invalid source/destination, invalidate */
			delete s;
		}
	}

	if (IsSavegameVersionBefore(126)) {
		/* Recompute inflation based on old unround loan limit
		 * Note: Max loan is 500000. With an inflation of 4% across 170 years
		 *       that results in a max loan of about 0.7 * 2^31.
		 *       So taking the 16 bit fractional part into account there are plenty of bits left
		 *       for unmodified savegames ...
		 */
		uint64 aimed_inflation = (_economy.old_max_loan_unround << 16 | _economy.old_max_loan_unround_fract) / _settings_game.difficulty.max_loan;

		/* ... well, just clamp it then. */
		if (aimed_inflation > MAX_INFLATION) aimed_inflation = MAX_INFLATION;

		/* Simulate the inflation, so we also get the payment inflation */
		while (_economy.inflation_prices < aimed_inflation) {
			if (AddInflation(false)) break;
		}
	}

	if (IsSavegameVersionBefore(128)) {
		const Depot *d;
		FOR_ALL_DEPOTS(d) {
			_m[d->xy].m2 = d->index;
			if (IsTileType(d->xy, MP_WATER)) _m[GetOtherShipDepotTile(d->xy)].m2 = d->index;
		}
	}

	/* The behaviour of force_proceed has been changed. Now
	 * it counts signals instead of some random time out. */
	if (IsSavegameVersionBefore(131)) {
		Train *t;
		FOR_ALL_TRAINS(t) {
			if (t->force_proceed != TFP_NONE) {
				t->force_proceed = TFP_STUCK;
			}
		}
	}

	/* The bits for the tree ground and tree density have
	 * been swapped (m2 bits 7..6 and 5..4. */
	if (IsSavegameVersionBefore(135)) {
		for (TileIndex t = 0; t < map_size; t++) {
			if (IsTileType(t, MP_CLEAR)) {
				if (GetRawClearGround(t) == CLEAR_SNOW) {
					SetClearGroundDensity(t, CLEAR_GRASS, GetClearDensity(t));
					SetBit(_m[t].m3, 4);
				} else {
					ClrBit(_m[t].m3, 4);
				}
			}
			if (IsTileType(t, MP_TREES)) {
				uint density = GB(_m[t].m2, 6, 2);
				uint ground = GB(_m[t].m2, 4, 2);
				uint counter = GB(_m[t].m2, 0, 4);
				_m[t].m2 = ground << 6 | density << 4 | counter;
			}
		}
	}

	/* Wait counter and load/unload ticks got split. */
	if (IsSavegameVersionBefore(136)) {
		Aircraft *a;
		FOR_ALL_AIRCRAFT(a) {
			a->turn_counter = a->current_order.IsType(OT_LOADING) ? 0 : a->load_unload_ticks;
		}

		Train *t;
		FOR_ALL_TRAINS(t) {
			t->wait_counter = t->current_order.IsType(OT_LOADING) ? 0 : t->load_unload_ticks;
		}
	}

	/* Airport tile animation uses animation frame instead of other graphics id */
	if (IsSavegameVersionBefore(137)) {
		struct AirportTileConversion {
			byte old_start;
			byte num_frames;
		};
		static const AirportTileConversion atc[] = {
			{31,  12}, // APT_RADAR_GRASS_FENCE_SW
			{50,   4}, // APT_GRASS_FENCE_NE_FLAG
			{62,   2}, // 1 unused tile
			{66,  12}, // APT_RADAR_FENCE_SW
			{78,  12}, // APT_RADAR_FENCE_NE
			{101, 10}, // 9 unused tiles
			{111,  8}, // 7 unused tiles
			{119, 15}, // 14 unused tiles (radar)
			{140,  4}, // APT_GRASS_FENCE_NE_FLAG_2
		};
		for (TileIndex t = 0; t < map_size; t++) {
			if (IsAirportTile(t)) {
				StationGfx old_gfx = GetStationGfx(t);
				byte offset = 0;
				for (uint i = 0; i < lengthof(atc); i++) {
					if (old_gfx < atc[i].old_start) {
						SetStationGfx(t, old_gfx - offset);
						break;
					}
					if (old_gfx < atc[i].old_start + atc[i].num_frames) {
						SetAnimationFrame(t, old_gfx - atc[i].old_start);
						SetStationGfx(t, atc[i].old_start - offset);
						break;
					}
					offset += atc[i].num_frames - 1;
				}
			}
		}
	}

	if (IsSavegameVersionBefore(140)) {
		Station *st;
		FOR_ALL_STATIONS(st) {
			if (st->airport.tile != INVALID_TILE) {
				st->airport.w = st->airport.GetSpec()->size_x;
				st->airport.h = st->airport.GetSpec()->size_y;
			}
		}
	}

	if (IsSavegameVersionBefore(141)) {
		for (TileIndex t = 0; t < map_size; t++) {
			/* Reset tropic zone for VOID tiles, they shall not have any. */
			if (IsTileType(t, MP_VOID)) SetTropicZone(t, TROPICZONE_NORMAL);
		}

		/* We need to properly number/name the depots.
		 * The first step is making sure none of the depots uses the
		 * 'default' names, after that we can assign the names. */
		Depot *d;
		FOR_ALL_DEPOTS(d) d->town_cn = UINT16_MAX;

		FOR_ALL_DEPOTS(d) MakeDefaultName(d);
	}

	if (IsSavegameVersionBefore(142)) {
		Depot *d;
		FOR_ALL_DEPOTS(d) d->build_date = _date;
	}

	if (SlXvIsFeatureMissing(XSLFI_INFRA_SHARING)) {
		Company *c;
		FOR_ALL_COMPANIES(c) {
			/* yearly_expenses has 3*15 entries now, saveload code gave us 3*13.
			 * Move the old data to the right place in the new array and clear the new data.
			 * The move has to be done in reverse order (first 2, then 1). */
			MemMoveT(&c->yearly_expenses[2][0], &c->yearly_expenses[1][11], 13);
			MemMoveT(&c->yearly_expenses[1][0], &c->yearly_expenses[0][13], 13);
			/* Clear the old location of just-moved data, so sharing income/expenses is set to 0 */
			MemSetT(&c->yearly_expenses[0][13], 0, 2);
			MemSetT(&c->yearly_expenses[1][13], 0, 2);
		}
	}

	/* In old versions it was possible to remove an airport while a plane was
	 * taking off or landing. This gives all kind of problems when building
	 * another airport in the same station so we don't allow that anymore.
	 * For old savegames with such aircraft we just throw them in the air and
	 * treat the aircraft like they were flying already. */
	if (IsSavegameVersionBefore(146)) {
		Aircraft *v;
		FOR_ALL_AIRCRAFT(v) {
			if (!v->IsNormalAircraft()) continue;
			Station *st = GetTargetAirportIfValid(v);
			if (st == NULL && v->state != FLYING) {
				v->state = FLYING;
				UpdateAircraftCache(v);
				AircraftNextAirportPos_and_Order(v);
				/* get aircraft back on running altitude */
				if ((v->vehstatus & VS_CRASHED) == 0) {
					GetAircraftFlightLevelBounds(v, &v->z_pos, NULL);
					SetAircraftPosition(v, v->x_pos, v->y_pos, GetAircraftFlightLevel(v));
				}
			}
		}
	}

	/* Move the animation frame to the same location (m7) for all objects. */
	if (IsSavegameVersionBefore(147)) {
		for (TileIndex t = 0; t < map_size; t++) {
			switch (GetTileType(t)) {
				case MP_HOUSE:
					if (GetHouseType(t) >= NEW_HOUSE_OFFSET) {
						uint per_proc = _me[t].m7;
						_me[t].m7 = GB(_me[t].m6, 2, 6) | (GB(_m[t].m3, 5, 1) << 6);
						SB(_m[t].m3, 5, 1, 0);
						SB(_me[t].m6, 2, 6, min(per_proc, 63));
					}
					break;

				case MP_INDUSTRY: {
					uint rand = _me[t].m7;
					_me[t].m7 = _m[t].m3;
					_m[t].m3 = rand;
					break;
				}

				case MP_OBJECT:
					_me[t].m7 = _m[t].m3;
					_m[t].m3 = 0;
					break;

				default:
					/* For stations/airports it's already at m7 */
					break;
			}
		}
	}

	/* Add (random) colour to all objects. */
	if (IsSavegameVersionBefore(148)) {
		Object *o;
		FOR_ALL_OBJECTS(o) {
			Owner owner = GetTileOwner(o->location.tile);
			o->colour = (owner == OWNER_NONE) ? Random() & 0xF : Company::Get(owner)->livery->colour1;
		}
	}

	if (IsSavegameVersionBefore(149)) {
		for (TileIndex t = 0; t < map_size; t++) {
			if (!IsTileType(t, MP_STATION)) continue;
			if (!IsBuoy(t) && !IsOilRig(t) && !(IsDock(t) && IsTileFlat(t))) {
				SetWaterClass(t, WATER_CLASS_INVALID);
			}
		}

		/* Waypoints with custom name may have a non-unique town_cn,
		 * renumber those. First set all affected waypoints to the
		 * highest possible number to get them numbered in the
		 * order they have in the pool. */
		Waypoint *wp;
		FOR_ALL_WAYPOINTS(wp) {
			if (wp->name != NULL) wp->town_cn = UINT16_MAX;
		}

		FOR_ALL_WAYPOINTS(wp) {
			if (wp->name != NULL) MakeDefaultName(wp);
		}
	}

	if (IsSavegameVersionBefore(152)) {
		_industry_builder.Reset(); // Initialize industry build data.

		/* The moment vehicles go from hidden to visible changed. This means
		 * that vehicles don't always get visible anymore causing things to
		 * get messed up just after loading the savegame. This fixes that. */
		Vehicle *v;
		FOR_ALL_VEHICLES(v) {
			/* Not all vehicle types can be inside a tunnel. Furthermore,
			 * testing IsTunnelTile() for invalid tiles causes a crash. */
			if (!v->IsGroundVehicle()) continue;

			/* Is the vehicle in a tunnel? */
			if (!IsTunnelTile(v->tile)) continue;

			/* Is the vehicle actually at a tunnel entrance/exit? */
			TileIndex vtile = TileVirtXY(v->x_pos, v->y_pos);
			if (!IsTunnelTile(vtile)) continue;

			/* Are we actually in this tunnel? Or maybe a lower tunnel? */
			if (GetSlopePixelZ(v->x_pos, v->y_pos) != v->z_pos) continue;

			/* What way are we going? */
			const DiagDirection dir = GetTunnelBridgeDirection(vtile);
			const DiagDirection vdir = DirToDiagDir(v->direction);

			/* Have we passed the visibility "switch" state already? */
			byte pos = (DiagDirToAxis(vdir) == AXIS_X ? v->x_pos : v->y_pos) & TILE_UNIT_MASK;
			byte frame = (vdir == DIAGDIR_NE || vdir == DIAGDIR_NW) ? TILE_SIZE - 1 - pos : pos;
			extern const byte _tunnel_visibility_frame[DIAGDIR_END];

			/* Should the vehicle be hidden or not? */
			bool hidden;
			if (dir == vdir) { // Entering tunnel
				hidden = frame >= _tunnel_visibility_frame[dir];
				v->tile = vtile;
			} else if (dir == ReverseDiagDir(vdir)) { // Leaving tunnel
				hidden = frame < TILE_SIZE - _tunnel_visibility_frame[dir];
				/* v->tile changes at the moment when the vehicle leaves the tunnel. */
				v->tile = hidden ? GetOtherTunnelBridgeEnd(vtile) : vtile;
			} else {
				/* We could get here in two cases:
				 * - for road vehicles, it is reversing at the end of the tunnel
				 * - it is crashed in the tunnel entry (both train or RV destroyed by UFO)
				 * Whatever case it is, do not change anything and use the old values.
				 * Especially changing RV's state would break its reversing in the middle. */
				continue;
			}

			if (hidden) {
				v->vehstatus |= VS_HIDDEN;

				switch (v->type) {
					case VEH_TRAIN: Train::From(v)->track       = TRACK_BIT_WORMHOLE; break;
					case VEH_ROAD:  RoadVehicle::From(v)->state = RVSB_WORMHOLE;      break;
					default: NOT_REACHED();
				}
			} else {
				v->vehstatus &= ~VS_HIDDEN;

				switch (v->type) {
					case VEH_TRAIN: Train::From(v)->track       = DiagDirToDiagTrackBits(vdir); break;
					case VEH_ROAD:  RoadVehicle::From(v)->state = DiagDirToDiagTrackdir(vdir); RoadVehicle::From(v)->frame = frame; break;
					default: NOT_REACHED();
				}
			}
		}
	}

	if (IsSavegameVersionBefore(153)) {
		RoadVehicle *rv;
		FOR_ALL_ROADVEHICLES(rv) {
			if (rv->state == RVSB_IN_DEPOT || rv->state == RVSB_WORMHOLE) continue;

			bool loading = rv->current_order.IsType(OT_LOADING) || rv->current_order.IsType(OT_LEAVESTATION);
			if (HasBit(rv->state, RVS_IN_ROAD_STOP)) {
				extern const byte _road_stop_stop_frame[];
				SB(rv->state, RVS_ENTERED_STOP, 1, loading || rv->frame > _road_stop_stop_frame[rv->state - RVSB_IN_ROAD_STOP + (_settings_game.vehicle.road_side << RVS_DRIVE_SIDE)]);
			} else if (HasBit(rv->state, RVS_IN_DT_ROAD_STOP)) {
				SB(rv->state, RVS_ENTERED_STOP, 1, loading || rv->frame > RVC_DRIVE_THROUGH_STOP_FRAME);
			}
		}
	}

	if (IsSavegameVersionBefore(156)) {
		/* The train's pathfinder lost flag got moved. */
		Train *t;
		FOR_ALL_TRAINS(t) {
			if (!HasBit(t->flags, 5)) continue;

			ClrBit(t->flags, 5);
			SetBit(t->vehicle_flags, VF_PATHFINDER_LOST);
		}

		/* Introduced terraform/clear limits. */
		Company *c;
		FOR_ALL_COMPANIES(c) {
			c->terraform_limit = _settings_game.construction.terraform_frame_burst << 16;
			c->clear_limit     = _settings_game.construction.clear_frame_burst << 16;
		}
	}

	if (IsSavegameVersionBefore(158)) {
		Vehicle *v;
		FOR_ALL_VEHICLES(v) {
			switch (v->type) {
				case VEH_TRAIN: {
					Train *t = Train::From(v);

					/* Clear old GOINGUP / GOINGDOWN flags.
					 * It was changed in savegame version 139, but savegame
					 * version 158 doesn't use these bits, so it doesn't hurt
					 * to clear them unconditionally. */
					ClrBit(t->flags, 1);
					ClrBit(t->flags, 2);

					/* Clear both bits first. */
					ClrBit(t->gv_flags, GVF_GOINGUP_BIT);
					ClrBit(t->gv_flags, GVF_GOINGDOWN_BIT);

					/* Crashed vehicles can't be going up/down. */
					if (t->vehstatus & VS_CRASHED) break;

					/* Only X/Y tracks can be sloped. */
					if (t->track != TRACK_BIT_X && t->track != TRACK_BIT_Y) break;

					t->gv_flags |= FixVehicleInclination(t, t->direction);
					break;
				}
				case VEH_ROAD: {
					RoadVehicle *rv = RoadVehicle::From(v);
					ClrBit(rv->gv_flags, GVF_GOINGUP_BIT);
					ClrBit(rv->gv_flags, GVF_GOINGDOWN_BIT);

					/* Crashed vehicles can't be going up/down. */
					if (rv->vehstatus & VS_CRASHED) break;

					if (rv->state == RVSB_IN_DEPOT || rv->state == RVSB_WORMHOLE) break;

					TrackStatus ts = GetTileTrackStatus(rv->tile, TRANSPORT_ROAD, rv->compatible_roadtypes);
					TrackBits trackbits = TrackStatusToTrackBits(ts);

					/* Only X/Y tracks can be sloped. */
					if (trackbits != TRACK_BIT_X && trackbits != TRACK_BIT_Y) break;

					Direction dir = rv->direction;

					/* Test if we are reversing. */
					Axis a = trackbits == TRACK_BIT_X ? AXIS_X : AXIS_Y;
					if (AxisToDirection(a) != dir &&
							AxisToDirection(a) != ReverseDir(dir)) {
						/* When reversing, the road vehicle is on the edge of the tile,
						 * so it can be safely compared to the middle of the tile. */
						dir = INVALID_DIR;
					}

					rv->gv_flags |= FixVehicleInclination(rv, dir);
					break;
				}
				case VEH_SHIP:
					break;

				default:
					continue;
			}

			if (IsBridgeTile(v->tile) && TileVirtXY(v->x_pos, v->y_pos) == v->tile) {
				/* In old versions, z_pos was 1 unit lower on bridge heads.
				 * However, this invalid state could be converted to new savegames
				 * by loading and saving the game in a new version. */
				v->z_pos = GetSlopePixelZ(v->x_pos, v->y_pos);
				DiagDirection dir = GetTunnelBridgeDirection(v->tile);
				if (v->type == VEH_TRAIN && !(v->vehstatus & VS_CRASHED) &&
						v->direction != DiagDirToDir(dir)) {
					/* If the train has left the bridge, it shouldn't have
					 * track == TRACK_BIT_WORMHOLE - this could happen
					 * when the train was reversed while on the last "tick"
					 * on the ramp before leaving the ramp to the bridge. */
					Train::From(v)->track = DiagDirToDiagTrackBits(dir);
				}
			}

			/* If the vehicle is really above v->tile (not in a wormhole),
			 * it should have set v->z_pos correctly. */
			assert(v->tile != TileVirtXY(v->x_pos, v->y_pos) || v->z_pos == GetSlopePixelZ(v->x_pos, v->y_pos));
		}

		/* Fill Vehicle::cur_real_order_index */
		FOR_ALL_VEHICLES(v) {
			if (!v->IsPrimaryVehicle()) continue;

			/* Older versions are less strict with indices being in range and fix them on the fly */
			if (v->cur_implicit_order_index >= v->GetNumOrders()) v->cur_implicit_order_index = 0;

			v->cur_real_order_index = v->cur_implicit_order_index;
			v->UpdateRealOrderIndex();
		}
	}

	if (IsSavegameVersionBefore(159)) {
		/* If the savegame is old (before version 100), then the value of 255
		 * for these settings did not mean "disabled". As such everything
		 * before then did reverse.
		 * To simplify stuff we disable all turning around or we do not
		 * disable anything at all. So, if some reversing was disabled we
		 * will keep reversing disabled, otherwise it'll be turned on. */
		_settings_game.pf.reverse_at_signals = IsSavegameVersionBefore(100) || (_settings_game.pf.wait_oneway_signal != 255 && _settings_game.pf.wait_twoway_signal != 255 && _settings_game.pf.wait_for_pbs_path != 255);

		Train *t;
		FOR_ALL_TRAINS(t) {
			_settings_game.vehicle.max_train_length = max<uint8>(_settings_game.vehicle.max_train_length, CeilDiv(t->gcache.cached_total_length, TILE_SIZE));
		}
	}

	if (IsSavegameVersionBefore(160)) {
		/* Setting difficulty industry_density other than zero get bumped to +1
		 * since a new option (minimal at position 1) has been added */
		if (_settings_game.difficulty.industry_density > 0) {
			_settings_game.difficulty.industry_density++;
		}
	}

	if (IsSavegameVersionBefore(161)) {
		/* Before savegame version 161, persistent storages were not stored in a pool. */

		if (!IsSavegameVersionBefore(76)) {
			Industry *ind;
			FOR_ALL_INDUSTRIES(ind) {
				assert(ind->psa != NULL);

				/* Check if the old storage was empty. */
				bool is_empty = true;
				for (uint i = 0; i < sizeof(ind->psa->storage); i++) {
					if (ind->psa->GetValue(i) != 0) {
						is_empty = false;
						break;
					}
				}

				if (!is_empty) {
					ind->psa->grfid = _industry_mngr.GetGRFID(ind->type);
				} else {
					delete ind->psa;
					ind->psa = NULL;
				}
			}
		}

		if (!IsSavegameVersionBefore(145)) {
			Station *st;
			FOR_ALL_STATIONS(st) {
				if (!(st->facilities & FACIL_AIRPORT)) continue;
				assert(st->airport.psa != NULL);

				/* Check if the old storage was empty. */
				bool is_empty = true;
				for (uint i = 0; i < sizeof(st->airport.psa->storage); i++) {
					if (st->airport.psa->GetValue(i) != 0) {
						is_empty = false;
						break;
					}
				}

				if (!is_empty) {
					st->airport.psa->grfid = _airport_mngr.GetGRFID(st->airport.type);
				} else {
					delete st->airport.psa;
					st->airport.psa = NULL;

				}
			}
		}
	}

	/* This triggers only when old snow_lines were copied into the snow_line_height. */
	if (IsSavegameVersionBefore(164) && _settings_game.game_creation.snow_line_height >= MIN_SNOWLINE_HEIGHT * TILE_HEIGHT) {
		_settings_game.game_creation.snow_line_height /= TILE_HEIGHT;
	}

	if (IsSavegameVersionBefore(164) && !IsSavegameVersionBefore(32)) {
		/* We store 4 fences in the field tiles instead of only SE and SW. */
		for (TileIndex t = 0; t < map_size; t++) {
			if (!IsTileType(t, MP_CLEAR) && !IsTileType(t, MP_TREES)) continue;
			if (IsTileType(t, MP_CLEAR) && IsClearGround(t, CLEAR_FIELDS)) continue;
			uint fence = GB(_m[t].m4, 5, 3);
			if (fence != 0 && IsTileType(TILE_ADDXY(t, 1, 0), MP_CLEAR) && IsClearGround(TILE_ADDXY(t, 1, 0), CLEAR_FIELDS)) {
				SetFence(TILE_ADDXY(t, 1, 0), DIAGDIR_NE, fence);
			}
			fence = GB(_m[t].m4, 2, 3);
			if (fence != 0 && IsTileType(TILE_ADDXY(t, 0, 1), MP_CLEAR) && IsClearGround(TILE_ADDXY(t, 0, 1), CLEAR_FIELDS)) {
				SetFence(TILE_ADDXY(t, 0, 1), DIAGDIR_NW, fence);
			}
			SB(_m[t].m4, 2, 3, 0);
			SB(_m[t].m4, 5, 3, 0);
		}
	}

	/* The center of train vehicles was changed, fix up spacing. */
	if (IsSavegameVersionBefore(164)) FixupTrainLengths();

	if (IsSavegameVersionBefore(165)) {
		Town *t;

		FOR_ALL_TOWNS(t) {
			/* Set the default cargo requirement for town growth */
			switch (_settings_game.game_creation.landscape) {
				case LT_ARCTIC:
					if (FindFirstCargoWithTownEffect(TE_FOOD) != NULL) t->goal[TE_FOOD] = TOWN_GROWTH_WINTER;
					break;

				case LT_TROPIC:
					if (FindFirstCargoWithTownEffect(TE_FOOD) != NULL) t->goal[TE_FOOD] = TOWN_GROWTH_DESERT;
					if (FindFirstCargoWithTownEffect(TE_WATER) != NULL) t->goal[TE_WATER] = TOWN_GROWTH_DESERT;
					break;
			}
		}
	}

	if (IsSavegameVersionBefore(165)) {
		/* Adjust zoom level to account for new levels */
		_saved_scrollpos_zoom = _saved_scrollpos_zoom + ZOOM_LVL_SHIFT;
		_saved_scrollpos_x *= ZOOM_LVL_BASE;
		_saved_scrollpos_y *= ZOOM_LVL_BASE;
	}

	/* When any NewGRF has been changed the availability of some vehicles might
	 * have been changed too. e->company_avail must be set to 0 in that case
	 * which is done by StartupEngines(). */
	if (gcf_res != GLC_ALL_GOOD) StartupEngines();

	if (IsSavegameVersionBefore(166)) {
		/* Update cargo acceptance map of towns. */
		for (TileIndex t = 0; t < map_size; t++) {
			if (!IsTileType(t, MP_HOUSE)) continue;
			Town::Get(GetTownIndex(t))->cargo_accepted.Add(t);
		}

		Town *town;
		FOR_ALL_TOWNS(town) {
			UpdateTownCargoes(town);
		}
	}

	/* Set some breakdown-related variables to the correct values. */
	if (SlXvIsFeatureMissing(XSLFI_IMPROVED_BREAKDOWNS)) {
		Train *v;
		FOR_ALL_TRAINS(v) {
			if (v->IsFrontEngine()) {
				if (v->breakdown_ctr == 1) SetBit(v->flags, VRF_BREAKDOWN_STOPPED);
			} else if (v->IsEngine() || v->IsMultiheaded()) {
				/** Non-front engines could have a reliability of 0.
				 * Set it to the reliability of the front engine or the maximum, whichever is lower. */
				const Engine *e = Engine::Get(v->engine_type);
				v->reliability_spd_dec = e->reliability_spd_dec;
				v->reliability = min(v->First()->reliability, e->reliability);
			}
		}
	}
	if (!SlXvIsFeaturePresent(XSLFI_IMPROVED_BREAKDOWNS, 3)) {
		Vehicle *v;
		FOR_ALL_VEHICLES(v) {
			switch(v->type) {
				case VEH_TRAIN:
				case VEH_ROAD:
					v->breakdown_chance_factor = 128;
					break;

				case VEH_SHIP:
					v->breakdown_chance_factor = 64;
					break;

				case VEH_AIRCRAFT:
					v->breakdown_chance_factor = Clamp(64 + (AircraftVehInfo(v->engine_type)->max_speed >> 3), 0, 255);
					v->breakdown_severity = 40;
					break;

				default:
					break;
			}
		}
	}

	/* The road owner of standard road stops was not properly accounted for. */
	if (IsSavegameVersionBefore(172)) {
		for (TileIndex t = 0; t < map_size; t++) {
			if (!IsStandardRoadStopTile(t)) continue;
			Owner o = GetTileOwner(t);
			SetRoadOwner(t, ROADTYPE_ROAD, o);
			SetRoadOwner(t, ROADTYPE_TRAM, o);
		}
	}

	if (IsSavegameVersionBefore(175)) {
		/* Introduced tree planting limit. */
		Company *c;
		FOR_ALL_COMPANIES(c) c->tree_limit = _settings_game.construction.tree_frame_burst << 16;
	}

	if (IsSavegameVersionBefore(177)) {
		/* Fix too high inflation rates */
		if (_economy.inflation_prices > MAX_INFLATION) _economy.inflation_prices = MAX_INFLATION;
		if (_economy.inflation_payment > MAX_INFLATION) _economy.inflation_payment = MAX_INFLATION;

		/* We have to convert the quarters of bankruptcy into months of bankruptcy */
		FOR_ALL_COMPANIES(c) {
			c->months_of_bankruptcy = 3 * c->months_of_bankruptcy;
		}
	}

	if (IsSavegameVersionBefore(178)) {
		extern uint8 _old_diff_level;
		/* Initialise script settings profile */
		_settings_game.script.settings_profile = IsInsideMM(_old_diff_level, SP_BEGIN, SP_END) ? _old_diff_level : (uint)SP_MEDIUM;
	}

	if (IsSavegameVersionBefore(182)) {
		Aircraft *v;
		/* Aircraft acceleration variable was bonkers */
		FOR_ALL_AIRCRAFT(v) {
			if (v->subtype <= AIR_AIRCRAFT) {
				const AircraftVehicleInfo *avi = AircraftVehInfo(v->engine_type);
				v->acceleration = avi->acceleration;
			}
		}

		/* Blocked tiles could be reserved due to a bug, which causes
		 * other places to assert upon e.g. station reconstruction. */
		for (TileIndex t = 0; t < map_size; t++) {
			if (HasStationTileRail(t) && IsStationTileBlocked(t)) {
				SetRailStationReservation(t, false);
			}
		}
	}

	if (IsSavegameVersionBefore(184)) {
		/* The global units configuration is split up in multiple configurations. */
		extern uint8 _old_units;
		_settings_game.locale.units_velocity = Clamp(_old_units, 0, 2);
		_settings_game.locale.units_power    = Clamp(_old_units, 0, 2);
		_settings_game.locale.units_weight   = Clamp(_old_units, 1, 2);
		_settings_game.locale.units_volume   = Clamp(_old_units, 1, 2);
		_settings_game.locale.units_force    = 2;
		_settings_game.locale.units_height   = Clamp(_old_units, 0, 2);
	}

	if (IsSavegameVersionBefore(186)) {
		/* Move ObjectType from map to pool */
		for (TileIndex t = 0; t < map_size; t++) {
			if (IsTileType(t, MP_OBJECT)) {
				Object *o = Object::Get(_m[t].m2);
				o->type = _m[t].m5;
				_m[t].m5 = 0; // zero upper bits of (now bigger) ObjectID
			}
		}
	}

	if (SlXvIsFeaturePresent(XSLFI_SPRINGPP)) {
		// re-arrange vehicle_flags
		Vehicle *v;
		FOR_ALL_VEHICLES(v) {
			SB(v->vehicle_flags, VF_AUTOMATE_TIMETABLE, 1, GB(v->vehicle_flags, 6, 1));
			SB(v->vehicle_flags, VF_STOP_LOADING, 4, GB(v->vehicle_flags, 7, 4));
		}
	}

	if (IsSavegameVersionBefore(188)) {
		/* Fix articulated road vehicles.
		 * Some curves were shorter than other curves.
		 * Now they have the same length, but that means that trailing articulated parts will
		 * take longer to go through the curve than the parts in front which already left the courve.
		 * So, make articulated parts catch up. */
		RoadVehicle *v;
		bool roadside = _settings_game.vehicle.road_side == 1;
		SmallVector<uint, 16> skip_frames;
		FOR_ALL_ROADVEHICLES(v) {
			if (!v->IsFrontEngine()) continue;
			skip_frames.Clear();
			TileIndex prev_tile = v->tile;
			uint prev_tile_skip = 0;
			uint cur_skip = 0;
			for (RoadVehicle *u = v; u != NULL; u = u->Next()) {
				if (u->tile != prev_tile) {
					prev_tile_skip = cur_skip;
					prev_tile = u->tile;
				} else {
					cur_skip = prev_tile_skip;
				}

				uint *this_skip = skip_frames.Append();
				*this_skip = prev_tile_skip;

				/* The following 3 curves now take longer than before */
				switch (u->state) {
					case 2:
						cur_skip++;
						if (u->frame <= (roadside ? 9 : 5)) *this_skip = cur_skip;
						break;

					case 4:
						cur_skip++;
						if (u->frame <= (roadside ? 5 : 9)) *this_skip = cur_skip;
						break;

					case 5:
						cur_skip++;
						if (u->frame <= (roadside ? 4 : 2)) *this_skip = cur_skip;
						break;

					default:
						break;
				}
			}
			while (cur_skip > skip_frames[0]) {
				RoadVehicle *u = v;
				RoadVehicle *prev = NULL;
				for (uint *it = skip_frames.Begin(); it != skip_frames.End(); ++it, prev = u, u = u->Next()) {
					extern bool IndividualRoadVehicleController(RoadVehicle *v, const RoadVehicle *prev);
					if (*it >= cur_skip) IndividualRoadVehicleController(u, prev);
				}
				cur_skip--;
			}
		}
	}

	if (SlXvIsFeatureMissing(XSLFI_REVERSE_AT_WAYPOINT)) {
		Train *t;
		FOR_ALL_TRAINS(t) {
			t->reverse_distance = 0;
		}
	}

	/*
	 * Only keep order-backups for network clients (and when replaying).
	 * If we are a network server or not networking, then we just loaded a previously
	 * saved-by-server savegame. There are no clients with a backup, so clear it.
	 * Furthermore before savegame version 192 the actual content was always corrupt.
	 */
	if (!_networking || _network_server || IsSavegameVersionBefore(192)) {
#ifndef DEBUG_DUMP_COMMANDS
		/* Note: We cannot use CleanPool since that skips part of the destructor
		 * and then leaks un-reachable Orders in the order pool. */
		OrderBackup *ob;
		FOR_ALL_ORDER_BACKUPS(ob) {
			delete ob;
		}
#endif
	}

<<<<<<< HEAD
	if (SlXvIsFeatureMissing(XSLFI_TIMETABLES_START_TICKS)) {
		// savegame timetable start is in days, but we want it in ticks, fix it up
		Vehicle *v;
		FOR_ALL_VEHICLES(v) {
			if (v->timetable_start != 0) {
				v->timetable_start *= DAY_TICKS;
			}
		}
	}

	if (SlXvIsFeaturePresent(XSLFI_SPRINGPP, 1, 1)) {
		/*
		 * Cost scaling changes:
		 * SpringPP v2.0.102 divides all prices by the difficulty factor, effectively making things about 8 times cheaper.
		 * Adjust the inflation factor to compensate for this, as otherwise the game is unplayable on load if inflation has been running for a while.
		 * To avoid making things too cheap, clamp the price inflation factor to no lower than the payment inflation factor.
		 */

		DEBUG(sl, 3, "Inflation prices: %f", _economy.inflation_prices / 65536.0);
		DEBUG(sl, 3, "Inflation payments: %f", _economy.inflation_payment / 65536.0);

		_economy.inflation_prices >>= 3;
		if (_economy.inflation_prices < _economy.inflation_payment) {
			_economy.inflation_prices = _economy.inflation_payment;
		}

		DEBUG(sl, 3, "New inflation prices: %f", _economy.inflation_prices / 65536.0);
	}

	if (SlXvIsFeaturePresent(XSLFI_MIGHT_USE_PAX_SIGNALS) || SlXvIsFeatureMissing(XSLFI_TRACE_RESTRICT)) {
		for (TileIndex t = 0; t < map_size; t++) {
			if (HasStationTileRail(t)) {
				/* clear station PAX bit */
				ClrBit(_me[t].m6, 6);
			}
			if (IsTileType(t, MP_RAILWAY) && HasSignals(t)) {
				/*
				 * tracerestrict uses same bit as 1st PAX signals bit
				 * only conditionally clear the bit, don't bother checking for whether to set it
				 */
				if (IsRestrictedSignal(t)) {
					TraceRestrictSetIsSignalRestrictedBit(t);
				}

				/* clear 2nd signal PAX bit */
				ClrBit(_m[t].m2, 13);
			}
		}
	}

	if (SlXvIsFeaturePresent(XSLFI_TRAFFIC_LIGHTS)) {
		/* remove traffic lights */
		for (TileIndex t = 0; t < map_size; t++) {
			if (IsTileType(t, MP_ROAD) && (GetRoadTileType(t) == ROAD_TILE_NORMAL)) {
				DeleteAnimatedTile(t);
				ClrBit(_me[t].m7, 4);
			}
		}
	}

	if (SlXvIsFeaturePresent(XSLFI_RAIL_AGEING)) {
		/* remove rail aging data */
		for (TileIndex t = 0; t < map_size; t++) {
			if (IsPlainRailTile(t)) {
				SB(_me[t].m7, 0, 8, 0);
			}
		}
	}

	if (SlXvIsFeaturePresent(XSLFI_SPRINGPP)) {
		/* convert wait for cargo orders to ordinary load if possible */
		Order *order;
		FOR_ALL_ORDERS(order) {
			if (order->GetLoadType() == static_cast<OrderLoadFlags>(1)) order->SetLoadType(OLF_LOAD_IF_POSSIBLE);
		}
	}
=======
	if (SlXvIsFeaturePresent(XSLFI_SIG_TUNNEL_BRIDGE, 1, 1)) {
		/* set the semaphore bit to match what it would have been in v1 */
		/* clear the PBS bit, update the end signal state */
		for (TileIndex t = 0; t < map_size; t++) {
			if (IsTileType(t, MP_TUNNELBRIDGE) && GetTunnelBridgeTransportType(t) == TRANSPORT_RAIL && HasWormholeSignals(t)) {
				SetTunnelBridgeSemaphore(t, _cur_year < _settings_client.gui.semaphore_build_before);
				SetTunnelBridgePBS(t, false);
				UpdateSignalsOnSegment(t, INVALID_DIAGDIR, GetTileOwner(t));
			}
		}
	}
>>>>>>> 83f6463a

	/* Station acceptance is some kind of cache */
	if (IsSavegameVersionBefore(127)) {
		Station *st;
		FOR_ALL_STATIONS(st) UpdateStationAcceptance(st, false);
	}

	// setting moved from game settings to company settings
	if (SlXvIsFeaturePresent(XSLFI_ORDER_OCCUPANCY, 1, 1)) {
		Company *c;
		FOR_ALL_COMPANIES(c) {
			c->settings.order_occupancy_smoothness = _settings_game.order.old_occupancy_smoothness;
		}
	}

	/* Set lifetime vehicle profit to 0 if lifetime profit feature is missing */
	if (SlXvIsFeatureMissing(XSLFI_VEH_LIFETIME_PROFIT)) {
		Vehicle *v;
		FOR_ALL_VEHICLES(v) v->profit_lifetime = 0;
	}

	/* Road stops is 'only' updating some caches */
	AfterLoadRoadStops();
	AfterLoadLabelMaps();
	AfterLoadCompanyStats();
	AfterLoadStoryBook();

	GamelogPrintDebug(1);

	InitializeWindowsAndCaches();
	/* Restore the signals */
	ResetSignalHandlers();

	AfterLoadLinkGraphs();

	AfterLoadTraceRestrict();
	AfterLoadTemplateVehiclesUpdateImage();

	/* Show this message last to avoid covering up an error message if we bail out part way */
	switch (gcf_res) {
		case GLC_COMPATIBLE: ShowErrorMessage(STR_NEWGRF_COMPATIBLE_LOAD_WARNING, INVALID_STRING_ID, WL_CRITICAL); break;
		case GLC_NOT_FOUND:  ShowErrorMessage(STR_NEWGRF_DISABLED_WARNING, INVALID_STRING_ID, WL_CRITICAL); _pause_mode = PM_PAUSED_ERROR; break;
		default: break;
	}

	return true;
}

/**
 * Reload all NewGRF files during a running game. This is a cut-down
 * version of AfterLoadGame().
 * XXX - We need to reset the vehicle position hash because with a non-empty
 * hash AfterLoadVehicles() will loop infinitely. We need AfterLoadVehicles()
 * to recalculate vehicle data as some NewGRF vehicle sets could have been
 * removed or added and changed statistics
 */
void ReloadNewGRFData()
{
	/* reload grf data */
	GfxLoadSprites();
	LoadStringWidthTable();
	RecomputePrices();
	/* reload vehicles */
	ResetVehicleHash();
	AfterLoadVehicles(false);
	StartupEngines();
	GroupStatistics::UpdateAfterLoad();
	/* update station graphics */
	AfterLoadStations();
	/* Update company statistics. */
	AfterLoadCompanyStats();
	/* Check and update house and town values */
	UpdateHousesAndTowns();
	/* Delete news referring to no longer existing entities */
	DeleteInvalidEngineNews();
	/* Update livery selection windows */
	for (CompanyID i = COMPANY_FIRST; i < MAX_COMPANIES; i++) InvalidateWindowData(WC_COMPANY_COLOUR, i);
	/* Update company infrastructure counts. */
	InvalidateWindowClassesData(WC_COMPANY_INFRASTRUCTURE);
	/* redraw the whole screen */
	MarkWholeScreenDirty();
	CheckTrainsLengths();
	AfterLoadTemplateVehiclesUpdateImage();
}<|MERGE_RESOLUTION|>--- conflicted
+++ resolved
@@ -3104,7 +3104,6 @@
 #endif
 	}
 
-<<<<<<< HEAD
 	if (SlXvIsFeatureMissing(XSLFI_TIMETABLES_START_TICKS)) {
 		// savegame timetable start is in days, but we want it in ticks, fix it up
 		Vehicle *v;
@@ -3181,7 +3180,7 @@
 			if (order->GetLoadType() == static_cast<OrderLoadFlags>(1)) order->SetLoadType(OLF_LOAD_IF_POSSIBLE);
 		}
 	}
-=======
+
 	if (SlXvIsFeaturePresent(XSLFI_SIG_TUNNEL_BRIDGE, 1, 1)) {
 		/* set the semaphore bit to match what it would have been in v1 */
 		/* clear the PBS bit, update the end signal state */
@@ -3193,7 +3192,6 @@
 			}
 		}
 	}
->>>>>>> 83f6463a
 
 	/* Station acceptance is some kind of cache */
 	if (IsSavegameVersionBefore(127)) {
