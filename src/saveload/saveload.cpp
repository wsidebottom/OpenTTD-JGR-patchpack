/* $Id$ */

/*
 * This file is part of OpenTTD.
 * OpenTTD is free software; you can redistribute it and/or modify it under the terms of the GNU General Public License as published by the Free Software Foundation, version 2.
 * OpenTTD is distributed in the hope that it will be useful, but WITHOUT ANY WARRANTY; without even the implied warranty of MERCHANTABILITY or FITNESS FOR A PARTICULAR PURPOSE.
 * See the GNU General Public License for more details. You should have received a copy of the GNU General Public License along with OpenTTD. If not, see <http://www.gnu.org/licenses/>.
 */

/**
 * @file saveload.cpp
 * All actions handling saving and loading goes on in this file. The general actions
 * are as follows for saving a game (loading is analogous):
 * <ol>
 * <li>initialize the writer by creating a temporary memory-buffer for it
 * <li>go through all to-be saved elements, each 'chunk' (#ChunkHandler) prefixed by a label
 * <li>use their description array (#SaveLoad) to know what elements to save and in what version
 *    of the game it was active (used when loading)
 * <li>write all data byte-by-byte to the temporary buffer so it is endian-safe
 * <li>when the buffer is full; flush it to the output (eg save to file) (_sl.buf, _sl.bufp, _sl.bufe)
 * <li>repeat this until everything is done, and flush any remaining output to file
 * </ol>
 */
#include "../stdafx.h"
#include "../debug.h"
#include "../station_base.h"
#include "../thread/thread.h"
#include "../town.h"
#include "../network/network.h"
#include "../window_func.h"
#include "../strings_func.h"
#include "../core/endian_func.hpp"
#include "../vehicle_base.h"
#include "../company_func.h"
#include "../date_func.h"
#include "../autoreplace_base.h"
#include "../roadstop_base.h"
#include "../linkgraph/linkgraph.h"
#include "../linkgraph/linkgraphjob.h"
#include "../statusbar_gui.h"
#include "../fileio_func.h"
#include "../gamelog.h"
#include "../string_func.h"
#include "../fios.h"
#include "../error.h"

#include "table/strings.h"

#include "saveload_internal.h"
#include "saveload_filter.h"

#include "../safeguards.h"

/*
 * Previous savegame versions, the trunk revision where they were
 * introduced and the released version that had that particular
 * savegame version.
 * Up to savegame version 18 there is a minor version as well.
 *
 *    1.0         0.1.x, 0.2.x
 *    2.0         0.3.0
 *    2.1         0.3.1, 0.3.2
 *    3.x         lost
 *    4.0     1
 *    4.1   122   0.3.3, 0.3.4
 *    4.2  1222   0.3.5
 *    4.3  1417
 *    4.4  1426
 *    5.0  1429
 *    5.1  1440
 *    5.2  1525   0.3.6
 *    6.0  1721
 *    6.1  1768
 *    7.0  1770
 *    8.0  1786
 *    9.0  1909
 *   10.0  2030
 *   11.0  2033
 *   11.1  2041
 *   12.1  2046
 *   13.1  2080   0.4.0, 0.4.0.1
 *   14.0  2441
 *   15.0  2499
 *   16.0  2817
 *   16.1  3155
 *   17.0  3212
 *   17.1  3218
 *   18    3227
 *   19    3396
 *   20    3403
 *   21    3472   0.4.x
 *   22    3726
 *   23    3915
 *   24    4150
 *   25    4259
 *   26    4466
 *   27    4757
 *   28    4987
 *   29    5070
 *   30    5946
 *   31    5999
 *   32    6001
 *   33    6440
 *   34    6455
 *   35    6602
 *   36    6624
 *   37    7182
 *   38    7195
 *   39    7269
 *   40    7326
 *   41    7348   0.5.x
 *   42    7573
 *   43    7642
 *   44    8144
 *   45    8501
 *   46    8705
 *   47    8735
 *   48    8935
 *   49    8969
 *   50    8973
 *   51    8978
 *   52    9066
 *   53    9316
 *   54    9613
 *   55    9638
 *   56    9667
 *   57    9691
 *   58    9762
 *   59    9779
 *   60    9874
 *   61    9892
 *   62    9905
 *   63    9956
 *   64   10006
 *   65   10210
 *   66   10211
 *   67   10236
 *   68   10266
 *   69   10319
 *   70   10541
 *   71   10567
 *   72   10601
 *   73   10903
 *   74   11030
 *   75   11107
 *   76   11139
 *   77   11172
 *   78   11176
 *   79   11188
 *   80   11228
 *   81   11244
 *   82   11410
 *   83   11589
 *   84   11822
 *   85   11874
 *   86   12042
 *   87   12129
 *   88   12134
 *   89   12160
 *   90   12293
 *   91   12347
 *   92   12381   0.6.x
 *   93   12648
 *   94   12816
 *   95   12924
 *   96   13226
 *   97   13256
 *   98   13375
 *   99   13838
 *  100   13952
 *  101   14233
 *  102   14332
 *  103   14598
 *  104   14735
 *  105   14803
 *  106   14919
 *  107   15027
 *  108   15045
 *  109   15075
 *  110   15148
 *  111   15190
 *  112   15290
 *  113   15340
 *  114   15601
 *  115   15695
 *  116   15893   0.7.x
 *  117   16037
 *  118   16129
 *  119   16242
 *  120   16439
 *  121   16694
 *  122   16855
 *  123   16909
 *  124   16993
 *  125   17113
 *  126   17433
 *  127   17439
 *  128   18281
 *  129   18292
 *  130   18404
 *  131   18481
 *  132   18522
 *  133   18674
 *  134   18703
 *  135   18719
 *  136   18764
 *  137   18912
 *  138   18942   1.0.x
 *  139   19346
 *  140   19382
 *  141   19799
 *  142   20003
 *  143   20048
 *  144   20334
 *  145   20376
 *  146   20446
 *  147   20621
 *  148   20659
 *  149   20832
 *  150   20857
 *  151   20918
 *  152   21171
 *  153   21263
 *  154   21426
 *  155   21453
 *  156   21728
 *  157   21862
 *  158   21933
 *  159   21962
 *  160   21974   1.1.x
 *  161   22567
 *  162   22713
 *  163   22767
 *  164   23290
 *  165   23304
 *  166   23415
 *  167   23504
 *  168   23637
 *  169   23816
 *  170   23826
 *  171   23835
 *  172   23947
 *  173   23967   1.2.0-RC1
 *  174   23973   1.2.x
 *  175   24136
 *  176   24446
 *  177   24619
 *  178   24789
 *  179   24810
 *  180   24998   1.3.x
 *  181   25012
 *  182   25296
 *  183   25363
 *  184   25508
 *  185   25620
 *  186   25833
 *  187   25899
 *  188   26169   1.4.x
 *  189   26450
 *  190   26547
 *  191   26646
 *  192   26700
 *  193   26802
 *  194   26881   1.5.x, 1.6.0
 *  195   27572   1.6.x
<<<<<<< HEAD
 * 2001   Trace restrict patch
 */
extern const uint16 SAVEGAME_VERSION = 2001; ///< Current savegame version of OpenTTD.
=======
 *  196   27778   1.7.x
 */
extern const uint16 SAVEGAME_VERSION = 196; ///< Current savegame version of OpenTTD.
>>>>>>> 5baf52b9

SavegameType _savegame_type; ///< type of savegame we are loading
FileToSaveLoad _file_to_saveload; ///< File to save or load in the openttd loop.

uint32 _ttdp_version;     ///< version of TTDP savegame (if applicable)
uint16 _sl_version;       ///< the major savegame version identifier
byte   _sl_minor_version; ///< the minor savegame version, DO NOT USE!
char _savegame_format[8]; ///< how to compress savegames
bool _do_autosave;        ///< are we doing an autosave at the moment?

/** What are we currently doing? */
enum SaveLoadAction {
	SLA_LOAD,        ///< loading
	SLA_SAVE,        ///< saving
	SLA_PTRS,        ///< fixing pointers
	SLA_NULL,        ///< null all pointers (on loading error)
	SLA_LOAD_CHECK,  ///< partial loading into #_load_check_data
};

enum NeedLength {
	NL_NONE = 0,       ///< not working in NeedLength mode
	NL_WANTLENGTH = 1, ///< writing length and data
	NL_CALCLENGTH = 2, ///< need to calculate the length
};

/** Save in chunks of 128 KiB. */
static const size_t MEMORY_CHUNK_SIZE = 128 * 1024;

/** A buffer for reading (and buffering) savegame data. */
struct ReadBuffer {
	byte buf[MEMORY_CHUNK_SIZE]; ///< Buffer we're going to read from.
	byte *bufp;                  ///< Location we're at reading the buffer.
	byte *bufe;                  ///< End of the buffer we can read from.
	LoadFilter *reader;          ///< The filter used to actually read.
	size_t read;                 ///< The amount of read bytes so far from the filter.

	/**
	 * Initialise our variables.
	 * @param reader The filter to actually read data.
	 */
	ReadBuffer(LoadFilter *reader) : bufp(NULL), bufe(NULL), reader(reader), read(0)
	{
	}

	inline byte ReadByte()
	{
		if (this->bufp == this->bufe) {
			size_t len = this->reader->Read(this->buf, lengthof(this->buf));
			if (len == 0) SlErrorCorrupt("Unexpected end of chunk");

			this->read += len;
			this->bufp = this->buf;
			this->bufe = this->buf + len;
		}

		return *this->bufp++;
	}

	/**
	 * Get the size of the memory dump made so far.
	 * @return The size.
	 */
	size_t GetSize() const
	{
		return this->read - (this->bufe - this->bufp);
	}
};


/** Container for dumping the savegame (quickly) to memory. */
struct MemoryDumper {
	AutoFreeSmallVector<byte *, 16> blocks; ///< Buffer with blocks of allocated memory.
	byte *buf;                              ///< Buffer we're going to write to.
	byte *bufe;                             ///< End of the buffer we write to.

	/** Initialise our variables. */
	MemoryDumper() : buf(NULL), bufe(NULL)
	{
	}

	/**
	 * Write a single byte into the dumper.
	 * @param b The byte to write.
	 */
	inline void WriteByte(byte b)
	{
		/* Are we at the end of this chunk? */
		if (this->buf == this->bufe) {
			this->buf = CallocT<byte>(MEMORY_CHUNK_SIZE);
			*this->blocks.Append() = this->buf;
			this->bufe = this->buf + MEMORY_CHUNK_SIZE;
		}

		*this->buf++ = b;
	}

	/**
	 * Flush this dumper into a writer.
	 * @param writer The filter we want to use.
	 */
	void Flush(SaveFilter *writer)
	{
		uint i = 0;
		size_t t = this->GetSize();

		while (t > 0) {
			size_t to_write = min(MEMORY_CHUNK_SIZE, t);

			writer->Write(this->blocks[i++], to_write);
			t -= to_write;
		}

		writer->Finish();
	}

	/**
	 * Get the size of the memory dump made so far.
	 * @return The size.
	 */
	size_t GetSize() const
	{
		return this->blocks.Length() * MEMORY_CHUNK_SIZE - (this->bufe - this->buf);
	}
};

/** The saveload struct, containing reader-writer functions, buffer, version, etc. */
struct SaveLoadParams {
	SaveLoadAction action;               ///< are we doing a save or a load atm.
	NeedLength need_length;              ///< working in NeedLength (Autolength) mode?
	byte block_mode;                     ///< ???
	bool error;                          ///< did an error occur or not

	size_t obj_len;                      ///< the length of the current object we are busy with
	int array_index, last_array_index;   ///< in the case of an array, the current and last positions

	MemoryDumper *dumper;                ///< Memory dumper to write the savegame to.
	SaveFilter *sf;                      ///< Filter to write the savegame to.

	ReadBuffer *reader;                  ///< Savegame reading buffer.
	LoadFilter *lf;                      ///< Filter to read the savegame from.

	StringID error_str;                  ///< the translatable error message to show
	char *extra_msg;                     ///< the error message

	byte ff_state;                       ///< The state of fast-forward when saving started.
	bool saveinprogress;                 ///< Whether there is currently a save in progress.
};

static SaveLoadParams _sl; ///< Parameters used for/at saveload.

/* these define the chunks */
extern const ChunkHandler _gamelog_chunk_handlers[];
extern const ChunkHandler _map_chunk_handlers[];
extern const ChunkHandler _misc_chunk_handlers[];
extern const ChunkHandler _name_chunk_handlers[];
extern const ChunkHandler _cheat_chunk_handlers[] ;
extern const ChunkHandler _setting_chunk_handlers[];
extern const ChunkHandler _company_chunk_handlers[];
extern const ChunkHandler _engine_chunk_handlers[];
extern const ChunkHandler _veh_chunk_handlers[];
extern const ChunkHandler _waypoint_chunk_handlers[];
extern const ChunkHandler _depot_chunk_handlers[];
extern const ChunkHandler _order_chunk_handlers[];
extern const ChunkHandler _town_chunk_handlers[];
extern const ChunkHandler _sign_chunk_handlers[];
extern const ChunkHandler _station_chunk_handlers[];
extern const ChunkHandler _industry_chunk_handlers[];
extern const ChunkHandler _economy_chunk_handlers[];
extern const ChunkHandler _subsidy_chunk_handlers[];
extern const ChunkHandler _cargomonitor_chunk_handlers[];
extern const ChunkHandler _goal_chunk_handlers[];
extern const ChunkHandler _story_page_chunk_handlers[];
extern const ChunkHandler _ai_chunk_handlers[];
extern const ChunkHandler _game_chunk_handlers[];
extern const ChunkHandler _animated_tile_chunk_handlers[];
extern const ChunkHandler _newgrf_chunk_handlers[];
extern const ChunkHandler _group_chunk_handlers[];
extern const ChunkHandler _cargopacket_chunk_handlers[];
extern const ChunkHandler _autoreplace_chunk_handlers[];
extern const ChunkHandler _labelmaps_chunk_handlers[];
extern const ChunkHandler _linkgraph_chunk_handlers[];
extern const ChunkHandler _airport_chunk_handlers[];
extern const ChunkHandler _object_chunk_handlers[];
extern const ChunkHandler _persistent_storage_chunk_handlers[];
extern const ChunkHandler _trace_restrict_chunk_handlers[];

/** Array of all chunks in a savegame, \c NULL terminated. */
static const ChunkHandler * const _chunk_handlers[] = {
	_gamelog_chunk_handlers,
	_map_chunk_handlers,
	_misc_chunk_handlers,
	_name_chunk_handlers,
	_cheat_chunk_handlers,
	_setting_chunk_handlers,
	_veh_chunk_handlers,
	_waypoint_chunk_handlers,
	_depot_chunk_handlers,
	_order_chunk_handlers,
	_industry_chunk_handlers,
	_economy_chunk_handlers,
	_subsidy_chunk_handlers,
	_cargomonitor_chunk_handlers,
	_goal_chunk_handlers,
	_story_page_chunk_handlers,
	_engine_chunk_handlers,
	_town_chunk_handlers,
	_sign_chunk_handlers,
	_station_chunk_handlers,
	_company_chunk_handlers,
	_ai_chunk_handlers,
	_game_chunk_handlers,
	_animated_tile_chunk_handlers,
	_newgrf_chunk_handlers,
	_group_chunk_handlers,
	_cargopacket_chunk_handlers,
	_autoreplace_chunk_handlers,
	_labelmaps_chunk_handlers,
	_linkgraph_chunk_handlers,
	_airport_chunk_handlers,
	_object_chunk_handlers,
	_persistent_storage_chunk_handlers,
	_trace_restrict_chunk_handlers,
	NULL,
};

/**
 * Iterate over all chunk handlers.
 * @param ch the chunk handler iterator
 */
#define FOR_ALL_CHUNK_HANDLERS(ch) \
	for (const ChunkHandler * const *chsc = _chunk_handlers; *chsc != NULL; chsc++) \
		for (const ChunkHandler *ch = *chsc; ch != NULL; ch = (ch->flags & CH_LAST) ? NULL : ch + 1)

/** Null all pointers (convert index -> NULL) */
static void SlNullPointers()
{
	_sl.action = SLA_NULL;

	/* We don't want any savegame conversion code to run
	 * during NULLing; especially those that try to get
	 * pointers from other pools. */
	_sl_version = SAVEGAME_VERSION;

	DEBUG(sl, 1, "Nulling pointers");

	FOR_ALL_CHUNK_HANDLERS(ch) {
		if (ch->ptrs_proc != NULL) {
			DEBUG(sl, 2, "Nulling pointers for %c%c%c%c", ch->id >> 24, ch->id >> 16, ch->id >> 8, ch->id);
			ch->ptrs_proc();
		}
	}

	DEBUG(sl, 1, "All pointers nulled");

	assert(_sl.action == SLA_NULL);
}

/**
 * Error handler. Sets everything up to show an error message and to clean
 * up the mess of a partial savegame load.
 * @param string The translatable error message to show.
 * @param extra_msg An extra error message coming from one of the APIs.
 * @note This function does never return as it throws an exception to
 *       break out of all the saveload code.
 */
void NORETURN SlError(StringID string, const char *extra_msg)
{
	/* Distinguish between loading into _load_check_data vs. normal save/load. */
	if (_sl.action == SLA_LOAD_CHECK) {
		_load_check_data.error = string;
		free(_load_check_data.error_data);
		_load_check_data.error_data = (extra_msg == NULL) ? NULL : stredup(extra_msg);
	} else {
		_sl.error_str = string;
		free(_sl.extra_msg);
		_sl.extra_msg = (extra_msg == NULL) ? NULL : stredup(extra_msg);
	}

	/* We have to NULL all pointers here; we might be in a state where
	 * the pointers are actually filled with indices, which means that
	 * when we access them during cleaning the pool dereferences of
	 * those indices will be made with segmentation faults as result. */
	if (_sl.action == SLA_LOAD || _sl.action == SLA_PTRS) SlNullPointers();
	throw std::exception();
}

/**
 * Error handler for corrupt savegames. Sets everything up to show the
 * error message and to clean up the mess of a partial savegame load.
 * @param msg Location the corruption has been spotted.
 * @note This function does never return as it throws an exception to
 *       break out of all the saveload code.
 */
void NORETURN SlErrorCorrupt(const char *msg)
{
	SlError(STR_GAME_SAVELOAD_ERROR_BROKEN_SAVEGAME, msg);
}


typedef void (*AsyncSaveFinishProc)();                ///< Callback for when the savegame loading is finished.
static AsyncSaveFinishProc _async_save_finish = NULL; ///< Callback to call when the savegame loading is finished.
static ThreadObject *_save_thread;                    ///< The thread we're using to compress and write a savegame

/**
 * Called by save thread to tell we finished saving.
 * @param proc The callback to call when saving is done.
 */
static void SetAsyncSaveFinish(AsyncSaveFinishProc proc)
{
	if (_exit_game) return;
	while (_async_save_finish != NULL) CSleep(10);

	_async_save_finish = proc;
}

/**
 * Handle async save finishes.
 */
void ProcessAsyncSaveFinish()
{
	if (_async_save_finish == NULL) return;

	_async_save_finish();

	_async_save_finish = NULL;

	if (_save_thread != NULL) {
		_save_thread->Join();
		delete _save_thread;
		_save_thread = NULL;
	}
}

/**
 * Wrapper for reading a byte from the buffer.
 * @return The read byte.
 */
byte SlReadByte()
{
	return _sl.reader->ReadByte();
}

/**
 * Wrapper for writing a byte to the dumper.
 * @param b The byte to write.
 */
void SlWriteByte(byte b)
{
	_sl.dumper->WriteByte(b);
}

static inline int SlReadUint16()
{
	int x = SlReadByte() << 8;
	return x | SlReadByte();
}

static inline uint32 SlReadUint32()
{
	uint32 x = SlReadUint16() << 16;
	return x | SlReadUint16();
}

static inline uint64 SlReadUint64()
{
	uint32 x = SlReadUint32();
	uint32 y = SlReadUint32();
	return (uint64)x << 32 | y;
}

static inline void SlWriteUint16(uint16 v)
{
	SlWriteByte(GB(v, 8, 8));
	SlWriteByte(GB(v, 0, 8));
}

static inline void SlWriteUint32(uint32 v)
{
	SlWriteUint16(GB(v, 16, 16));
	SlWriteUint16(GB(v,  0, 16));
}

static inline void SlWriteUint64(uint64 x)
{
	SlWriteUint32((uint32)(x >> 32));
	SlWriteUint32((uint32)x);
}

/**
 * Read in bytes from the file/data structure but don't do
 * anything with them, discarding them in effect
 * @param length The amount of bytes that is being treated this way
 */
static inline void SlSkipBytes(size_t length)
{
	for (; length != 0; length--) SlReadByte();
}

/**
 * Read in the header descriptor of an object or an array.
 * If the highest bit is set (7), then the index is bigger than 127
 * elements, so use the next byte to read in the real value.
 * The actual value is then both bytes added with the first shifted
 * 8 bits to the left, and dropping the highest bit (which only indicated a big index).
 * x = ((x & 0x7F) << 8) + SlReadByte();
 * @return Return the value of the index
 */
static uint SlReadSimpleGamma()
{
	uint i = SlReadByte();
	if (HasBit(i, 7)) {
		i &= ~0x80;
		if (HasBit(i, 6)) {
			i &= ~0x40;
			if (HasBit(i, 5)) {
				i &= ~0x20;
				if (HasBit(i, 4)) {
					i &= ~0x10;
					if (HasBit(i, 3)) {
						SlErrorCorrupt("Unsupported gamma");
					}
					i = SlReadByte(); // 32 bits only.
				}
				i = (i << 8) | SlReadByte();
			}
			i = (i << 8) | SlReadByte();
		}
		i = (i << 8) | SlReadByte();
	}
	return i;
}

/**
 * Write the header descriptor of an object or an array.
 * If the element is bigger than 127, use 2 bytes for saving
 * and use the highest byte of the first written one as a notice
 * that the length consists of 2 bytes, etc.. like this:
 * 0xxxxxxx
 * 10xxxxxx xxxxxxxx
 * 110xxxxx xxxxxxxx xxxxxxxx
 * 1110xxxx xxxxxxxx xxxxxxxx xxxxxxxx
 * 11110--- xxxxxxxx xxxxxxxx xxxxxxxx xxxxxxxx
 * We could extend the scheme ad infinum to support arbitrarily
 * large chunks, but as sizeof(size_t) == 4 is still very common
 * we don't support anything above 32 bits. That's why in the last
 * case the 3 most significant bits are unused.
 * @param i Index being written
 */

static void SlWriteSimpleGamma(size_t i)
{
	if (i >= (1 << 7)) {
		if (i >= (1 << 14)) {
			if (i >= (1 << 21)) {
				if (i >= (1 << 28)) {
					assert(i <= UINT32_MAX); // We can only support 32 bits for now.
					SlWriteByte((byte)(0xF0));
					SlWriteByte((byte)(i >> 24));
				} else {
					SlWriteByte((byte)(0xE0 | (i >> 24)));
				}
				SlWriteByte((byte)(i >> 16));
			} else {
				SlWriteByte((byte)(0xC0 | (i >> 16)));
			}
			SlWriteByte((byte)(i >> 8));
		} else {
			SlWriteByte((byte)(0x80 | (i >> 8)));
		}
	}
	SlWriteByte((byte)i);
}

/** Return how many bytes used to encode a gamma value */
static inline uint SlGetGammaLength(size_t i)
{
	return 1 + (i >= (1 << 7)) + (i >= (1 << 14)) + (i >= (1 << 21)) + (i >= (1 << 28));
}

static inline uint SlReadSparseIndex()
{
	return SlReadSimpleGamma();
}

static inline void SlWriteSparseIndex(uint index)
{
	SlWriteSimpleGamma(index);
}

static inline uint SlReadArrayLength()
{
	return SlReadSimpleGamma();
}

static inline void SlWriteArrayLength(size_t length)
{
	SlWriteSimpleGamma(length);
}

static inline uint SlGetArrayLength(size_t length)
{
	return SlGetGammaLength(length);
}

/**
 * Return the size in bytes of a certain type of normal/atomic variable
 * as it appears in memory. See VarTypes
 * @param conv VarType type of variable that is used for calculating the size
 * @return Return the size of this type in bytes
 */
static inline uint SlCalcConvMemLen(VarType conv)
{
	static const byte conv_mem_size[] = {1, 1, 1, 2, 2, 4, 4, 8, 8, 0};
	byte length = GB(conv, 4, 4);

	switch (length << 4) {
		case SLE_VAR_STRB:
		case SLE_VAR_STRBQ:
		case SLE_VAR_STR:
		case SLE_VAR_STRQ:
			return SlReadArrayLength();

		default:
			assert(length < lengthof(conv_mem_size));
			return conv_mem_size[length];
	}
}

/**
 * Return the size in bytes of a certain type of normal/atomic variable
 * as it appears in a saved game. See VarTypes
 * @param conv VarType type of variable that is used for calculating the size
 * @return Return the size of this type in bytes
 */
static inline byte SlCalcConvFileLen(VarType conv)
{
	static const byte conv_file_size[] = {1, 1, 2, 2, 4, 4, 8, 8, 2};
	byte length = GB(conv, 0, 4);
	assert(length < lengthof(conv_file_size));
	return conv_file_size[length];
}

/** Return the size in bytes of a reference (pointer) */
static inline size_t SlCalcRefLen()
{
	return IsSavegameVersionBefore(69) ? 2 : 4;
}

void SlSetArrayIndex(uint index)
{
	_sl.need_length = NL_WANTLENGTH;
	_sl.array_index = index;
}

static size_t _next_offs;

/**
 * Iterate through the elements of an array and read the whole thing
 * @return The index of the object, or -1 if we have reached the end of current block
 */
int SlIterateArray()
{
	int index;

	/* After reading in the whole array inside the loop
	 * we must have read in all the data, so we must be at end of current block. */
	if (_next_offs != 0 && _sl.reader->GetSize() != _next_offs) SlErrorCorrupt("Invalid chunk size");

	for (;;) {
		uint length = SlReadArrayLength();
		if (length == 0) {
			_next_offs = 0;
			return -1;
		}

		_sl.obj_len = --length;
		_next_offs = _sl.reader->GetSize() + length;

		switch (_sl.block_mode) {
			case CH_SPARSE_ARRAY: index = (int)SlReadSparseIndex(); break;
			case CH_ARRAY:        index = _sl.array_index++; break;
			default:
				DEBUG(sl, 0, "SlIterateArray error");
				return -1; // error
		}

		if (length != 0) return index;
	}
}

/**
 * Skip an array or sparse array
 */
void SlSkipArray()
{
	while (SlIterateArray() != -1) {
		SlSkipBytes(_next_offs - _sl.reader->GetSize());
	}
}

/**
 * Sets the length of either a RIFF object or the number of items in an array.
 * This lets us load an object or an array of arbitrary size
 * @param length The length of the sought object/array
 */
void SlSetLength(size_t length)
{
	assert(_sl.action == SLA_SAVE);

	switch (_sl.need_length) {
		case NL_WANTLENGTH:
			_sl.need_length = NL_NONE;
			switch (_sl.block_mode) {
				case CH_RIFF:
					/* Ugly encoding of >16M RIFF chunks
					 * The lower 24 bits are normal
					 * The uppermost 4 bits are bits 24:27 */
					assert(length < (1 << 28));
					SlWriteUint32((uint32)((length & 0xFFFFFF) | ((length >> 24) << 28)));
					break;
				case CH_ARRAY:
					assert(_sl.last_array_index <= _sl.array_index);
					while (++_sl.last_array_index <= _sl.array_index) {
						SlWriteArrayLength(1);
					}
					SlWriteArrayLength(length + 1);
					break;
				case CH_SPARSE_ARRAY:
					SlWriteArrayLength(length + 1 + SlGetArrayLength(_sl.array_index)); // Also include length of sparse index.
					SlWriteSparseIndex(_sl.array_index);
					break;
				default: NOT_REACHED();
			}
			break;

		case NL_CALCLENGTH:
			_sl.obj_len += (int)length;
			break;

		default: NOT_REACHED();
	}
}

/**
 * Save/Load bytes. These do not need to be converted to Little/Big Endian
 * so directly write them or read them to/from file
 * @param ptr The source or destination of the object being manipulated
 * @param length number of bytes this fast CopyBytes lasts
 */
static void SlCopyBytes(void *ptr, size_t length)
{
	byte *p = (byte *)ptr;

	switch (_sl.action) {
		case SLA_LOAD_CHECK:
		case SLA_LOAD:
			for (; length != 0; length--) *p++ = SlReadByte();
			break;
		case SLA_SAVE:
			for (; length != 0; length--) SlWriteByte(*p++);
			break;
		default: NOT_REACHED();
	}
}

/** Get the length of the current object */
size_t SlGetFieldLength()
{
	return _sl.obj_len;
}

/**
 * Return a signed-long version of the value of a setting
 * @param ptr pointer to the variable
 * @param conv type of variable, can be a non-clean
 * type, eg one with other flags because it is parsed
 * @return returns the value of the pointer-setting
 */
int64 ReadValue(const void *ptr, VarType conv)
{
	switch (GetVarMemType(conv)) {
		case SLE_VAR_BL:  return (*(const bool *)ptr != 0);
		case SLE_VAR_I8:  return *(const int8  *)ptr;
		case SLE_VAR_U8:  return *(const byte  *)ptr;
		case SLE_VAR_I16: return *(const int16 *)ptr;
		case SLE_VAR_U16: return *(const uint16*)ptr;
		case SLE_VAR_I32: return *(const int32 *)ptr;
		case SLE_VAR_U32: return *(const uint32*)ptr;
		case SLE_VAR_I64: return *(const int64 *)ptr;
		case SLE_VAR_U64: return *(const uint64*)ptr;
		case SLE_VAR_NULL:return 0;
		default: NOT_REACHED();
	}
}

/**
 * Write the value of a setting
 * @param ptr pointer to the variable
 * @param conv type of variable, can be a non-clean type, eg
 *             with other flags. It is parsed upon read
 * @param val the new value being given to the variable
 */
void WriteValue(void *ptr, VarType conv, int64 val)
{
	switch (GetVarMemType(conv)) {
		case SLE_VAR_BL:  *(bool  *)ptr = (val != 0);  break;
		case SLE_VAR_I8:  *(int8  *)ptr = val; break;
		case SLE_VAR_U8:  *(byte  *)ptr = val; break;
		case SLE_VAR_I16: *(int16 *)ptr = val; break;
		case SLE_VAR_U16: *(uint16*)ptr = val; break;
		case SLE_VAR_I32: *(int32 *)ptr = val; break;
		case SLE_VAR_U32: *(uint32*)ptr = val; break;
		case SLE_VAR_I64: *(int64 *)ptr = val; break;
		case SLE_VAR_U64: *(uint64*)ptr = val; break;
		case SLE_VAR_NAME: *(char**)ptr = CopyFromOldName(val); break;
		case SLE_VAR_NULL: break;
		default: NOT_REACHED();
	}
}

/**
 * Handle all conversion and typechecking of variables here.
 * In the case of saving, read in the actual value from the struct
 * and then write them to file, endian safely. Loading a value
 * goes exactly the opposite way
 * @param ptr The object being filled/read
 * @param conv VarType type of the current element of the struct
 */
static void SlSaveLoadConv(void *ptr, VarType conv)
{
	switch (_sl.action) {
		case SLA_SAVE: {
			int64 x = ReadValue(ptr, conv);

			/* Write the value to the file and check if its value is in the desired range */
			switch (GetVarFileType(conv)) {
				case SLE_FILE_I8: assert(x >= -128 && x <= 127);     SlWriteByte(x);break;
				case SLE_FILE_U8: assert(x >= 0 && x <= 255);        SlWriteByte(x);break;
				case SLE_FILE_I16:assert(x >= -32768 && x <= 32767); SlWriteUint16(x);break;
				case SLE_FILE_STRINGID:
				case SLE_FILE_U16:assert(x >= 0 && x <= 65535);      SlWriteUint16(x);break;
				case SLE_FILE_I32:
				case SLE_FILE_U32:                                   SlWriteUint32((uint32)x);break;
				case SLE_FILE_I64:
				case SLE_FILE_U64:                                   SlWriteUint64(x);break;
				default: NOT_REACHED();
			}
			break;
		}
		case SLA_LOAD_CHECK:
		case SLA_LOAD: {
			int64 x;
			/* Read a value from the file */
			switch (GetVarFileType(conv)) {
				case SLE_FILE_I8:  x = (int8  )SlReadByte();   break;
				case SLE_FILE_U8:  x = (byte  )SlReadByte();   break;
				case SLE_FILE_I16: x = (int16 )SlReadUint16(); break;
				case SLE_FILE_U16: x = (uint16)SlReadUint16(); break;
				case SLE_FILE_I32: x = (int32 )SlReadUint32(); break;
				case SLE_FILE_U32: x = (uint32)SlReadUint32(); break;
				case SLE_FILE_I64: x = (int64 )SlReadUint64(); break;
				case SLE_FILE_U64: x = (uint64)SlReadUint64(); break;
				case SLE_FILE_STRINGID: x = RemapOldStringID((uint16)SlReadUint16()); break;
				default: NOT_REACHED();
			}

			/* Write The value to the struct. These ARE endian safe. */
			WriteValue(ptr, conv, x);
			break;
		}
		case SLA_PTRS: break;
		case SLA_NULL: break;
		default: NOT_REACHED();
	}
}

/**
 * Calculate the net length of a string. This is in almost all cases
 * just strlen(), but if the string is not properly terminated, we'll
 * resort to the maximum length of the buffer.
 * @param ptr pointer to the stringbuffer
 * @param length maximum length of the string (buffer). If -1 we don't care
 * about a maximum length, but take string length as it is.
 * @return return the net length of the string
 */
static inline size_t SlCalcNetStringLen(const char *ptr, size_t length)
{
	if (ptr == NULL) return 0;
	return min(strlen(ptr), length - 1);
}

/**
 * Calculate the gross length of the string that it
 * will occupy in the savegame. This includes the real length, returned
 * by SlCalcNetStringLen and the length that the index will occupy.
 * @param ptr pointer to the stringbuffer
 * @param length maximum length of the string (buffer size, etc.)
 * @param conv type of data been used
 * @return return the gross length of the string
 */
static inline size_t SlCalcStringLen(const void *ptr, size_t length, VarType conv)
{
	size_t len;
	const char *str;

	switch (GetVarMemType(conv)) {
		default: NOT_REACHED();
		case SLE_VAR_STR:
		case SLE_VAR_STRQ:
			str = *(const char * const *)ptr;
			len = SIZE_MAX;
			break;
		case SLE_VAR_STRB:
		case SLE_VAR_STRBQ:
			str = (const char *)ptr;
			len = length;
			break;
	}

	len = SlCalcNetStringLen(str, len);
	return len + SlGetArrayLength(len); // also include the length of the index
}

/**
 * Save/Load a string.
 * @param ptr the string being manipulated
 * @param length of the string (full length)
 * @param conv must be SLE_FILE_STRING
 */
static void SlString(void *ptr, size_t length, VarType conv)
{
	switch (_sl.action) {
		case SLA_SAVE: {
			size_t len;
			switch (GetVarMemType(conv)) {
				default: NOT_REACHED();
				case SLE_VAR_STRB:
				case SLE_VAR_STRBQ:
					len = SlCalcNetStringLen((char *)ptr, length);
					break;
				case SLE_VAR_STR:
				case SLE_VAR_STRQ:
					ptr = *(char **)ptr;
					len = SlCalcNetStringLen((char *)ptr, SIZE_MAX);
					break;
			}

			SlWriteArrayLength(len);
			SlCopyBytes(ptr, len);
			break;
		}
		case SLA_LOAD_CHECK:
		case SLA_LOAD: {
			size_t len = SlReadArrayLength();

			switch (GetVarMemType(conv)) {
				default: NOT_REACHED();
				case SLE_VAR_STRB:
				case SLE_VAR_STRBQ:
					if (len >= length) {
						DEBUG(sl, 1, "String length in savegame is bigger than buffer, truncating");
						SlCopyBytes(ptr, length);
						SlSkipBytes(len - length);
						len = length - 1;
					} else {
						SlCopyBytes(ptr, len);
					}
					break;
				case SLE_VAR_STR:
				case SLE_VAR_STRQ: // Malloc'd string, free previous incarnation, and allocate
					free(*(char **)ptr);
					if (len == 0) {
						*(char **)ptr = NULL;
						return;
					} else {
						*(char **)ptr = MallocT<char>(len + 1); // terminating '\0'
						ptr = *(char **)ptr;
						SlCopyBytes(ptr, len);
					}
					break;
			}

			((char *)ptr)[len] = '\0'; // properly terminate the string
			StringValidationSettings settings = SVS_REPLACE_WITH_QUESTION_MARK;
			if ((conv & SLF_ALLOW_CONTROL) != 0) {
				settings = settings | SVS_ALLOW_CONTROL_CODE;
				if (IsSavegameVersionBefore(169)) {
					str_fix_scc_encoded((char *)ptr, (char *)ptr + len);
				}
			}
			if ((conv & SLF_ALLOW_NEWLINE) != 0) {
				settings = settings | SVS_ALLOW_NEWLINE;
			}
			str_validate((char *)ptr, (char *)ptr + len, settings);
			break;
		}
		case SLA_PTRS: break;
		case SLA_NULL: break;
		default: NOT_REACHED();
	}
}

/**
 * Return the size in bytes of a certain type of atomic array
 * @param length The length of the array counted in elements
 * @param conv VarType type of the variable that is used in calculating the size
 */
static inline size_t SlCalcArrayLen(size_t length, VarType conv)
{
	return SlCalcConvFileLen(conv) * length;
}

/**
 * Save/Load an array.
 * @param array The array being manipulated
 * @param length The length of the array in elements
 * @param conv VarType type of the atomic array (int, byte, uint64, etc.)
 */
void SlArray(void *array, size_t length, VarType conv)
{
	if (_sl.action == SLA_PTRS || _sl.action == SLA_NULL) return;

	/* Automatically calculate the length? */
	if (_sl.need_length != NL_NONE) {
		SlSetLength(SlCalcArrayLen(length, conv));
		/* Determine length only? */
		if (_sl.need_length == NL_CALCLENGTH) return;
	}

	/* NOTICE - handle some buggy stuff, in really old versions everything was saved
	 * as a byte-type. So detect this, and adjust array size accordingly */
	if (_sl.action != SLA_SAVE && _sl_version == 0) {
		/* all arrays except difficulty settings */
		if (conv == SLE_INT16 || conv == SLE_UINT16 || conv == SLE_STRINGID ||
				conv == SLE_INT32 || conv == SLE_UINT32) {
			SlCopyBytes(array, length * SlCalcConvFileLen(conv));
			return;
		}
		/* used for conversion of Money 32bit->64bit */
		if (conv == (SLE_FILE_I32 | SLE_VAR_I64)) {
			for (uint i = 0; i < length; i++) {
				((int64*)array)[i] = (int32)BSWAP32(SlReadUint32());
			}
			return;
		}
	}

	/* If the size of elements is 1 byte both in file and memory, no special
	 * conversion is needed, use specialized copy-copy function to speed up things */
	if (conv == SLE_INT8 || conv == SLE_UINT8) {
		SlCopyBytes(array, length);
	} else {
		byte *a = (byte*)array;
		byte mem_size = SlCalcConvMemLen(conv);

		for (; length != 0; length --) {
			SlSaveLoadConv(a, conv);
			a += mem_size; // get size
		}
	}
}


/**
 * Pointers cannot be saved to a savegame, so this functions gets
 * the index of the item, and if not available, it hussles with
 * pointers (looks really bad :()
 * Remember that a NULL item has value 0, and all
 * indices have +1, so vehicle 0 is saved as index 1.
 * @param obj The object that we want to get the index of
 * @param rt SLRefType type of the object the index is being sought of
 * @return Return the pointer converted to an index of the type pointed to
 */
static size_t ReferenceToInt(const void *obj, SLRefType rt)
{
	assert(_sl.action == SLA_SAVE);

	if (obj == NULL) return 0;

	switch (rt) {
		case REF_VEHICLE_OLD: // Old vehicles we save as new ones
		case REF_VEHICLE:   return ((const  Vehicle*)obj)->index + 1;
		case REF_STATION:   return ((const  Station*)obj)->index + 1;
		case REF_TOWN:      return ((const     Town*)obj)->index + 1;
		case REF_ORDER:     return ((const    Order*)obj)->index + 1;
		case REF_ROADSTOPS: return ((const RoadStop*)obj)->index + 1;
		case REF_ENGINE_RENEWS:  return ((const       EngineRenew*)obj)->index + 1;
		case REF_CARGO_PACKET:   return ((const       CargoPacket*)obj)->index + 1;
		case REF_ORDERLIST:      return ((const         OrderList*)obj)->index + 1;
		case REF_STORAGE:        return ((const PersistentStorage*)obj)->index + 1;
		case REF_LINK_GRAPH:     return ((const         LinkGraph*)obj)->index + 1;
		case REF_LINK_GRAPH_JOB: return ((const      LinkGraphJob*)obj)->index + 1;
		default: NOT_REACHED();
	}
}

/**
 * Pointers cannot be loaded from a savegame, so this function
 * gets the index from the savegame and returns the appropriate
 * pointer from the already loaded base.
 * Remember that an index of 0 is a NULL pointer so all indices
 * are +1 so vehicle 0 is saved as 1.
 * @param index The index that is being converted to a pointer
 * @param rt SLRefType type of the object the pointer is sought of
 * @return Return the index converted to a pointer of any type
 */
static void *IntToReference(size_t index, SLRefType rt)
{
	assert_compile(sizeof(size_t) <= sizeof(void *));

	assert(_sl.action == SLA_PTRS);

	/* After version 4.3 REF_VEHICLE_OLD is saved as REF_VEHICLE,
	 * and should be loaded like that */
	if (rt == REF_VEHICLE_OLD && !IsSavegameVersionBefore(4, 4)) {
		rt = REF_VEHICLE;
	}

	/* No need to look up NULL pointers, just return immediately */
	if (index == (rt == REF_VEHICLE_OLD ? 0xFFFF : 0)) return NULL;

	/* Correct index. Old vehicles were saved differently:
	 * invalid vehicle was 0xFFFF, now we use 0x0000 for everything invalid. */
	if (rt != REF_VEHICLE_OLD) index--;

	switch (rt) {
		case REF_ORDERLIST:
			if (OrderList::IsValidID(index)) return OrderList::Get(index);
			SlErrorCorrupt("Referencing invalid OrderList");

		case REF_ORDER:
			if (Order::IsValidID(index)) return Order::Get(index);
			/* in old versions, invalid order was used to mark end of order list */
			if (IsSavegameVersionBefore(5, 2)) return NULL;
			SlErrorCorrupt("Referencing invalid Order");

		case REF_VEHICLE_OLD:
		case REF_VEHICLE:
			if (Vehicle::IsValidID(index)) return Vehicle::Get(index);
			SlErrorCorrupt("Referencing invalid Vehicle");

		case REF_STATION:
			if (Station::IsValidID(index)) return Station::Get(index);
			SlErrorCorrupt("Referencing invalid Station");

		case REF_TOWN:
			if (Town::IsValidID(index)) return Town::Get(index);
			SlErrorCorrupt("Referencing invalid Town");

		case REF_ROADSTOPS:
			if (RoadStop::IsValidID(index)) return RoadStop::Get(index);
			SlErrorCorrupt("Referencing invalid RoadStop");

		case REF_ENGINE_RENEWS:
			if (EngineRenew::IsValidID(index)) return EngineRenew::Get(index);
			SlErrorCorrupt("Referencing invalid EngineRenew");

		case REF_CARGO_PACKET:
			if (CargoPacket::IsValidID(index)) return CargoPacket::Get(index);
			SlErrorCorrupt("Referencing invalid CargoPacket");

		case REF_STORAGE:
			if (PersistentStorage::IsValidID(index)) return PersistentStorage::Get(index);
			SlErrorCorrupt("Referencing invalid PersistentStorage");

		case REF_LINK_GRAPH:
			if (LinkGraph::IsValidID(index)) return LinkGraph::Get(index);
			SlErrorCorrupt("Referencing invalid LinkGraph");

		case REF_LINK_GRAPH_JOB:
			if (LinkGraphJob::IsValidID(index)) return LinkGraphJob::Get(index);
			SlErrorCorrupt("Referencing invalid LinkGraphJob");

		default: NOT_REACHED();
	}
}

/**
 * Return the size in bytes of a list
 * @param list The std::list to find the size of
 */
static inline size_t SlCalcListLen(const void *list)
{
	const std::list<void *> *l = (const std::list<void *> *) list;

	int type_size = IsSavegameVersionBefore(69) ? 2 : 4;
	/* Each entry is saved as type_size bytes, plus type_size bytes are used for the length
	 * of the list */
	return l->size() * type_size + type_size;
}


/**
 * Save/Load a list.
 * @param list The list being manipulated
 * @param conv SLRefType type of the list (Vehicle *, Station *, etc)
 */
static void SlList(void *list, SLRefType conv)
{
	/* Automatically calculate the length? */
	if (_sl.need_length != NL_NONE) {
		SlSetLength(SlCalcListLen(list));
		/* Determine length only? */
		if (_sl.need_length == NL_CALCLENGTH) return;
	}

	typedef std::list<void *> PtrList;
	PtrList *l = (PtrList *)list;

	switch (_sl.action) {
		case SLA_SAVE: {
			SlWriteUint32((uint32)l->size());

			PtrList::iterator iter;
			for (iter = l->begin(); iter != l->end(); ++iter) {
				void *ptr = *iter;
				SlWriteUint32((uint32)ReferenceToInt(ptr, conv));
			}
			break;
		}
		case SLA_LOAD_CHECK:
		case SLA_LOAD: {
			size_t length = IsSavegameVersionBefore(69) ? SlReadUint16() : SlReadUint32();

			/* Load each reference and push to the end of the list */
			for (size_t i = 0; i < length; i++) {
				size_t data = IsSavegameVersionBefore(69) ? SlReadUint16() : SlReadUint32();
				l->push_back((void *)data);
			}
			break;
		}
		case SLA_PTRS: {
			PtrList temp = *l;

			l->clear();
			PtrList::iterator iter;
			for (iter = temp.begin(); iter != temp.end(); ++iter) {
				void *ptr = IntToReference((size_t)*iter, conv);
				l->push_back(ptr);
			}
			break;
		}
		case SLA_NULL:
			l->clear();
			break;
		default: NOT_REACHED();
	}
}


/** Are we going to save this object or not? */
static inline bool SlIsObjectValidInSavegame(const SaveLoad *sld)
{
	if (_sl_version < sld->version_from || _sl_version > sld->version_to) return false;
	if (sld->conv & SLF_NOT_IN_SAVE) return false;

	return true;
}

/**
 * Are we going to load this variable when loading a savegame or not?
 * @note If the variable is skipped it is skipped in the savegame
 * bytestream itself as well, so there is no need to skip it somewhere else
 */
static inline bool SlSkipVariableOnLoad(const SaveLoad *sld)
{
	if ((sld->conv & SLF_NO_NETWORK_SYNC) && _sl.action != SLA_SAVE && _networking && !_network_server) {
		SlSkipBytes(SlCalcConvMemLen(sld->conv) * sld->length);
		return true;
	}

	return false;
}

/**
 * Calculate the size of an object.
 * @param object to be measured
 * @param sld The SaveLoad description of the object so we know how to manipulate it
 * @return size of given object
 */
size_t SlCalcObjLength(const void *object, const SaveLoad *sld)
{
	size_t length = 0;

	/* Need to determine the length and write a length tag. */
	for (; sld->cmd != SL_END; sld++) {
		length += SlCalcObjMemberLength(object, sld);
	}
	return length;
}

size_t SlCalcObjMemberLength(const void *object, const SaveLoad *sld)
{
	assert(_sl.action == SLA_SAVE);

	switch (sld->cmd) {
		case SL_VAR:
		case SL_REF:
		case SL_ARR:
		case SL_STR:
		case SL_LST:
			/* CONDITIONAL saveload types depend on the savegame version */
			if (!SlIsObjectValidInSavegame(sld)) break;

			switch (sld->cmd) {
				case SL_VAR: return SlCalcConvFileLen(sld->conv);
				case SL_REF: return SlCalcRefLen();
				case SL_ARR: return SlCalcArrayLen(sld->length, sld->conv);
				case SL_STR: return SlCalcStringLen(GetVariableAddress(object, sld), sld->length, sld->conv);
				case SL_LST: return SlCalcListLen(GetVariableAddress(object, sld));
				default: NOT_REACHED();
			}
			break;
		case SL_WRITEBYTE: return 1; // a byte is logically of size 1
		case SL_VEH_INCLUDE: return SlCalcObjLength(object, GetVehicleDescription(VEH_END));
		case SL_ST_INCLUDE: return SlCalcObjLength(object, GetBaseStationDescription());
		default: NOT_REACHED();
	}
	return 0;
}

#ifdef OTTD_ASSERT

/**
 * Check whether the variable size of the variable in the saveload configuration
 * matches with the actual variable size.
 * @param sld The saveload configuration to test.
 */
static bool IsVariableSizeRight(const SaveLoad *sld)
{
	switch (sld->cmd) {
		case SL_VAR:
			switch (GetVarMemType(sld->conv)) {
				case SLE_VAR_BL:
					return sld->size == sizeof(bool);
				case SLE_VAR_I8:
				case SLE_VAR_U8:
					return sld->size == sizeof(int8);
				case SLE_VAR_I16:
				case SLE_VAR_U16:
					return sld->size == sizeof(int16);
				case SLE_VAR_I32:
				case SLE_VAR_U32:
					return sld->size == sizeof(int32);
				case SLE_VAR_I64:
				case SLE_VAR_U64:
					return sld->size == sizeof(int64);
				default:
					return sld->size == sizeof(void *);
			}
		case SL_REF:
			/* These should all be pointer sized. */
			return sld->size == sizeof(void *);

		case SL_STR:
			/* These should be pointer sized, or fixed array. */
			return sld->size == sizeof(void *) || sld->size == sld->length;

		default:
			return true;
	}
}

#endif /* OTTD_ASSERT */

bool SlObjectMember(void *ptr, const SaveLoad *sld)
{
#ifdef OTTD_ASSERT
	assert(IsVariableSizeRight(sld));
#endif

	VarType conv = GB(sld->conv, 0, 8);
	switch (sld->cmd) {
		case SL_VAR:
		case SL_REF:
		case SL_ARR:
		case SL_STR:
		case SL_LST:
			/* CONDITIONAL saveload types depend on the savegame version */
			if (!SlIsObjectValidInSavegame(sld)) return false;
			if (SlSkipVariableOnLoad(sld)) return false;

			switch (sld->cmd) {
				case SL_VAR: SlSaveLoadConv(ptr, conv); break;
				case SL_REF: // Reference variable, translate
					switch (_sl.action) {
						case SLA_SAVE:
							SlWriteUint32((uint32)ReferenceToInt(*(void **)ptr, (SLRefType)conv));
							break;
						case SLA_LOAD_CHECK:
						case SLA_LOAD:
							*(size_t *)ptr = IsSavegameVersionBefore(69) ? SlReadUint16() : SlReadUint32();
							break;
						case SLA_PTRS:
							*(void **)ptr = IntToReference(*(size_t *)ptr, (SLRefType)conv);
							break;
						case SLA_NULL:
							*(void **)ptr = NULL;
							break;
						default: NOT_REACHED();
					}
					break;
				case SL_ARR: SlArray(ptr, sld->length, conv); break;
				case SL_STR: SlString(ptr, sld->length, sld->conv); break;
				case SL_LST: SlList(ptr, (SLRefType)conv); break;
				default: NOT_REACHED();
			}
			break;

		/* SL_WRITEBYTE translates a value of a variable to another one upon
		 * saving or loading.
		 * XXX - variable renaming abuse
		 * game_value: the value of the variable ingame is abused by sld->version_from
		 * file_value: the value of the variable in the savegame is abused by sld->version_to */
		case SL_WRITEBYTE:
			switch (_sl.action) {
				case SLA_SAVE: SlWriteByte(sld->version_to); break;
				case SLA_LOAD_CHECK:
				case SLA_LOAD: *(byte *)ptr = sld->version_from; break;
				case SLA_PTRS: break;
				case SLA_NULL: break;
				default: NOT_REACHED();
			}
			break;

		/* SL_VEH_INCLUDE loads common code for vehicles */
		case SL_VEH_INCLUDE:
			SlObject(ptr, GetVehicleDescription(VEH_END));
			break;

		case SL_ST_INCLUDE:
			SlObject(ptr, GetBaseStationDescription());
			break;

		default: NOT_REACHED();
	}
	return true;
}

/**
 * Main SaveLoad function.
 * @param object The object that is being saved or loaded
 * @param sld The SaveLoad description of the object so we know how to manipulate it
 */
void SlObject(void *object, const SaveLoad *sld)
{
	/* Automatically calculate the length? */
	if (_sl.need_length != NL_NONE) {
		SlSetLength(SlCalcObjLength(object, sld));
		if (_sl.need_length == NL_CALCLENGTH) return;
	}

	for (; sld->cmd != SL_END; sld++) {
		void *ptr = sld->global ? sld->address : GetVariableAddress(object, sld);
		SlObjectMember(ptr, sld);
	}
}

/**
 * Save or Load (a list of) global variables
 * @param sldg The global variable that is being loaded or saved
 */
void SlGlobList(const SaveLoadGlobVarList *sldg)
{
	SlObject(NULL, (const SaveLoad*)sldg);
}

/**
 * Do something of which I have no idea what it is :P
 * @param proc The callback procedure that is called
 * @param arg The variable that will be used for the callback procedure
 */
void SlAutolength(AutolengthProc *proc, void *arg)
{
	size_t offs;

	assert(_sl.action == SLA_SAVE);

	/* Tell it to calculate the length */
	_sl.need_length = NL_CALCLENGTH;
	_sl.obj_len = 0;
	proc(arg);

	/* Setup length */
	_sl.need_length = NL_WANTLENGTH;
	SlSetLength(_sl.obj_len);

	offs = _sl.dumper->GetSize() + _sl.obj_len;

	/* And write the stuff */
	proc(arg);

	if (offs != _sl.dumper->GetSize()) SlErrorCorrupt("Invalid chunk size");
}

/**
 * Load a chunk of data (eg vehicles, stations, etc.)
 * @param ch The chunkhandler that will be used for the operation
 */
static void SlLoadChunk(const ChunkHandler *ch)
{
	byte m = SlReadByte();
	size_t len;
	size_t endoffs;

	_sl.block_mode = m;
	_sl.obj_len = 0;

	switch (m) {
		case CH_ARRAY:
			_sl.array_index = 0;
			ch->load_proc();
			if (_next_offs != 0) SlErrorCorrupt("Invalid array length");
			break;
		case CH_SPARSE_ARRAY:
			ch->load_proc();
			if (_next_offs != 0) SlErrorCorrupt("Invalid array length");
			break;
		default:
			if ((m & 0xF) == CH_RIFF) {
				/* Read length */
				len = (SlReadByte() << 16) | ((m >> 4) << 24);
				len += SlReadUint16();
				_sl.obj_len = len;
				endoffs = _sl.reader->GetSize() + len;
				ch->load_proc();
				if (_sl.reader->GetSize() != endoffs) SlErrorCorrupt("Invalid chunk size");
			} else {
				SlErrorCorrupt("Invalid chunk type");
			}
			break;
	}
}

/**
 * Load a chunk of data for checking savegames.
 * If the chunkhandler is NULL, the chunk is skipped.
 * @param ch The chunkhandler that will be used for the operation
 */
static void SlLoadCheckChunk(const ChunkHandler *ch)
{
	byte m = SlReadByte();
	size_t len;
	size_t endoffs;

	_sl.block_mode = m;
	_sl.obj_len = 0;

	switch (m) {
		case CH_ARRAY:
			_sl.array_index = 0;
			if (ch->load_check_proc) {
				ch->load_check_proc();
			} else {
				SlSkipArray();
			}
			break;
		case CH_SPARSE_ARRAY:
			if (ch->load_check_proc) {
				ch->load_check_proc();
			} else {
				SlSkipArray();
			}
			break;
		default:
			if ((m & 0xF) == CH_RIFF) {
				/* Read length */
				len = (SlReadByte() << 16) | ((m >> 4) << 24);
				len += SlReadUint16();
				_sl.obj_len = len;
				endoffs = _sl.reader->GetSize() + len;
				if (ch->load_check_proc) {
					ch->load_check_proc();
				} else {
					SlSkipBytes(len);
				}
				if (_sl.reader->GetSize() != endoffs) SlErrorCorrupt("Invalid chunk size");
			} else {
				SlErrorCorrupt("Invalid chunk type");
			}
			break;
	}
}

/**
 * Stub Chunk handlers to only calculate length and do nothing else.
 * The intended chunk handler that should be called.
 */
static ChunkSaveLoadProc *_stub_save_proc;

/**
 * Stub Chunk handlers to only calculate length and do nothing else.
 * Actually call the intended chunk handler.
 * @param arg ignored parameter.
 */
static inline void SlStubSaveProc2(void *arg)
{
	_stub_save_proc();
}

/**
 * Stub Chunk handlers to only calculate length and do nothing else.
 * Call SlAutoLenth with our stub save proc that will eventually
 * call the intended chunk handler.
 */
static void SlStubSaveProc()
{
	SlAutolength(SlStubSaveProc2, NULL);
}

/**
 * Save a chunk of data (eg. vehicles, stations, etc.). Each chunk is
 * prefixed by an ID identifying it, followed by data, and terminator where appropriate
 * @param ch The chunkhandler that will be used for the operation
 */
static void SlSaveChunk(const ChunkHandler *ch)
{
	ChunkSaveLoadProc *proc = ch->save_proc;

	/* Don't save any chunk information if there is no save handler. */
	if (proc == NULL) return;

	SlWriteUint32(ch->id);
	DEBUG(sl, 2, "Saving chunk %c%c%c%c", ch->id >> 24, ch->id >> 16, ch->id >> 8, ch->id);

	if (ch->flags & CH_AUTO_LENGTH) {
		/* Need to calculate the length. Solve that by calling SlAutoLength in the save_proc. */
		_stub_save_proc = proc;
		proc = SlStubSaveProc;
	}

	_sl.block_mode = ch->flags & CH_TYPE_MASK;
	switch (ch->flags & CH_TYPE_MASK) {
		case CH_RIFF:
			_sl.need_length = NL_WANTLENGTH;
			proc();
			break;
		case CH_ARRAY:
			_sl.last_array_index = 0;
			SlWriteByte(CH_ARRAY);
			proc();
			SlWriteArrayLength(0); // Terminate arrays
			break;
		case CH_SPARSE_ARRAY:
			SlWriteByte(CH_SPARSE_ARRAY);
			proc();
			SlWriteArrayLength(0); // Terminate arrays
			break;
		default: NOT_REACHED();
	}
}

/** Save all chunks */
static void SlSaveChunks()
{
	FOR_ALL_CHUNK_HANDLERS(ch) {
		SlSaveChunk(ch);
	}

	/* Terminator */
	SlWriteUint32(0);
}

/**
 * Find the ChunkHandler that will be used for processing the found
 * chunk in the savegame or in memory
 * @param id the chunk in question
 * @return returns the appropriate chunkhandler
 */
static const ChunkHandler *SlFindChunkHandler(uint32 id)
{
	FOR_ALL_CHUNK_HANDLERS(ch) if (ch->id == id) return ch;
	return NULL;
}

/** Load all chunks */
static void SlLoadChunks()
{
	uint32 id;
	const ChunkHandler *ch;

	for (id = SlReadUint32(); id != 0; id = SlReadUint32()) {
		DEBUG(sl, 2, "Loading chunk %c%c%c%c", id >> 24, id >> 16, id >> 8, id);

		ch = SlFindChunkHandler(id);
		if (ch == NULL) SlErrorCorrupt("Unknown chunk type");
		SlLoadChunk(ch);
	}
}

/** Load all chunks for savegame checking */
static void SlLoadCheckChunks()
{
	uint32 id;
	const ChunkHandler *ch;

	for (id = SlReadUint32(); id != 0; id = SlReadUint32()) {
		DEBUG(sl, 2, "Loading chunk %c%c%c%c", id >> 24, id >> 16, id >> 8, id);

		ch = SlFindChunkHandler(id);
		if (ch == NULL) SlErrorCorrupt("Unknown chunk type");
		SlLoadCheckChunk(ch);
	}
}

/** Fix all pointers (convert index -> pointer) */
static void SlFixPointers()
{
	_sl.action = SLA_PTRS;

	DEBUG(sl, 1, "Fixing pointers");

	FOR_ALL_CHUNK_HANDLERS(ch) {
		if (ch->ptrs_proc != NULL) {
			DEBUG(sl, 2, "Fixing pointers for %c%c%c%c", ch->id >> 24, ch->id >> 16, ch->id >> 8, ch->id);
			ch->ptrs_proc();
		}
	}

	DEBUG(sl, 1, "All pointers fixed");

	assert(_sl.action == SLA_PTRS);
}


/** Yes, simply reading from a file. */
struct FileReader : LoadFilter {
	FILE *file; ///< The file to read from.
	long begin; ///< The begin of the file.

	/**
	 * Create the file reader, so it reads from a specific file.
	 * @param file The file to read from.
	 */
	FileReader(FILE *file) : LoadFilter(NULL), file(file), begin(ftell(file))
	{
	}

	/** Make sure everything is cleaned up. */
	~FileReader()
	{
		if (this->file != NULL) fclose(this->file);
		this->file = NULL;

		/* Make sure we don't double free. */
		_sl.sf = NULL;
	}

	/* virtual */ size_t Read(byte *buf, size_t size)
	{
		/* We're in the process of shutting down, i.e. in "failure" mode. */
		if (this->file == NULL) return 0;

		return fread(buf, 1, size, this->file);
	}

	/* virtual */ void Reset()
	{
		clearerr(this->file);
		if (fseek(this->file, this->begin, SEEK_SET)) {
			DEBUG(sl, 1, "Could not reset the file reading");
		}
	}
};

/** Yes, simply writing to a file. */
struct FileWriter : SaveFilter {
	FILE *file; ///< The file to write to.

	/**
	 * Create the file writer, so it writes to a specific file.
	 * @param file The file to write to.
	 */
	FileWriter(FILE *file) : SaveFilter(NULL), file(file)
	{
	}

	/** Make sure everything is cleaned up. */
	~FileWriter()
	{
		this->Finish();

		/* Make sure we don't double free. */
		_sl.sf = NULL;
	}

	/* virtual */ void Write(byte *buf, size_t size)
	{
		/* We're in the process of shutting down, i.e. in "failure" mode. */
		if (this->file == NULL) return;

		if (fwrite(buf, 1, size, this->file) != size) SlError(STR_GAME_SAVELOAD_ERROR_FILE_NOT_WRITEABLE);
	}

	/* virtual */ void Finish()
	{
		if (this->file != NULL) fclose(this->file);
		this->file = NULL;
	}
};

/*******************************************
 ********** START OF LZO CODE **************
 *******************************************/

#ifdef WITH_LZO
#include <lzo/lzo1x.h>

/** Buffer size for the LZO compressor */
static const uint LZO_BUFFER_SIZE = 8192;

/** Filter using LZO compression. */
struct LZOLoadFilter : LoadFilter {
	/**
	 * Initialise this filter.
	 * @param chain The next filter in this chain.
	 */
	LZOLoadFilter(LoadFilter *chain) : LoadFilter(chain)
	{
		if (lzo_init() != LZO_E_OK) SlError(STR_GAME_SAVELOAD_ERROR_BROKEN_INTERNAL_ERROR, "cannot initialize decompressor");
	}

	/* virtual */ size_t Read(byte *buf, size_t ssize)
	{
		assert(ssize >= LZO_BUFFER_SIZE);

		/* Buffer size is from the LZO docs plus the chunk header size. */
		byte out[LZO_BUFFER_SIZE + LZO_BUFFER_SIZE / 16 + 64 + 3 + sizeof(uint32) * 2];
		uint32 tmp[2];
		uint32 size;
		lzo_uint len = ssize;

		/* Read header*/
		if (this->chain->Read((byte*)tmp, sizeof(tmp)) != sizeof(tmp)) SlError(STR_GAME_SAVELOAD_ERROR_FILE_NOT_READABLE, "File read failed");

		/* Check if size is bad */
		((uint32*)out)[0] = size = tmp[1];

		if (_sl_version != 0) {
			tmp[0] = TO_BE32(tmp[0]);
			size = TO_BE32(size);
		}

		if (size >= sizeof(out)) SlErrorCorrupt("Inconsistent size");

		/* Read block */
		if (this->chain->Read(out + sizeof(uint32), size) != size) SlError(STR_GAME_SAVELOAD_ERROR_FILE_NOT_READABLE);

		/* Verify checksum */
		if (tmp[0] != lzo_adler32(0, out, size + sizeof(uint32))) SlErrorCorrupt("Bad checksum");

		/* Decompress */
		int ret = lzo1x_decompress_safe(out + sizeof(uint32) * 1, size, buf, &len, NULL);
		if (ret != LZO_E_OK) SlError(STR_GAME_SAVELOAD_ERROR_FILE_NOT_READABLE);
		return len;
	}
};

/** Filter using LZO compression. */
struct LZOSaveFilter : SaveFilter {
	/**
	 * Initialise this filter.
	 * @param chain             The next filter in this chain.
	 * @param compression_level The requested level of compression.
	 */
	LZOSaveFilter(SaveFilter *chain, byte compression_level) : SaveFilter(chain)
	{
		if (lzo_init() != LZO_E_OK) SlError(STR_GAME_SAVELOAD_ERROR_BROKEN_INTERNAL_ERROR, "cannot initialize compressor");
	}

	/* virtual */ void Write(byte *buf, size_t size)
	{
		const lzo_bytep in = buf;
		/* Buffer size is from the LZO docs plus the chunk header size. */
		byte out[LZO_BUFFER_SIZE + LZO_BUFFER_SIZE / 16 + 64 + 3 + sizeof(uint32) * 2];
		byte wrkmem[LZO1X_1_MEM_COMPRESS];
		lzo_uint outlen;

		do {
			/* Compress up to LZO_BUFFER_SIZE bytes at once. */
			lzo_uint len = size > LZO_BUFFER_SIZE ? LZO_BUFFER_SIZE : (lzo_uint)size;
			lzo1x_1_compress(in, len, out + sizeof(uint32) * 2, &outlen, wrkmem);
			((uint32*)out)[1] = TO_BE32((uint32)outlen);
			((uint32*)out)[0] = TO_BE32(lzo_adler32(0, out + sizeof(uint32), outlen + sizeof(uint32)));
			this->chain->Write(out, outlen + sizeof(uint32) * 2);

			/* Move to next data chunk. */
			size -= len;
			in += len;
		} while (size > 0);
	}
};

#endif /* WITH_LZO */

/*********************************************
 ******** START OF NOCOMP CODE (uncompressed)*
 *********************************************/

/** Filter without any compression. */
struct NoCompLoadFilter : LoadFilter {
	/**
	 * Initialise this filter.
	 * @param chain The next filter in this chain.
	 */
	NoCompLoadFilter(LoadFilter *chain) : LoadFilter(chain)
	{
	}

	/* virtual */ size_t Read(byte *buf, size_t size)
	{
		return this->chain->Read(buf, size);
	}
};

/** Filter without any compression. */
struct NoCompSaveFilter : SaveFilter {
	/**
	 * Initialise this filter.
	 * @param chain             The next filter in this chain.
	 * @param compression_level The requested level of compression.
	 */
	NoCompSaveFilter(SaveFilter *chain, byte compression_level) : SaveFilter(chain)
	{
	}

	/* virtual */ void Write(byte *buf, size_t size)
	{
		this->chain->Write(buf, size);
	}
};

/********************************************
 ********** START OF ZLIB CODE **************
 ********************************************/

#if defined(WITH_ZLIB)
#include <zlib.h>

/** Filter using Zlib compression. */
struct ZlibLoadFilter : LoadFilter {
	z_stream z;                        ///< Stream state we are reading from.
	byte fread_buf[MEMORY_CHUNK_SIZE]; ///< Buffer for reading from the file.

	/**
	 * Initialise this filter.
	 * @param chain The next filter in this chain.
	 */
	ZlibLoadFilter(LoadFilter *chain) : LoadFilter(chain)
	{
		memset(&this->z, 0, sizeof(this->z));
		if (inflateInit(&this->z) != Z_OK) SlError(STR_GAME_SAVELOAD_ERROR_BROKEN_INTERNAL_ERROR, "cannot initialize decompressor");
	}

	/** Clean everything up. */
	~ZlibLoadFilter()
	{
		inflateEnd(&this->z);
	}

	/* virtual */ size_t Read(byte *buf, size_t size)
	{
		this->z.next_out  = buf;
		this->z.avail_out = (uint)size;

		do {
			/* read more bytes from the file? */
			if (this->z.avail_in == 0) {
				this->z.next_in = this->fread_buf;
				this->z.avail_in = (uint)this->chain->Read(this->fread_buf, sizeof(this->fread_buf));
			}

			/* inflate the data */
			int r = inflate(&this->z, 0);
			if (r == Z_STREAM_END) break;

			if (r != Z_OK) SlError(STR_GAME_SAVELOAD_ERROR_BROKEN_INTERNAL_ERROR, "inflate() failed");
		} while (this->z.avail_out != 0);

		return size - this->z.avail_out;
	}
};

/** Filter using Zlib compression. */
struct ZlibSaveFilter : SaveFilter {
	z_stream z; ///< Stream state we are writing to.

	/**
	 * Initialise this filter.
	 * @param chain             The next filter in this chain.
	 * @param compression_level The requested level of compression.
	 */
	ZlibSaveFilter(SaveFilter *chain, byte compression_level) : SaveFilter(chain)
	{
		memset(&this->z, 0, sizeof(this->z));
		if (deflateInit(&this->z, compression_level) != Z_OK) SlError(STR_GAME_SAVELOAD_ERROR_BROKEN_INTERNAL_ERROR, "cannot initialize compressor");
	}

	/** Clean up what we allocated. */
	~ZlibSaveFilter()
	{
		deflateEnd(&this->z);
	}

	/**
	 * Helper loop for writing the data.
	 * @param p    The bytes to write.
	 * @param len  Amount of bytes to write.
	 * @param mode Mode for deflate.
	 */
	void WriteLoop(byte *p, size_t len, int mode)
	{
		byte buf[MEMORY_CHUNK_SIZE]; // output buffer
		uint n;
		this->z.next_in = p;
		this->z.avail_in = (uInt)len;
		do {
			this->z.next_out = buf;
			this->z.avail_out = sizeof(buf);

			/**
			 * For the poor next soul who sees many valgrind warnings of the
			 * "Conditional jump or move depends on uninitialised value(s)" kind:
			 * According to the author of zlib it is not a bug and it won't be fixed.
			 * http://groups.google.com/group/comp.compression/browse_thread/thread/b154b8def8c2a3ef/cdf9b8729ce17ee2
			 * [Mark Adler, Feb 24 2004, 'zlib-1.2.1 valgrind warnings' in the newsgroup comp.compression]
			 */
			int r = deflate(&this->z, mode);

			/* bytes were emitted? */
			if ((n = sizeof(buf) - this->z.avail_out) != 0) {
				this->chain->Write(buf, n);
			}
			if (r == Z_STREAM_END) break;

			if (r != Z_OK) SlError(STR_GAME_SAVELOAD_ERROR_BROKEN_INTERNAL_ERROR, "zlib returned error code");
		} while (this->z.avail_in || !this->z.avail_out);
	}

	/* virtual */ void Write(byte *buf, size_t size)
	{
		this->WriteLoop(buf, size, 0);
	}

	/* virtual */ void Finish()
	{
		this->WriteLoop(NULL, 0, Z_FINISH);
		this->chain->Finish();
	}
};

#endif /* WITH_ZLIB */

/********************************************
 ********** START OF LZMA CODE **************
 ********************************************/

#if defined(WITH_LZMA)
#include <lzma.h>

/**
 * Have a copy of an initialised LZMA stream. We need this as it's
 * impossible to "re"-assign LZMA_STREAM_INIT to a variable in some
 * compilers, i.e. LZMA_STREAM_INIT can't be used to set something.
 * This var has to be used instead.
 */
static const lzma_stream _lzma_init = LZMA_STREAM_INIT;

/** Filter without any compression. */
struct LZMALoadFilter : LoadFilter {
	lzma_stream lzma;                  ///< Stream state that we are reading from.
	byte fread_buf[MEMORY_CHUNK_SIZE]; ///< Buffer for reading from the file.

	/**
	 * Initialise this filter.
	 * @param chain The next filter in this chain.
	 */
	LZMALoadFilter(LoadFilter *chain) : LoadFilter(chain), lzma(_lzma_init)
	{
		/* Allow saves up to 256 MB uncompressed */
		if (lzma_auto_decoder(&this->lzma, 1 << 28, 0) != LZMA_OK) SlError(STR_GAME_SAVELOAD_ERROR_BROKEN_INTERNAL_ERROR, "cannot initialize decompressor");
	}

	/** Clean everything up. */
	~LZMALoadFilter()
	{
		lzma_end(&this->lzma);
	}

	/* virtual */ size_t Read(byte *buf, size_t size)
	{
		this->lzma.next_out  = buf;
		this->lzma.avail_out = size;

		do {
			/* read more bytes from the file? */
			if (this->lzma.avail_in == 0) {
				this->lzma.next_in  = this->fread_buf;
				this->lzma.avail_in = this->chain->Read(this->fread_buf, sizeof(this->fread_buf));
			}

			/* inflate the data */
			lzma_ret r = lzma_code(&this->lzma, LZMA_RUN);
			if (r == LZMA_STREAM_END) break;
			if (r != LZMA_OK) SlError(STR_GAME_SAVELOAD_ERROR_BROKEN_INTERNAL_ERROR, "liblzma returned error code");
		} while (this->lzma.avail_out != 0);

		return size - this->lzma.avail_out;
	}
};

/** Filter using LZMA compression. */
struct LZMASaveFilter : SaveFilter {
	lzma_stream lzma; ///< Stream state that we are writing to.

	/**
	 * Initialise this filter.
	 * @param chain             The next filter in this chain.
	 * @param compression_level The requested level of compression.
	 */
	LZMASaveFilter(SaveFilter *chain, byte compression_level) : SaveFilter(chain), lzma(_lzma_init)
	{
		if (lzma_easy_encoder(&this->lzma, compression_level, LZMA_CHECK_CRC32) != LZMA_OK) SlError(STR_GAME_SAVELOAD_ERROR_BROKEN_INTERNAL_ERROR, "cannot initialize compressor");
	}

	/** Clean up what we allocated. */
	~LZMASaveFilter()
	{
		lzma_end(&this->lzma);
	}

	/**
	 * Helper loop for writing the data.
	 * @param p      The bytes to write.
	 * @param len    Amount of bytes to write.
	 * @param action Action for lzma_code.
	 */
	void WriteLoop(byte *p, size_t len, lzma_action action)
	{
		byte buf[MEMORY_CHUNK_SIZE]; // output buffer
		size_t n;
		this->lzma.next_in = p;
		this->lzma.avail_in = len;
		do {
			this->lzma.next_out = buf;
			this->lzma.avail_out = sizeof(buf);

			lzma_ret r = lzma_code(&this->lzma, action);

			/* bytes were emitted? */
			if ((n = sizeof(buf) - this->lzma.avail_out) != 0) {
				this->chain->Write(buf, n);
			}
			if (r == LZMA_STREAM_END) break;
			if (r != LZMA_OK) SlError(STR_GAME_SAVELOAD_ERROR_BROKEN_INTERNAL_ERROR, "liblzma returned error code");
		} while (this->lzma.avail_in || !this->lzma.avail_out);
	}

	/* virtual */ void Write(byte *buf, size_t size)
	{
		this->WriteLoop(buf, size, LZMA_RUN);
	}

	/* virtual */ void Finish()
	{
		this->WriteLoop(NULL, 0, LZMA_FINISH);
		this->chain->Finish();
	}
};

#endif /* WITH_LZMA */

/*******************************************
 ************* END OF CODE *****************
 *******************************************/

/** The format for a reader/writer type of a savegame */
struct SaveLoadFormat {
	const char *name;                     ///< name of the compressor/decompressor (debug-only)
	uint32 tag;                           ///< the 4-letter tag by which it is identified in the savegame

	LoadFilter *(*init_load)(LoadFilter *chain);                    ///< Constructor for the load filter.
	SaveFilter *(*init_write)(SaveFilter *chain, byte compression); ///< Constructor for the save filter.

	byte min_compression;                 ///< the minimum compression level of this format
	byte default_compression;             ///< the default compression level of this format
	byte max_compression;                 ///< the maximum compression level of this format
};

/** The different saveload formats known/understood by OpenTTD. */
static const SaveLoadFormat _saveload_formats[] = {
#if defined(WITH_LZO)
	/* Roughly 75% larger than zlib level 6 at only ~7% of the CPU usage. */
	{"lzo",    TO_BE32X('OTTD'), CreateLoadFilter<LZOLoadFilter>,    CreateSaveFilter<LZOSaveFilter>,    0, 0, 0},
#else
	{"lzo",    TO_BE32X('OTTD'), NULL,                               NULL,                               0, 0, 0},
#endif
	/* Roughly 5 times larger at only 1% of the CPU usage over zlib level 6. */
	{"none",   TO_BE32X('OTTN'), CreateLoadFilter<NoCompLoadFilter>, CreateSaveFilter<NoCompSaveFilter>, 0, 0, 0},
#if defined(WITH_ZLIB)
	/* After level 6 the speed reduction is significant (1.5x to 2.5x slower per level), but the reduction in filesize is
	 * fairly insignificant (~1% for each step). Lower levels become ~5-10% bigger by each level than level 6 while level
	 * 1 is "only" 3 times as fast. Level 0 results in uncompressed savegames at about 8 times the cost of "none". */
	{"zlib",   TO_BE32X('OTTZ'), CreateLoadFilter<ZlibLoadFilter>,   CreateSaveFilter<ZlibSaveFilter>,   0, 6, 9},
#else
	{"zlib",   TO_BE32X('OTTZ'), NULL,                               NULL,                               0, 0, 0},
#endif
#if defined(WITH_LZMA)
	/* Level 2 compression is speed wise as fast as zlib level 6 compression (old default), but results in ~10% smaller saves.
	 * Higher compression levels are possible, and might improve savegame size by up to 25%, but are also up to 10 times slower.
	 * The next significant reduction in file size is at level 4, but that is already 4 times slower. Level 3 is primarily 50%
	 * slower while not improving the filesize, while level 0 and 1 are faster, but don't reduce savegame size much.
	 * It's OTTX and not e.g. OTTL because liblzma is part of xz-utils and .tar.xz is preferred over .tar.lzma. */
	{"lzma",   TO_BE32X('OTTX'), CreateLoadFilter<LZMALoadFilter>,   CreateSaveFilter<LZMASaveFilter>,   0, 2, 9},
#else
	{"lzma",   TO_BE32X('OTTX'), NULL,                               NULL,                               0, 0, 0},
#endif
};

/**
 * Return the savegameformat of the game. Whether it was created with ZLIB compression
 * uncompressed, or another type
 * @param s Name of the savegame format. If NULL it picks the first available one
 * @param compression_level Output for telling what compression level we want.
 * @return Pointer to SaveLoadFormat struct giving all characteristics of this type of savegame
 */
static const SaveLoadFormat *GetSavegameFormat(char *s, byte *compression_level)
{
	const SaveLoadFormat *def = lastof(_saveload_formats);

	/* find default savegame format, the highest one with which files can be written */
	while (!def->init_write) def--;

	if (!StrEmpty(s)) {
		/* Get the ":..." of the compression level out of the way */
		char *complevel = strrchr(s, ':');
		if (complevel != NULL) *complevel = '\0';

		for (const SaveLoadFormat *slf = &_saveload_formats[0]; slf != endof(_saveload_formats); slf++) {
			if (slf->init_write != NULL && strcmp(s, slf->name) == 0) {
				*compression_level = slf->default_compression;
				if (complevel != NULL) {
					/* There is a compression level in the string.
					 * First restore the : we removed to do proper name matching,
					 * then move the the begin of the actual version. */
					*complevel = ':';
					complevel++;

					/* Get the version and determine whether all went fine. */
					char *end;
					long level = strtol(complevel, &end, 10);
					if (end == complevel || level != Clamp(level, slf->min_compression, slf->max_compression)) {
						SetDParamStr(0, complevel);
						ShowErrorMessage(STR_CONFIG_ERROR, STR_CONFIG_ERROR_INVALID_SAVEGAME_COMPRESSION_LEVEL, WL_CRITICAL);
					} else {
						*compression_level = level;
					}
				}
				return slf;
			}
		}

		SetDParamStr(0, s);
		SetDParamStr(1, def->name);
		ShowErrorMessage(STR_CONFIG_ERROR, STR_CONFIG_ERROR_INVALID_SAVEGAME_COMPRESSION_ALGORITHM, WL_CRITICAL);

		/* Restore the string by adding the : back */
		if (complevel != NULL) *complevel = ':';
	}
	*compression_level = def->default_compression;
	return def;
}

/* actual loader/saver function */
void InitializeGame(uint size_x, uint size_y, bool reset_date, bool reset_settings);
extern bool AfterLoadGame();
extern bool LoadOldSaveGame(const char *file);

/**
 * Clear/free saveload state.
 */
static inline void ClearSaveLoadState()
{
	delete _sl.dumper;
	_sl.dumper = NULL;

	delete _sl.sf;
	_sl.sf = NULL;

	delete _sl.reader;
	_sl.reader = NULL;

	delete _sl.lf;
	_sl.lf = NULL;
}

/**
 * Update the gui accordingly when starting saving
 * and set locks on saveload. Also turn off fast-forward cause with that
 * saving takes Aaaaages
 */
static void SaveFileStart()
{
	_sl.ff_state = _fast_forward;
	_fast_forward = 0;
	SetMouseCursorBusy(true);

	InvalidateWindowData(WC_STATUS_BAR, 0, SBI_SAVELOAD_START);
	_sl.saveinprogress = true;
}

/** Update the gui accordingly when saving is done and release locks on saveload. */
static void SaveFileDone()
{
	if (_game_mode != GM_MENU) _fast_forward = _sl.ff_state;
	SetMouseCursorBusy(false);

	InvalidateWindowData(WC_STATUS_BAR, 0, SBI_SAVELOAD_FINISH);
	_sl.saveinprogress = false;
}

/** Set the error message from outside of the actual loading/saving of the game (AfterLoadGame and friends) */
void SetSaveLoadError(StringID str)
{
	_sl.error_str = str;
}

/** Get the string representation of the error message */
const char *GetSaveLoadErrorString()
{
	SetDParam(0, _sl.error_str);
	SetDParamStr(1, _sl.extra_msg);

	static char err_str[512];
	GetString(err_str, _sl.action == SLA_SAVE ? STR_ERROR_GAME_SAVE_FAILED : STR_ERROR_GAME_LOAD_FAILED, lastof(err_str));
	return err_str;
}

/** Show a gui message when saving has failed */
static void SaveFileError()
{
	SetDParamStr(0, GetSaveLoadErrorString());
	ShowErrorMessage(STR_JUST_RAW_STRING, INVALID_STRING_ID, WL_ERROR);
	SaveFileDone();
}

/**
 * We have written the whole game into memory, _memory_savegame, now find
 * and appropriate compressor and start writing to file.
 */
static SaveOrLoadResult SaveFileToDisk(bool threaded)
{
	try {
		byte compression;
		const SaveLoadFormat *fmt = GetSavegameFormat(_savegame_format, &compression);

		/* We have written our stuff to memory, now write it to file! */
		uint32 hdr[2] = { fmt->tag, TO_BE32(SAVEGAME_VERSION << 16) };
		_sl.sf->Write((byte*)hdr, sizeof(hdr));

		_sl.sf = fmt->init_write(_sl.sf, compression);
		_sl.dumper->Flush(_sl.sf);

		ClearSaveLoadState();

		if (threaded) SetAsyncSaveFinish(SaveFileDone);

		return SL_OK;
	} catch (...) {
		ClearSaveLoadState();

		AsyncSaveFinishProc asfp = SaveFileDone;

		/* We don't want to shout when saving is just
		 * cancelled due to a client disconnecting. */
		if (_sl.error_str != STR_NETWORK_ERROR_LOSTCONNECTION) {
			/* Skip the "colour" character */
			DEBUG(sl, 0, "%s", GetSaveLoadErrorString() + 3);
			asfp = SaveFileError;
		}

		if (threaded) {
			SetAsyncSaveFinish(asfp);
		} else {
			asfp();
		}
		return SL_ERROR;
	}
}

/** Thread run function for saving the file to disk. */
static void SaveFileToDiskThread(void *arg)
{
	SaveFileToDisk(true);
}

void WaitTillSaved()
{
	if (_save_thread == NULL) return;

	_save_thread->Join();
	delete _save_thread;
	_save_thread = NULL;

	/* Make sure every other state is handled properly as well. */
	ProcessAsyncSaveFinish();
}

/**
 * Actually perform the saving of the savegame.
 * General tactics is to first save the game to memory, then write it to file
 * using the writer, either in threaded mode if possible, or single-threaded.
 * @param writer   The filter to write the savegame to.
 * @param threaded Whether to try to perform the saving asynchronously.
 * @return Return the result of the action. #SL_OK or #SL_ERROR
 */
static SaveOrLoadResult DoSave(SaveFilter *writer, bool threaded)
{
	assert(!_sl.saveinprogress);

	_sl.dumper = new MemoryDumper();
	_sl.sf = writer;

	_sl_version = SAVEGAME_VERSION;

	SaveViewportBeforeSaveGame();
	SlSaveChunks();

	SaveFileStart();
	if (!threaded || !ThreadObject::New(&SaveFileToDiskThread, NULL, &_save_thread, "ottd:savegame")) {
		if (threaded) DEBUG(sl, 1, "Cannot create savegame thread, reverting to single-threaded mode...");

		SaveOrLoadResult result = SaveFileToDisk(false);
		SaveFileDone();

		return result;
	}

	return SL_OK;
}

/**
 * Save the game using a (writer) filter.
 * @param writer   The filter to write the savegame to.
 * @param threaded Whether to try to perform the saving asynchronously.
 * @return Return the result of the action. #SL_OK or #SL_ERROR
 */
SaveOrLoadResult SaveWithFilter(SaveFilter *writer, bool threaded)
{
	try {
		_sl.action = SLA_SAVE;
		return DoSave(writer, threaded);
	} catch (...) {
		ClearSaveLoadState();
		return SL_ERROR;
	}
}

/**
 * Actually perform the loading of a "non-old" savegame.
 * @param reader     The filter to read the savegame from.
 * @param load_check Whether to perform the checking ("preview") or actually load the game.
 * @return Return the result of the action. #SL_OK or #SL_REINIT ("unload" the game)
 */
static SaveOrLoadResult DoLoad(LoadFilter *reader, bool load_check)
{
	_sl.lf = reader;

	if (load_check) {
		/* Clear previous check data */
		_load_check_data.Clear();
		/* Mark SL_LOAD_CHECK as supported for this savegame. */
		_load_check_data.checkable = true;
	}

	uint32 hdr[2];
	if (_sl.lf->Read((byte*)hdr, sizeof(hdr)) != sizeof(hdr)) SlError(STR_GAME_SAVELOAD_ERROR_FILE_NOT_READABLE);

	/* see if we have any loader for this type. */
	const SaveLoadFormat *fmt = _saveload_formats;
	for (;;) {
		/* No loader found, treat as version 0 and use LZO format */
		if (fmt == endof(_saveload_formats)) {
			DEBUG(sl, 0, "Unknown savegame type, trying to load it as the buggy format");
			_sl.lf->Reset();
			_sl_version = 0;
			_sl_minor_version = 0;

			/* Try to find the LZO savegame format; it uses 'OTTD' as tag. */
			fmt = _saveload_formats;
			for (;;) {
				if (fmt == endof(_saveload_formats)) {
					/* Who removed LZO support? Bad bad boy! */
					NOT_REACHED();
				}
				if (fmt->tag == TO_BE32X('OTTD')) break;
				fmt++;
			}
			break;
		}

		if (fmt->tag == hdr[0]) {
			/* check version number */
			_sl_version = TO_BE32(hdr[1]) >> 16;
			/* Minor is not used anymore from version 18.0, but it is still needed
			 * in versions before that (4 cases) which can't be removed easy.
			 * Therefore it is loaded, but never saved (or, it saves a 0 in any scenario). */
			_sl_minor_version = (TO_BE32(hdr[1]) >> 8) & 0xFF;

			DEBUG(sl, 1, "Loading savegame version %d", _sl_version);

			/* Is the version higher than the current? */
			if (_sl_version > SAVEGAME_VERSION) SlError(STR_GAME_SAVELOAD_ERROR_TOO_NEW_SAVEGAME);
			break;
		}

		fmt++;
	}

	/* loader for this savegame type is not implemented? */
	if (fmt->init_load == NULL) {
		char err_str[64];
		seprintf(err_str, lastof(err_str), "Loader for '%s' is not available.", fmt->name);
		SlError(STR_GAME_SAVELOAD_ERROR_BROKEN_INTERNAL_ERROR, err_str);
	}

	_sl.lf = fmt->init_load(_sl.lf);
	_sl.reader = new ReadBuffer(_sl.lf);
	_next_offs = 0;

	if (!load_check) {
		/* Old maps were hardcoded to 256x256 and thus did not contain
		 * any mapsize information. Pre-initialize to 256x256 to not to
		 * confuse old games */
		InitializeGame(256, 256, true, true);

		GamelogReset();

		if (IsSavegameVersionBefore(4)) {
			/*
			 * NewGRFs were introduced between 0.3,4 and 0.3.5, which both
			 * shared savegame version 4. Anything before that 'obviously'
			 * does not have any NewGRFs. Between the introduction and
			 * savegame version 41 (just before 0.5) the NewGRF settings
			 * were not stored in the savegame and they were loaded by
			 * using the settings from the main menu.
			 * So, to recap:
			 * - savegame version  <  4:  do not load any NewGRFs.
			 * - savegame version >= 41:  load NewGRFs from savegame, which is
			 *                            already done at this stage by
			 *                            overwriting the main menu settings.
			 * - other savegame versions: use main menu settings.
			 *
			 * This means that users *can* crash savegame version 4..40
			 * savegames if they set incompatible NewGRFs in the main menu,
			 * but can't crash anymore for savegame version < 4 savegames.
			 *
			 * Note: this is done here because AfterLoadGame is also called
			 * for TTO/TTD/TTDP savegames which have their own NewGRF logic.
			 */
			ClearGRFConfigList(&_grfconfig);
		}
	}

	if (load_check) {
		/* Load chunks into _load_check_data.
		 * No pools are loaded. References are not possible, and thus do not need resolving. */
		SlLoadCheckChunks();
	} else {
		/* Load chunks and resolve references */
		SlLoadChunks();
		SlFixPointers();
	}

	ClearSaveLoadState();

	_savegame_type = SGT_OTTD;

	if (load_check) {
		/* The only part from AfterLoadGame() we need */
		_load_check_data.grf_compatibility = IsGoodGRFConfigList(_load_check_data.grfconfig);
	} else {
		GamelogStartAction(GLAT_LOAD);

		/* After loading fix up savegame for any internal changes that
		 * might have occurred since then. If it fails, load back the old game. */
		if (!AfterLoadGame()) {
			GamelogStopAction();
			return SL_REINIT;
		}

		GamelogStopAction();
	}

	return SL_OK;
}

/**
 * Load the game using a (reader) filter.
 * @param reader   The filter to read the savegame from.
 * @return Return the result of the action. #SL_OK or #SL_REINIT ("unload" the game)
 */
SaveOrLoadResult LoadWithFilter(LoadFilter *reader)
{
	try {
		_sl.action = SLA_LOAD;
		return DoLoad(reader, false);
	} catch (...) {
		ClearSaveLoadState();
		return SL_REINIT;
	}
}

/**
 * Main Save or Load function where the high-level saveload functions are
 * handled. It opens the savegame, selects format and checks versions
 * @param filename The name of the savegame being created/loaded
 * @param mode Save or load mode. Load can also be a TTD(Patch) game. Use #SL_LOAD, #SL_OLD_LOAD, #SL_LOAD_CHECK, or #SL_SAVE.
 * @param sb The sub directory to save the savegame in
 * @param threaded True when threaded saving is allowed
 * @return Return the result of the action. #SL_OK, #SL_ERROR, or #SL_REINIT ("unload" the game)
 */
SaveOrLoadResult SaveOrLoad(const char *filename, SaveLoadOperation fop, DetailedFileType dft, Subdirectory sb, bool threaded)
{
	/* An instance of saving is already active, so don't go saving again */
	if (_sl.saveinprogress && fop == SLO_SAVE && dft == DFT_GAME_FILE && threaded) {
		/* if not an autosave, but a user action, show error message */
		if (!_do_autosave) ShowErrorMessage(STR_ERROR_SAVE_STILL_IN_PROGRESS, INVALID_STRING_ID, WL_ERROR);
		return SL_OK;
	}
	WaitTillSaved();

	try {
		/* Load a TTDLX or TTDPatch game */
		if (fop == SLO_LOAD && dft == DFT_OLD_GAME_FILE) {
			InitializeGame(256, 256, true, true); // set a mapsize of 256x256 for TTDPatch games or it might get confused

			/* TTD/TTO savegames have no NewGRFs, TTDP savegame have them
			 * and if so a new NewGRF list will be made in LoadOldSaveGame.
			 * Note: this is done here because AfterLoadGame is also called
			 * for OTTD savegames which have their own NewGRF logic. */
			ClearGRFConfigList(&_grfconfig);
			GamelogReset();
			if (!LoadOldSaveGame(filename)) return SL_REINIT;
			_sl_version = 0;
			_sl_minor_version = 0;
			GamelogStartAction(GLAT_LOAD);
			if (!AfterLoadGame()) {
				GamelogStopAction();
				return SL_REINIT;
			}
			GamelogStopAction();
			return SL_OK;
		}

		assert(dft == DFT_GAME_FILE);
		switch (fop) {
			case SLO_CHECK:
				_sl.action = SLA_LOAD_CHECK;
				break;

			case SLO_LOAD:
				_sl.action = SLA_LOAD;
				break;

			case SLO_SAVE:
				_sl.action = SLA_SAVE;
				break;

			default: NOT_REACHED();
		}

		FILE *fh = (fop == SLO_SAVE) ? FioFOpenFile(filename, "wb", sb) : FioFOpenFile(filename, "rb", sb);

		/* Make it a little easier to load savegames from the console */
		if (fh == NULL && fop != SLO_SAVE) fh = FioFOpenFile(filename, "rb", SAVE_DIR);
		if (fh == NULL && fop != SLO_SAVE) fh = FioFOpenFile(filename, "rb", BASE_DIR);
		if (fh == NULL && fop != SLO_SAVE) fh = FioFOpenFile(filename, "rb", SCENARIO_DIR);

		if (fh == NULL) {
			SlError(fop == SLO_SAVE ? STR_GAME_SAVELOAD_ERROR_FILE_NOT_WRITEABLE : STR_GAME_SAVELOAD_ERROR_FILE_NOT_READABLE);
		}

		if (fop == SLO_SAVE) { // SAVE game
			DEBUG(desync, 1, "save: %08x; %02x; %s", _date, _date_fract, filename);
			if (_network_server || !_settings_client.gui.threaded_saves) threaded = false;

			return DoSave(new FileWriter(fh), threaded);
		}

		/* LOAD game */
		assert(fop == SLO_LOAD || fop == SLO_CHECK);
		DEBUG(desync, 1, "load: %s", filename);
		return DoLoad(new FileReader(fh), fop == SLO_CHECK);
	} catch (...) {
		/* This code may be executed both for old and new save games. */
		ClearSaveLoadState();

		/* Skip the "colour" character */
		if (fop != SLO_CHECK) DEBUG(sl, 0, "%s", GetSaveLoadErrorString() + 3);

		/* A saver/loader exception!! reinitialize all variables to prevent crash! */
		return (fop == SLO_LOAD) ? SL_REINIT : SL_ERROR;
	}
}

/** Do a save when exiting the game (_settings_client.gui.autosave_on_exit) */
void DoExitSave()
{
	SaveOrLoad("exit.sav", SLO_SAVE, DFT_GAME_FILE, AUTOSAVE_DIR);
}

/**
 * Fill the buffer with the default name for a savegame *or* screenshot.
 * @param buf the buffer to write to.
 * @param last the last element in the buffer.
 */
void GenerateDefaultSaveName(char *buf, const char *last)
{
	/* Check if we have a name for this map, which is the name of the first
	 * available company. When there's no company available we'll use
	 * 'Spectator' as "company" name. */
	CompanyID cid = _local_company;
	if (!Company::IsValidID(cid)) {
		const Company *c;
		FOR_ALL_COMPANIES(c) {
			cid = c->index;
			break;
		}
	}

	SetDParam(0, cid);

	/* Insert current date */
	switch (_settings_client.gui.date_format_in_default_names) {
		case 0: SetDParam(1, STR_JUST_DATE_LONG); break;
		case 1: SetDParam(1, STR_JUST_DATE_TINY); break;
		case 2: SetDParam(1, STR_JUST_DATE_ISO); break;
		default: NOT_REACHED();
	}
	SetDParam(2, _date);

	/* Get the correct string (special string for when there's not company) */
	GetString(buf, !Company::IsValidID(cid) ? STR_SAVEGAME_NAME_SPECTATOR : STR_SAVEGAME_NAME_DEFAULT, last);
	SanitizeFilename(buf);
}

/**
 * Set the mode and file type of the file to save or load based on the type of file entry at the file system.
 * @param ft Type of file entry of the file system.
 */
void FileToSaveLoad::SetMode(FiosType ft)
{
	this->SetMode(SLO_LOAD, GetAbstractFileType(ft), GetDetailedFileType(ft));
}

/**
 * Set the mode and file type of the file to save or load.
 * @param fop File operation being performed.
 * @param aft Abstract file type.
 * @param dft Detailed file type.
 */
void FileToSaveLoad::SetMode(SaveLoadOperation fop, AbstractFileType aft, DetailedFileType dft)
{
	if (aft == FT_INVALID || aft == FT_NONE) {
		this->file_op = SLO_INVALID;
		this->detail_ftype = DFT_INVALID;
		this->abstract_ftype = FT_INVALID;
		return;
	}

	this->file_op = fop;
	this->detail_ftype = dft;
	this->abstract_ftype = aft;
}

/**
 * Set the name of the file.
 * @param name Name of the file.
 */
void FileToSaveLoad::SetName(const char *name)
{
	strecpy(this->name, name, lastof(this->name));
}

/**
 * Set the title of the file.
 * @param title Title of the file.
 */
void FileToSaveLoad::SetTitle(const char *title)
{
	strecpy(this->title, title, lastof(this->title));
}

#if 0
/**
 * Function to get the type of the savegame by looking at the file header.
 * NOTICE: Not used right now, but could be used if extensions of savegames are garbled
 * @param file Savegame to be checked
 * @return SL_OLD_LOAD or SL_LOAD of the file
 */
int GetSavegameType(char *file)
{
	const SaveLoadFormat *fmt;
	uint32 hdr;
	FILE *f;
	int mode = SL_OLD_LOAD;

	f = fopen(file, "rb");
	if (fread(&hdr, sizeof(hdr), 1, f) != 1) {
		DEBUG(sl, 0, "Savegame is obsolete or invalid format");
		mode = SL_LOAD; // don't try to get filename, just show name as it is written
	} else {
		/* see if we have any loader for this type. */
		for (fmt = _saveload_formats; fmt != endof(_saveload_formats); fmt++) {
			if (fmt->tag == hdr) {
				mode = SL_LOAD; // new type of savegame
				break;
			}
		}
	}

	fclose(f);
	return mode;
}
#endif<|MERGE_RESOLUTION|>--- conflicted
+++ resolved
@@ -263,15 +263,10 @@
  *  193   26802
  *  194   26881   1.5.x, 1.6.0
  *  195   27572   1.6.x
-<<<<<<< HEAD
- * 2001   Trace restrict patch
- */
-extern const uint16 SAVEGAME_VERSION = 2001; ///< Current savegame version of OpenTTD.
-=======
  *  196   27778   1.7.x
- */
-extern const uint16 SAVEGAME_VERSION = 196; ///< Current savegame version of OpenTTD.
->>>>>>> 5baf52b9
+ * 2002   Trace restrict patch
+ */
+extern const uint16 SAVEGAME_VERSION = 2002; ///< Current savegame version of OpenTTD.
 
 SavegameType _savegame_type; ///< type of savegame we are loading
 FileToSaveLoad _file_to_saveload; ///< File to save or load in the openttd loop.
