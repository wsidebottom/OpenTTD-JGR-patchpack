/* $Id$ */

/*
 * This file is part of OpenTTD.
 * OpenTTD is free software; you can redistribute it and/or modify it under the terms of the GNU General Public License as published by the Free Software Foundation, version 2.
 * OpenTTD is distributed in the hope that it will be useful, but WITHOUT ANY WARRANTY; without even the implied warranty of MERCHANTABILITY or FITNESS FOR A PARTICULAR PURPOSE.
 * See the GNU General Public License for more details. You should have received a copy of the GNU General Public License along with OpenTTD. If not, see <http://www.gnu.org/licenses/>.
 */

/** @file tunnelbridge.h Header file for things common for tunnels and bridges */

#ifndef TUNNELBRIDGE_H
#define TUNNELBRIDGE_H

#include "map_func.h"

void MarkBridgeDirty(TileIndex begin, TileIndex end, DiagDirection direction, uint bridge_height);
void MarkBridgeDirty(TileIndex tile);
<<<<<<< HEAD
=======
void MarkBridgeOrTunnelDirty(TileIndex tile);
>>>>>>> 95a329a4

/**
 * Calculates the length of a tunnel or a bridge (without end tiles)
 * @param begin The begin of the tunnel or bridge.
 * @param end   The end of the tunnel or bridge.
 * @return length of bridge/tunnel middle
 */
static inline uint GetTunnelBridgeLength(TileIndex begin, TileIndex end)
{
	int x1 = TileX(begin);
	int y1 = TileY(begin);
	int x2 = TileX(end);
	int y2 = TileY(end);

	return abs(x2 + y2 - x1 - y1) - 1;
}

extern TileIndex _build_tunnel_endtile;

#endif /* TUNNELBRIDGE_H */<|MERGE_RESOLUTION|>--- conflicted
+++ resolved
@@ -16,10 +16,7 @@
 
 void MarkBridgeDirty(TileIndex begin, TileIndex end, DiagDirection direction, uint bridge_height);
 void MarkBridgeDirty(TileIndex tile);
-<<<<<<< HEAD
-=======
 void MarkBridgeOrTunnelDirty(TileIndex tile);
->>>>>>> 95a329a4
 
 /**
  * Calculates the length of a tunnel or a bridge (without end tiles)
