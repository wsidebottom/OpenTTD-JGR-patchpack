--- conflicted
+++ resolved
@@ -392,11 +392,7 @@
  * This is called to retrieve the previous signal, as required
  * This is not run all the time as it is somewhat expensive and most restrictions will not test for the previous signal
  */
-<<<<<<< HEAD
-static TileIndex IsSafeWaitingPositionTraceRestrictPreviousSignalCallback(const Train *v, const void *)
-=======
 TileIndex VehiclePosTraceRestrictPreviousSignalCallback(const Train *v, const void *)
->>>>>>> 82081c76
 {
 	// scan forwards from vehicle position, for the case that train is waiting at/approaching PBS signal
 
@@ -473,11 +469,7 @@
 				const TraceRestrictProgram *prog = GetExistingTraceRestrictProgram(ft.m_new_tile, TrackdirToTrack(td));
 				if (prog && prog->actions_used_flags & TRPAUF_RESERVE_THROUGH) {
 					TraceRestrictProgramResult out;
-<<<<<<< HEAD
-					prog->Execute(v, TraceRestrictProgramInput(tile, trackdir, &IsSafeWaitingPositionTraceRestrictPreviousSignalCallback, NULL), out);
-=======
 					prog->Execute(v, TraceRestrictProgramInput(tile, trackdir, &VehiclePosTraceRestrictPreviousSignalCallback, NULL), out);
->>>>>>> 82081c76
 					if (out.flags & TRPRF_RESERVE_THROUGH) {
 						return false;
 					}
