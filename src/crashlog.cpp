/* $Id$ */

/*
 * This file is part of OpenTTD.
 * OpenTTD is free software; you can redistribute it and/or modify it under the terms of the GNU General Public License as published by the Free Software Foundation, version 2.
 * OpenTTD is distributed in the hope that it will be useful, but WITHOUT ANY WARRANTY; without even the implied warranty of MERCHANTABILITY or FITNESS FOR A PARTICULAR PURPOSE.
 * See the GNU General Public License for more details. You should have received a copy of the GNU General Public License along with OpenTTD. If not, see <http://www.gnu.org/licenses/>.
 */

/** @file crashlog.cpp Implementation of generic function to be called to log a crash */

#include "stdafx.h"
#include "crashlog.h"
#include "crashlog_bfd.h"
#include "gamelog.h"
#include "date_func.h"
#include "map_func.h"
#include "rev.h"
#include "strings_func.h"
#include "blitter/factory.hpp"
#include "base_media_base.h"
#include "music/music_driver.hpp"
#include "sound/sound_driver.hpp"
#include "video/video_driver.hpp"
#include "saveload/saveload.h"
#include "screenshot.h"
#include "gfx_func.h"
#include "network/network.h"
#include "language.h"
#include "fontcache.h"
#include "scope_info.h"
#include "command_func.h"
#include "thread/thread.h"

#include "ai/ai_info.hpp"
#include "game/game.hpp"
#include "game/game_info.hpp"
#include "company_base.h"
#include "company_func.h"

#include <time.h>

#ifdef WITH_ALLEGRO
#	include <allegro.h>
#endif /* WITH_ALLEGRO */
#ifdef WITH_FONTCONFIG
#	include <fontconfig/fontconfig.h>
#endif /* WITH_FONTCONFIG */
#ifdef WITH_PNG
	/* pngconf.h, included by png.h doesn't like something in the
	 * freetype headers. As such it's not alphabetically sorted. */
#	include <png.h>
#endif /* WITH_PNG */
#ifdef WITH_FREETYPE
#	include <ft2build.h>
#	include FT_FREETYPE_H
#endif /* WITH_FREETYPE */
#if defined(WITH_ICU_LAYOUT) || defined(WITH_ICU_SORT)
#	include <unicode/uversion.h>
#endif /* WITH_ICU_SORT || WITH_ICU_LAYOUT */
#ifdef WITH_LZMA
#	include <lzma.h>
#endif
#ifdef WITH_LZO
#include <lzo/lzo1x.h>
#endif
#ifdef WITH_SDL
#	include "sdl.h"
#	include <SDL.h>
#endif /* WITH_SDL */
#ifdef WITH_ZLIB
# include <zlib.h>
#endif

#include "safeguards.h"

/* static */ const char *CrashLog::message = NULL;
/* static */ char *CrashLog::gamelog_buffer = NULL;
/* static */ const char *CrashLog::gamelog_last = NULL;

char *CrashLog::LogCompiler(char *buffer, const char *last) const
{
			buffer += seprintf(buffer, last, " Compiler: "
#if defined(_MSC_VER)
			"MSVC %d", _MSC_VER
#elif defined(__clang__)
			"clang %s", __clang_version__
#elif defined(__ICC) && defined(__GNUC__)
			"ICC %d (GCC %d.%d.%d mode)", __ICC,  __GNUC__, __GNUC_MINOR__, __GNUC_PATCHLEVEL__
#elif defined(__ICC)
			"ICC %d", __ICC
#elif defined(__GNUC__)
			"GCC %d.%d.%d", __GNUC__, __GNUC_MINOR__, __GNUC_PATCHLEVEL__
#elif defined(__WATCOMC__)
			"WatcomC %d", __WATCOMC__
#else
			"<unknown>"
#endif
			);
#if defined(__VERSION__)
			return buffer + seprintf(buffer, last,  " \"" __VERSION__ "\"\n\n");
#else
			return buffer + seprintf(buffer, last,  "\n\n");
#endif
}

/* virtual */ char *CrashLog::LogOSVersionDetail(char *buffer, const char *last) const
{
	/* Stub implementation; not all OSes support this. */
	return buffer;
}

/* virtual */ char *CrashLog::LogRegisters(char *buffer, const char *last) const
{
	/* Stub implementation; not all OSes support this. */
	return buffer;
}

/* virtual */ char *CrashLog::LogModules(char *buffer, const char *last) const
{
	/* Stub implementation; not all OSes support this. */
	return buffer;
}

#ifdef USE_SCOPE_INFO
/* virtual */ char *CrashLog::LogScopeInfo(char *buffer, const char *last) const
{
	return buffer + WriteScopeLog(buffer, last);
}
#endif

/**
 * Writes OpenTTD's version to the buffer.
 * @param buffer The begin where to write at.
 * @param last   The last position in the buffer to write to.
 * @return the position of the \c '\0' character after the buffer.
 */
char *CrashLog::LogOpenTTDVersion(char *buffer, const char *last) const
{
	return buffer + seprintf(buffer, last,
			"OpenTTD version:\n"
			" Version:    %s (%d)\n"
			" NewGRF ver: %08x\n"
			" Bits:       %d\n"
			" Endian:     %s\n"
			" Dedicated:  %s\n"
			" Build date: %s\n"
			" Configure:  %s\n\n",
			_openttd_revision,
			_openttd_revision_modified,
			_openttd_newgrf_version,
#ifdef _SQ64
			64,
#else
			32,
#endif
#if (TTD_ENDIAN == TTD_LITTLE_ENDIAN)
			"little",
#else
			"big",
#endif
#ifdef DEDICATED
			"yes",
#else
			"no",
#endif
			_openttd_build_date,
			_openttd_build_configure
	);
}

/**
 * Writes the (important) configuration settings to the buffer.
 * E.g. graphics set, sound set, blitter and AIs.
 * @param buffer The begin where to write at.
 * @param last   The last position in the buffer to write to.
 * @return the position of the \c '\0' character after the buffer.
 */
char *CrashLog::LogConfiguration(char *buffer, const char *last) const
{
	buffer += seprintf(buffer, last,
			"Configuration:\n"
			" Blitter:      %s\n"
			" Graphics set: %s (%u)\n"
			" Language:     %s\n"
			" Music driver: %s\n"
			" Music set:    %s (%u)\n"
			" Network:      %s\n"
			" Sound driver: %s\n"
			" Sound set:    %s (%u)\n"
			" Video driver: %s\n\n",
			BlitterFactory::GetCurrentBlitter() == NULL ? "none" : BlitterFactory::GetCurrentBlitter()->GetName(),
			BaseGraphics::GetUsedSet() == NULL ? "none" : BaseGraphics::GetUsedSet()->name,
			BaseGraphics::GetUsedSet() == NULL ? UINT32_MAX : BaseGraphics::GetUsedSet()->version,
			_current_language == NULL ? "none" : _current_language->file,
			MusicDriver::GetInstance() == NULL ? "none" : MusicDriver::GetInstance()->GetName(),
			BaseMusic::GetUsedSet() == NULL ? "none" : BaseMusic::GetUsedSet()->name,
			BaseMusic::GetUsedSet() == NULL ? UINT32_MAX : BaseMusic::GetUsedSet()->version,
			_networking ? (_network_server ? "server" : "client") : "no",
			SoundDriver::GetInstance() == NULL ? "none" : SoundDriver::GetInstance()->GetName(),
			BaseSounds::GetUsedSet() == NULL ? "none" : BaseSounds::GetUsedSet()->name,
			BaseSounds::GetUsedSet() == NULL ? UINT32_MAX : BaseSounds::GetUsedSet()->version,
			VideoDriver::GetInstance() == NULL ? "none" : VideoDriver::GetInstance()->GetName()
	);

	buffer += seprintf(buffer, last,
			"Fonts:\n"
			" Small:  %s\n"
			" Medium: %s\n"
			" Large:  %s\n"
			" Mono:   %s\n\n",
			FontCache::Get(FS_SMALL)->GetFontName(),
			FontCache::Get(FS_NORMAL)->GetFontName(),
			FontCache::Get(FS_LARGE)->GetFontName(),
			FontCache::Get(FS_MONO)->GetFontName()
	);

	buffer += seprintf(buffer, last, "AI Configuration (local: %i) (current: %i):\n", (int)_local_company, (int)_current_company);
	const Company *c;
	FOR_ALL_COMPANIES(c) {
		if (c->ai_info == NULL) {
			buffer += seprintf(buffer, last, " %2i: Human\n", (int)c->index);
		} else {
			buffer += seprintf(buffer, last, " %2i: %s (v%d)\n", (int)c->index, c->ai_info->GetName(), c->ai_info->GetVersion());
		}
	}

	if (Game::GetInfo() != NULL) {
		buffer += seprintf(buffer, last, " GS: %s (v%d)\n", Game::GetInfo()->GetName(), Game::GetInfo()->GetVersion());
	}
	buffer += seprintf(buffer, last, "\n");

	return buffer;
}

/**
 * Writes information (versions) of the used libraries.
 * @param buffer The begin where to write at.
 * @param last   The last position in the buffer to write to.
 * @return the position of the \c '\0' character after the buffer.
 */
char *CrashLog::LogLibraries(char *buffer, const char *last) const
{
	buffer += seprintf(buffer, last, "Libraries:\n");

#ifdef WITH_ALLEGRO
	buffer += seprintf(buffer, last, " Allegro:    %s\n", allegro_id);
#endif /* WITH_ALLEGRO */

#ifdef WITH_FONTCONFIG
	int version = FcGetVersion();
	buffer += seprintf(buffer, last, " FontConfig: %d.%d.%d\n", version / 10000, (version / 100) % 100, version % 100);
#endif /* WITH_FONTCONFIG */

#ifdef WITH_FREETYPE
	FT_Library library;
	int major, minor, patch;
	FT_Init_FreeType(&library);
	FT_Library_Version(library, &major, &minor, &patch);
	FT_Done_FreeType(library);
	buffer += seprintf(buffer, last, " FreeType:   %d.%d.%d\n", major, minor, patch);
#endif /* WITH_FREETYPE */

#if defined(WITH_ICU_LAYOUT) || defined(WITH_ICU_SORT)
	/* 4 times 0-255, separated by dots (.) and a trailing '\0' */
	char buf[4 * 3 + 3 + 1];
	UVersionInfo ver;
	u_getVersion(ver);
	u_versionToString(ver, buf);
#ifdef WITH_ICU_SORT
	buffer += seprintf(buffer, last, " ICU i18n:   %s\n", buf);
#endif
#ifdef WITH_ICU_LAYOUT
	buffer += seprintf(buffer, last, " ICU lx:     %s\n", buf);
#endif
#endif /* WITH_ICU_SORT || WITH_ICU_LAYOUT */

#ifdef WITH_LZMA
	buffer += seprintf(buffer, last, " LZMA:       %s\n", lzma_version_string());
#endif

#ifdef WITH_LZO
	buffer += seprintf(buffer, last, " LZO:        %s\n", lzo_version_string());
#endif

#ifdef WITH_PNG
	buffer += seprintf(buffer, last, " PNG:        %s\n", png_get_libpng_ver(NULL));
#endif /* WITH_PNG */

#ifdef WITH_SDL
#ifdef DYNAMICALLY_LOADED_SDL
	if (SDL_CALL SDL_Linked_Version != NULL) {
#else
	{
#endif
		const SDL_version *v = SDL_CALL SDL_Linked_Version();
		buffer += seprintf(buffer, last, " SDL:        %d.%d.%d\n", v->major, v->minor, v->patch);
	}
#endif /* WITH_SDL */

#ifdef WITH_ZLIB
	buffer += seprintf(buffer, last, " Zlib:       %s\n", zlibVersion());
#endif

	buffer += seprintf(buffer, last, "\n");
	return buffer;
}

/**
 * Helper function for printing the gamelog.
 * @param s the string to print.
 */
/* static */ void CrashLog::GamelogFillCrashLog(const char *s)
{
	CrashLog::gamelog_buffer += seprintf(CrashLog::gamelog_buffer, CrashLog::gamelog_last, "%s\n", s);
}

/**
 * Writes the gamelog data to the buffer.
 * @param buffer The begin where to write at.
 * @param last   The last position in the buffer to write to.
 * @return the position of the \c '\0' character after the buffer.
 */
char *CrashLog::LogGamelog(char *buffer, const char *last) const
{
	CrashLog::gamelog_buffer = buffer;
	CrashLog::gamelog_last = last;
	GamelogPrint(&CrashLog::GamelogFillCrashLog);
	return CrashLog::gamelog_buffer + seprintf(CrashLog::gamelog_buffer, last, "\n");
}

/**
 * Writes the command log data to the buffer.
 * @param buffer The begin where to write at.
 * @param last   The last position in the buffer to write to.
 * @return the position of the \c '\0' character after the buffer.
 */
char *CrashLog::LogCommandLog(char *buffer, const char *last) const
{
	buffer = DumpCommandLog(buffer, last);
	buffer += seprintf(buffer, last, "\n");
	return buffer;
}

/**
 * Fill the crash log buffer with all data of a crash log.
 * @param buffer The begin where to write at.
 * @param last   The last position in the buffer to write to.
 * @return the position of the \c '\0' character after the buffer.
 */
char *CrashLog::FillCrashLog(char *buffer, const char *last) const
{
	time_t cur_time = time(NULL);
	buffer += seprintf(buffer, last, "*** OpenTTD Crash Report ***\n\n");

	if (GamelogTestEmergency()) {
		buffer += seprintf(buffer, last, "-=-=- As you loaded an emergency savegame no crash information would ordinarily be generated. -=-=-\n\n");
	}
	if (SaveloadCrashWithMissingNewGRFs()) {
		buffer += seprintf(buffer, last, "-=-=- As you loaded a savegame for which you do not have the required NewGRFs no crash information would ordinarily be generated. -=-=-\n\n");
	}

	buffer += seprintf(buffer, last, "Crash at: %s", asctime(gmtime(&cur_time)));

	YearMonthDay ymd;
	ConvertDateToYMD(_date, &ymd);
	buffer += seprintf(buffer, last, "In game date: %i-%02i-%02i (%i, %i)\n\n", ymd.year, ymd.month + 1, ymd.day, _date_fract, _tick_skip_counter);

	buffer = this->LogError(buffer, last, CrashLog::message);

#ifdef USE_SCOPE_INFO
	if (IsMainThread()) {
		buffer += WriteScopeLog(buffer, last);
	}
#endif

	buffer = this->LogOpenTTDVersion(buffer, last);
	buffer = this->LogStacktrace(buffer, last);
	buffer = this->LogRegisters(buffer, last);
	buffer = this->LogOSVersion(buffer, last);
	buffer = this->LogCompiler(buffer, last);
	buffer = this->LogOSVersionDetail(buffer, last);
	buffer = this->LogConfiguration(buffer, last);
	buffer = this->LogLibraries(buffer, last);
	buffer = this->LogModules(buffer, last);
	buffer = this->LogGamelog(buffer, last);
	buffer = this->LogCommandLog(buffer, last);

	buffer += seprintf(buffer, last, "*** End of OpenTTD Crash Report ***\n");
	return buffer;
}

/**
 * Write the crash log to a file.
 * @note On success the filename will be filled with the full path of the
 *       crash log file. Make sure filename is at least \c MAX_PATH big.
 * @param buffer The begin of the buffer to write to the disk.
 * @param filename      Output for the filename of the written file.
 * @param filename_last The last position in the filename buffer.
 * @return true when the crash log was successfully written.
 */
bool CrashLog::WriteCrashLog(const char *buffer, char *filename, const char *filename_last) const
{
	seprintf(filename, filename_last, "%scrash.log", _personal_dir);

	FILE *file = FioFOpenFile(filename, "w", NO_DIRECTORY);
	if (file == NULL) return false;

	size_t len = strlen(buffer);
	size_t written = fwrite(buffer, 1, len, file);

	FioFCloseFile(file);
	return len == written;
}

/* virtual */ int CrashLog::WriteCrashDump(char *filename, const char *filename_last) const
{
	/* Stub implementation; not all OSes support this. */
	return 0;
}

/**
 * Write the (crash) savegame to a file.
 * @note On success the filename will be filled with the full path of the
 *       crash save file. Make sure filename is at least \c MAX_PATH big.
 * @param filename      Output for the filename of the written file.
 * @param filename_last The last position in the filename buffer.
 * @return true when the crash save was successfully made.
 */
bool CrashLog::WriteSavegame(char *filename, const char *filename_last) const
{
	/* If the map array doesn't exist, saving will fail too. If the map got
	 * initialised, there is a big chance the rest is initialised too. */
	if (_m == NULL) return false;

	try {
		GamelogEmergency();

		seprintf(filename, filename_last, "%scrash.sav", _personal_dir);

		/* Don't do a threaded saveload. */
		return SaveOrLoad(filename, SLO_SAVE, DFT_GAME_FILE, NO_DIRECTORY, false) == SL_OK;
	} catch (...) {
		return false;
	}
}

/**
 * Write the (crash) screenshot to a file.
 * @note On success the filename will be filled with the full path of the
 *       screenshot. Make sure filename is at least \c MAX_PATH big.
 * @param filename      Output for the filename of the written file.
 * @param filename_last The last position in the filename buffer.
 * @return true when the crash screenshot was successfully made.
 */
bool CrashLog::WriteScreenshot(char *filename, const char *filename_last) const
{
	/* Don't draw when we have invalid screen size */
	if (_screen.width < 1 || _screen.height < 1 || _screen.dst_ptr == NULL) return false;

	bool res = MakeScreenshot(SC_CRASHLOG, "crash");
	if (res) strecpy(filename, _full_screenshot_name, filename_last);
	return res;
}

/**
 * Makes the crash log, writes it to a file and then subsequently tries
 * to make a crash dump and crash savegame. It uses DEBUG to write
 * information like paths to the console.
 * @return true when everything is made successfully.
 */
bool CrashLog::MakeCrashLog() const
{
	/* Don't keep looping logging crashes. */
	static bool crashlogged = false;
	if (crashlogged) return false;
	crashlogged = true;

	char filename[MAX_PATH];
<<<<<<< HEAD
	char buffer[65536 * 2];
=======
	char buffer[65536 * 4];
>>>>>>> 4a6ddb2d
	bool ret = true;

	printf("Crash encountered, generating crash log...\n");
	this->FillCrashLog(buffer, lastof(buffer));
	printf("%s\n", buffer);
	printf("Crash log generated.\n\n");

	printf("Writing crash log to disk...\n");
	bool bret = this->WriteCrashLog(buffer, filename, lastof(filename));
	if (bret) {
		printf("Crash log written to %s. Please add this file to any bug reports.\n\n", filename);
	} else {
		printf("Writing crash log failed. Please attach the output above to any bug reports.\n\n");
		ret = false;
	}

	/* Don't mention writing crash dumps because not all platforms support it. */
	int dret = this->WriteCrashDump(filename, lastof(filename));
	if (dret < 0) {
		printf("Writing crash dump failed.\n\n");
		ret = false;
	} else if (dret > 0) {
		printf("Crash dump written to %s. Please add this file to any bug reports.\n\n", filename);
	}

	printf("Writing crash savegame...\n");
	bret = this->WriteSavegame(filename, lastof(filename));
	if (bret) {
		printf("Crash savegame written to %s. Please add this file and the last (auto)save to any bug reports.\n\n", filename);
	} else {
		ret = false;
		printf("Writing crash savegame failed. Please attach the last (auto)save to any bug reports.\n\n");
	}

	printf("Writing crash screenshot...\n");
	bret = this->WriteScreenshot(filename, lastof(filename));
	if (bret) {
		printf("Crash screenshot written to %s. Please add this file to any bug reports.\n\n", filename);
	} else {
		ret = false;
		printf("Writing crash screenshot failed.\n\n");
	}

	return ret;
}

/**
 * Sets a message for the error message handler.
 * @param message The error message of the error.
 */
/* static */ void CrashLog::SetErrorMessage(const char *message)
{
	CrashLog::message = message;
}

/**
 * Try to close the sound/video stuff so it doesn't keep lingering around
 * incorrect video states or so, e.g. keeping dpmi disabled.
 */
/* static */ void CrashLog::AfterCrashLogCleanup()
{
	if (MusicDriver::GetInstance() != NULL) MusicDriver::GetInstance()->Stop();
	if (SoundDriver::GetInstance() != NULL) SoundDriver::GetInstance()->Stop();
	if (VideoDriver::GetInstance() != NULL) VideoDriver::GetInstance()->Stop();
}

/* static */ const char *CrashLog::GetAbortCrashlogReason()
{
	if (_settings_client.gui.developer > 0) return NULL;

	if (GamelogTestEmergency()) {
		return "As you loaded an emergency savegame no crash information will be generated.\n";
	}

	if (SaveloadCrashWithMissingNewGRFs()) {
		return "As you loaded an savegame for which you do not have the required NewGRFs\n" \
				"no crash information will be generated.\n";
	}

	return NULL;
}

#if defined(WITH_BFD)
sym_info_bfd::sym_info_bfd(bfd_vma addr_) : addr(addr_), abfd(NULL), syms(NULL), sym_count(0),
		file_name(NULL), function_name(NULL), function_addr(0), line(0), found(false) {}

sym_info_bfd::~sym_info_bfd()
{
	free(syms);
	if (abfd != NULL) bfd_close(abfd);
}

static void find_address_in_section(bfd *abfd, asection *section, void *data)
{
	sym_info_bfd *info = static_cast<sym_info_bfd *>(data);
	if (info->found) return;

	if ((bfd_get_section_flags(abfd, section) & SEC_ALLOC) == 0) return;

	bfd_vma vma = bfd_get_section_vma(abfd, section);
	if (info->addr < vma) return;

	bfd_size_type size = bfd_section_size(abfd, section);
	if (info->addr >= vma + size) return;

	info->found = bfd_find_nearest_line(abfd, section, info->syms, info->addr - vma,
			&(info->file_name), &(info->function_name), &(info->line));

	if (info->found && info->function_name) {
		for (long i = 0; i < info->sym_count; i++) {
			asymbol *sym = info->syms[i];
			if (sym->flags & (BSF_LOCAL | BSF_GLOBAL) && strcmp(sym->name, info->function_name) == 0) {
				info->function_addr = sym->value + vma;
			}
		}
	} else if (info->found) {
		bfd_vma target = info->addr - vma;
		bfd_vma best_diff = size;
		for (long i = 0; i < info->sym_count; i++) {
			asymbol *sym = info->syms[i];
			if (!(sym->flags & (BSF_LOCAL | BSF_GLOBAL))) continue;
			if (sym->value > target) continue;
			bfd_vma diff = target - sym->value;
			if (diff < best_diff) {
				best_diff = diff;
				info->function_name = sym->name;
				info->function_addr = sym->value + vma;
			}
		}
	}
}

void lookup_addr_bfd(const char *obj_file_name, sym_info_bfd &info)
{
	info.abfd = bfd_openr(obj_file_name, NULL);

	if (info.abfd == NULL) return;

	if (!bfd_check_format(info.abfd, bfd_object) || (bfd_get_file_flags(info.abfd) & HAS_SYMS) == 0) return;

	unsigned int size;
	info.sym_count = bfd_read_minisymbols(info.abfd, false, (void**) &(info.syms), &size);
	if (info.sym_count <= 0) {
		info.sym_count = bfd_read_minisymbols(info.abfd, true, (void**) &(info.syms), &size);
	}
	if (info.sym_count <= 0) return;

	bfd_map_over_sections(info.abfd, find_address_in_section, &info);
}
#endif<|MERGE_RESOLUTION|>--- conflicted
+++ resolved
@@ -477,11 +477,7 @@
 	crashlogged = true;
 
 	char filename[MAX_PATH];
-<<<<<<< HEAD
-	char buffer[65536 * 2];
-=======
 	char buffer[65536 * 4];
->>>>>>> 4a6ddb2d
 	bool ret = true;
 
 	printf("Crash encountered, generating crash log...\n");
