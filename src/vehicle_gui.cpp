--- conflicted
+++ resolved
@@ -200,18 +200,12 @@
 	DropDownList *list = new DropDownList();
 	bool disable = this->vehicles.Length() == 0;
 
-<<<<<<< HEAD
-	if (show_autoreplace) *list->Append() = new DropDownListStringItem(STR_VEHICLE_LIST_REPLACE_VEHICLES, ADI_REPLACE, false);
+	if (show_autoreplace) *list->Append() = new DropDownListStringItem(STR_VEHICLE_LIST_REPLACE_VEHICLES, ADI_REPLACE, disable);
 	if (show_autoreplace && show_template_replace) {
-		*list->Append() = new DropDownListStringItem(STR_TMPL_TEMPLATE_REPLACEMENT, ADI_TEMPLATE_REPLACE, false);
-	}
-	*list->Append() = new DropDownListStringItem(STR_VEHICLE_LIST_SEND_FOR_SERVICING, ADI_SERVICE, false);
-	*list->Append() = new DropDownListStringItem(this->vehicle_depot_name[this->vli.vtype], ADI_DEPOT, false);
-=======
-	if (show_autoreplace) *list->Append() = new DropDownListStringItem(STR_VEHICLE_LIST_REPLACE_VEHICLES, ADI_REPLACE, disable);
+		*list->Append() = new DropDownListStringItem(STR_TMPL_TEMPLATE_REPLACEMENT, ADI_TEMPLATE_REPLACE, disable);
+	}
 	*list->Append() = new DropDownListStringItem(STR_VEHICLE_LIST_SEND_FOR_SERVICING, ADI_SERVICE, disable);
 	*list->Append() = new DropDownListStringItem(this->vehicle_depot_name[this->vli.vtype], ADI_DEPOT, disable);
->>>>>>> f50a9fef
 
 	if (show_group) {
 		*list->Append() = new DropDownListStringItem(STR_GROUP_ADD_SHARED_VEHICLE, ADI_ADD_SHARED, disable);
@@ -1789,14 +1783,9 @@
 				break;
 
 			case WID_VL_MANAGE_VEHICLES_DROPDOWN: {
-<<<<<<< HEAD
 				DropDownList *list = this->BuildActionDropdownList(VehicleListIdentifier::UnPack(this->window_number).type == VL_STANDARD, false,
 						this->vli.vtype == VEH_TRAIN, this->GetChangeOrderStringID(), true);
-				ShowDropDownList(this, list, 0, WID_VL_MANAGE_VEHICLES_DROPDOWN);
-=======
-				DropDownList *list = this->BuildActionDropdownList(VehicleListIdentifier::UnPack(this->window_number).type == VL_STANDARD, false);
 				ShowDropDownList(this, list, -1, WID_VL_MANAGE_VEHICLES_DROPDOWN);
->>>>>>> f50a9fef
 				break;
 			}
 
@@ -1830,7 +1819,6 @@
 						DoCommandP(0, DEPOT_MASS_SEND | (index == ADI_SERVICE ? DEPOT_SERVICE : (DepotCommand)0), this->window_number, GetCmdSendToDepot(this->vli.vtype));
 						break;
 
-<<<<<<< HEAD
 					case ADI_CHANGE_ORDER:
 						SetObjectToPlaceWnd(ANIMCURSOR_PICKSTATION, PAL_NONE, HT_RECT, this);
 						break;
@@ -1838,13 +1826,12 @@
 					case ADI_CREATE_GROUP:
 						ShowQueryString(STR_EMPTY, STR_GROUP_RENAME_CAPTION, MAX_LENGTH_GROUP_NAME_CHARS, this, CS_ALPHANUMERAL, QSF_ENABLE_DEFAULT | QSF_LEN_IN_CHARS);
 						break;
-=======
+
 					case ADI_TRACERESTRICT_SLOT_MGMT: {
 						extern void ShowTraceRestrictSlotWindow(CompanyID company);
 						ShowTraceRestrictSlotWindow(this->owner);
 						break;
 					}
->>>>>>> f50a9fef
 
 					default: NOT_REACHED();
 				}
@@ -2092,13 +2079,9 @@
 struct VehicleDetailsWindow : Window {
 	TrainDetailsWindowTabs tab; ///< For train vehicles: which tab is displayed.
 	Scrollbar *vscroll;
-<<<<<<< HEAD
 	bool vehicle_group_line_shown;
 	bool vehicle_weight_ratio_line_shown;
-=======
-	bool vehicle_weight_ratio_line_shown;
 	bool vehicle_slots_line_shown;
->>>>>>> f50a9fef
 
 	/** Initialize a newly created vehicle details window */
 	VehicleDetailsWindow(WindowDesc *desc, WindowNumber window_number) : Window(desc)
@@ -2178,16 +2161,11 @@
 		return desired_height;
 	}
 
-<<<<<<< HEAD
 	bool ShouldShowGroupLine(const Vehicle *v) const
 	{
 		return (_settings_client.gui.show_vehicle_group_in_details && v->group_id != INVALID_GROUP && v->group_id != DEFAULT_GROUP);
 	}
 
-	bool ShouldShowWeightRatioLine(const Vehicle *v) const
-	{
-		return (v->type == VEH_TRAIN && _settings_client.gui.show_train_weight_ratios_in_details);
-=======
 	bool ShouldShowWeightRatioLine(const Vehicle *v) const
 	{
 		return (v->type == VEH_TRAIN && _settings_client.gui.show_train_weight_ratios_in_details);
@@ -2197,7 +2175,6 @@
 	{
 		if (v->type != VEH_TRAIN) return false;
 		return HasBit(Train::From(v)->flags, VRF_HAVE_SLOT);
->>>>>>> f50a9fef
 	}
 
 	virtual void UpdateWidgetSize(int widget, Dimension *size, const Dimension &padding, Dimension *fill, Dimension *resize)
@@ -2206,25 +2183,16 @@
 			case WID_VD_TOP_DETAILS: {
 				const Vehicle *v = Vehicle::Get(this->window_number);
 				Dimension dim = { 0, 0 };
-<<<<<<< HEAD
 				this->vehicle_group_line_shown = ShouldShowGroupLine(v);
 				this->vehicle_weight_ratio_line_shown = ShouldShowWeightRatioLine(v);
+				this->vehicle_slots_line_shown = ShouldShowSlotsLine(v);
 				int lines = 4;
 				if (this->vehicle_group_line_shown) lines++;
 				if (this->vehicle_weight_ratio_line_shown) lines++;
-				size->height = WD_FRAMERECT_TOP + lines * FONT_HEIGHT_NORMAL + WD_FRAMERECT_BOTTOM;
-
-				for (uint i = 0; i < 5; i++) SetDParamMaxValue(i, INT16_MAX);
-=======
-				this->vehicle_weight_ratio_line_shown = ShouldShowWeightRatioLine(v);
-				this->vehicle_slots_line_shown = ShouldShowSlotsLine(v);
-				int lines = 4;
-				if (this->vehicle_weight_ratio_line_shown) lines++;
 				if (this->vehicle_slots_line_shown) lines++;
 				size->height = WD_FRAMERECT_TOP + lines * FONT_HEIGHT_NORMAL + WD_FRAMERECT_BOTTOM;
 
-				for (uint i = 0; i < 4; i++) SetDParamMaxValue(i, INT16_MAX);
->>>>>>> f50a9fef
+				for (uint i = 0; i < 5; i++) SetDParamMaxValue(i, INT16_MAX);
 				static const StringID info_strings[] = {
 					STR_VEHICLE_INFO_MAX_SPEED,
 					STR_VEHICLE_INFO_WEIGHT_POWER_MAX_SPEED,
@@ -2234,7 +2202,6 @@
 				for (uint i = 0; i < lengthof(info_strings); i++) {
 					dim = maxdim(dim, GetStringBoundingBox(info_strings[i]));
 				}
-<<<<<<< HEAD
 				if (v->type == VEH_TRAIN && _settings_client.gui.show_train_length_in_details) {
 					SetDParamMaxValue(0, _settings_game.vehicle.max_train_length * 10);
 					SetDParam(1, 1);
@@ -2251,8 +2218,6 @@
 					SetDParam(0, v->group_id);
 					dim = maxdim(dim, GetStringBoundingBox(STR_VEHICLE_INFO_GROUP));
 				}
-=======
->>>>>>> f50a9fef
 				if (this->vehicle_weight_ratio_line_shown) {
 					SetDParamMaxValue(0, 1 << 16);
 					SetDParamMaxValue(1, 1 << 16);
@@ -2448,14 +2413,13 @@
 				DrawString(r.left + WD_FRAMERECT_LEFT, r.right - WD_FRAMERECT_RIGHT, y, STR_VEHICLE_INFO_RELIABILITY_BREAKDOWNS);
 				y += FONT_HEIGHT_NORMAL;
 
-<<<<<<< HEAD
 				bool should_show_group = this->ShouldShowGroupLine(v);
 				if (should_show_group) {
 					SetDParam(0, v->group_id);
 					DrawString(r.left + WD_FRAMERECT_LEFT, r.right - WD_FRAMERECT_RIGHT, y, STR_VEHICLE_INFO_GROUP);
-				}
-				if (this->vehicle_group_line_shown != should_show_group || this->vehicle_weight_ratio_line_shown != should_show_weight_ratio) {
-=======
+					y += FONT_HEIGHT_NORMAL;
+				}
+
 				bool should_show_slots = this->ShouldShowSlotsLine(v);
 				if (should_show_slots) {
 					std::vector<TraceRestrictSlotID> slots;
@@ -2476,8 +2440,9 @@
 					y += FONT_HEIGHT_NORMAL;
 				}
 
-				if (this->vehicle_weight_ratio_line_shown != should_show_weight_ratio || this->vehicle_slots_line_shown != should_show_slots) {
->>>>>>> f50a9fef
+				if (this->vehicle_weight_ratio_line_shown != should_show_weight_ratio ||
+						this->vehicle_weight_ratio_line_shown != should_show_weight_ratio ||
+						this->vehicle_slots_line_shown != should_show_slots) {
 					const_cast<VehicleDetailsWindow *>(this)->ReInit();
 				}
 				break;
