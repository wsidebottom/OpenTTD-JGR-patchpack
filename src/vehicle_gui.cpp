--- conflicted
+++ resolved
@@ -2040,24 +2040,22 @@
 				for (uint i = 0; i < lengthof(info_strings); i++) {
 					dim = maxdim(dim, GetStringBoundingBox(info_strings[i]));
 				}
-<<<<<<< HEAD
 				if (v->type == VEH_TRAIN && _settings_client.gui.show_train_length_in_details) {
 					SetDParamMaxValue(0, _settings_game.vehicle.max_train_length * 10);
 					SetDParam(1, 1);
-					SetDParam(2, STR_VEHICLE_INFO_PROFIT_THIS_YEAR_LAST_YEAR);
+					SetDParam(2, STR_VEHICLE_INFO_PROFIT_THIS_YEAR_LAST_YEAR_LIFETIME);
+					SetDParam(3, STR_VEHICLE_INFO_PROFIT_THIS_YEAR_LAST_YEAR);
+					for (uint i = 4; i < 7; i++) SetDParamMaxValue(i, 1 << 24);
 					dim = maxdim(dim, GetStringBoundingBox(STR_VEHICLE_INFO_TRAIN_LENGTH));
 				} else {
-					dim = maxdim(dim, GetStringBoundingBox(STR_VEHICLE_INFO_PROFIT_THIS_YEAR_LAST_YEAR));
+					SetDParam(0, STR_VEHICLE_INFO_PROFIT_THIS_YEAR_LAST_YEAR);
+					for (uint i = 1; i < 4; i++) SetDParamMaxValue(i, 1 << 24);
+					dim = maxdim(dim, GetStringBoundingBox(STR_VEHICLE_INFO_PROFIT_THIS_YEAR_LAST_YEAR_LIFETIME));
 				}
 				if (this->vehicle_group_line_shown) {
 					SetDParam(0, v->group_id);
 					dim = maxdim(dim, GetStringBoundingBox(STR_VEHICLE_INFO_GROUP));
 				}
-=======
-				SetDParam(0, STR_VEHICLE_INFO_PROFIT_THIS_YEAR_LAST_YEAR);
-				for (uint i = 1; i < 4; i++) SetDParamMaxValue(i, 1 << 24);
-				dim = maxdim(dim, GetStringBoundingBox(STR_VEHICLE_INFO_PROFIT_THIS_YEAR_LAST_YEAR_LIFETIME));
->>>>>>> 07d24962
 				SetDParam(0, STR_VEHICLE_INFO_AGE);
 				dim = maxdim(dim, GetStringBoundingBox(STR_VEHICLE_INFO_AGE_RUNNING_COST_YR));
 				size->width = dim.width + WD_FRAMERECT_LEFT + WD_FRAMERECT_RIGHT;
@@ -2193,27 +2191,23 @@
 				y += FONT_HEIGHT_NORMAL;
 
 				/* Draw profit */
-<<<<<<< HEAD
 				if (v->type == VEH_TRAIN && _settings_client.gui.show_train_length_in_details) {
 					const GroundVehicleCache *gcache = v->GetGroundVehicleCache();
 					SetDParam(0, CeilDiv(gcache->cached_total_length * 10, TILE_SIZE));
 					SetDParam(1, 1);
-					SetDParam(2, STR_VEHICLE_INFO_PROFIT_THIS_YEAR_LAST_YEAR);
-					SetDParam(3, v->GetDisplayProfitThisYear());
-					SetDParam(4, v->GetDisplayProfitLastYear());
+					SetDParam(2, STR_VEHICLE_INFO_PROFIT_THIS_YEAR_LAST_YEAR_LIFETIME);
+					SetDParam(3, STR_VEHICLE_INFO_PROFIT_THIS_YEAR_LAST_YEAR);
+					SetDParam(4, v->GetDisplayProfitThisYear());
+					SetDParam(5, v->GetDisplayProfitLastYear());
+					SetDParam(6, v->GetDisplayProfitLifetime());
 					DrawString(r.left + WD_FRAMERECT_LEFT, r.right - WD_FRAMERECT_RIGHT, y, STR_VEHICLE_INFO_TRAIN_LENGTH);
 				} else {
-					SetDParam(0, v->GetDisplayProfitThisYear());
-					SetDParam(1, v->GetDisplayProfitLastYear());
-					DrawString(r.left + WD_FRAMERECT_LEFT, r.right - WD_FRAMERECT_RIGHT, y, STR_VEHICLE_INFO_PROFIT_THIS_YEAR_LAST_YEAR);
-				}
-=======
-				SetDParam(0, STR_VEHICLE_INFO_PROFIT_THIS_YEAR_LAST_YEAR);
-				SetDParam(1, v->GetDisplayProfitThisYear());
-				SetDParam(2, v->GetDisplayProfitLastYear());
-				SetDParam(3, v->GetDisplayProfitLifetime());
-				DrawString(r.left + WD_FRAMERECT_LEFT, r.right - WD_FRAMERECT_RIGHT, y, STR_VEHICLE_INFO_PROFIT_THIS_YEAR_LAST_YEAR_LIFETIME);
->>>>>>> 07d24962
+					SetDParam(0, STR_VEHICLE_INFO_PROFIT_THIS_YEAR_LAST_YEAR);
+					SetDParam(1, v->GetDisplayProfitThisYear());
+					SetDParam(2, v->GetDisplayProfitLastYear());
+					SetDParam(3, v->GetDisplayProfitLifetime());
+					DrawString(r.left + WD_FRAMERECT_LEFT, r.right - WD_FRAMERECT_RIGHT, y, STR_VEHICLE_INFO_PROFIT_THIS_YEAR_LAST_YEAR_LIFETIME);
+				}
 				y += FONT_HEIGHT_NORMAL;
 
 				/* Draw breakdown & reliability */
