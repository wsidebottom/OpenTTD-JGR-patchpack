--- conflicted
+++ resolved
@@ -3243,53 +3243,13 @@
 
 	const RailtypeInfo *rti = GetRailTypeInfo (GetRailType (tile, track));
 
-<<<<<<< HEAD
-	bool show_restricted = (variant == SIG_ELECTRIC) && IsNormalRailTile(tile) && IsRestrictedSignal(tile) && (GetExistingTraceRestrictProgram(tile, track) != NULL);
-
-	SpriteID sprite = GetCustomSignalSprite(GetRailTypeInfo(GetRailType(tile, track)), tile, type, variant, condition);
-	SignalOffsets image = SignalData[trackdir].image;
-	bool is_custom_sprite = (sprite != 0);
-	if (sprite != 0) {
-		sprite += image;
-	} else {
-		/* Normal electric signals are stored in a different sprite block than all other signals. */
-		sprite = (type == SIGTYPE_NORMAL && variant == SIG_ELECTRIC) ? SPR_ORIGINAL_SIGNALS_BASE : SPR_SIGNALS_BASE - 16;
-		sprite += type * 16 + variant * 64 + image * 2 + condition + (IsPbsSignal(type) ? 64 : 0);
-	}
-	uint origin_slot = GetOriginFileSlot(sprite);
-	extern uint _first_user_grf_file_index;
-	extern uint _opengfx_grf_file_index;
-	if (!is_custom_sprite) is_custom_sprite = origin_slot != _opengfx_grf_file_index && (origin_slot >= _first_user_grf_file_index);
-=======
 	SignalType type       = signalpair_get_type (&signals);
 	SignalVariant variant = signalpair_get_variant (&signals);
->>>>>>> a066c950
+	bool show_restricted = (variant == SIG_ELECTRIC) && IsNormalRailTile(tile) && IsRestrictedSignal(tile) && (GetExistingTraceRestrictProgram(tile, track) != NULL);
 
 	bool side = (_settings_game.construction.train_signal_side +
 			(_settings_game.vehicle.road_side != 0)) > 1;
 
-<<<<<<< HEAD
-	if (is_custom_sprite && show_restricted && _settings_client.gui.show_restricted_signal_default) {
-		/* Use duplicate sprite block, instead of GRF-specified signals */
-		sprite = (type == SIGTYPE_NORMAL && variant == SIG_ELECTRIC) ? SPR_DUP_ORIGINAL_SIGNALS_BASE : SPR_DUP_SIGNALS_BASE - 16;
-		sprite += type * 16 + variant * 64 + image * 2 + condition + (IsPbsSignal(type) ? 64 : 0);
-		is_custom_sprite = false;
-	}
-
-	if (!is_custom_sprite && show_restricted) {
-		if (type == SIGTYPE_PBS || type == SIGTYPE_PBS_ONEWAY) {
-			static const SubSprite lower_part = { -50, -10, 50, 50 };
-			static const SubSprite upper_part = { -50, -50, 50, -11 };
-
-			AddSortableSpriteToDraw(sprite, SPR_TRACERESTRICT_BASE, x, y, 1, 1, BB_HEIGHT_UNDER_BRIDGE, GetSafeSlopePixelZ(tile, x, y, track), false, 0, 0, 0, &lower_part);
-			AddSortableSpriteToDraw(sprite,               PAL_NONE, x, y, 1, 1, BB_HEIGHT_UNDER_BRIDGE, GetSafeSlopePixelZ(tile, x, y, track), false, 0, 0, 0, &upper_part);
-		} else {
-			AddSortableSpriteToDraw(sprite, SPR_TRACERESTRICT_BASE + 1, x, y, 1, 1, BB_HEIGHT_UNDER_BRIDGE, GetSafeSlopePixelZ(tile, x, y, track));
-		}
-	} else {
-		AddSortableSpriteToDraw(sprite, PAL_NONE, x, y, 1, 1, BB_HEIGHT_UNDER_BRIDGE, GetSafeSlopePixelZ(tile, x, y, track));
-	}
-=======
 	bool along = false;
 	do {
 		if (!signalpair_has_signal (&signals, along)) continue;
@@ -3298,6 +3258,7 @@
 
 		SpriteID sprite = GetCustomSignalSprite (rti, tile, type, variant, condition);
 		SignalOffsets image = SignalData[track][along].image;
+		bool is_custom_sprite = (sprite != 0);
 		if (sprite != 0) {
 			sprite += image;
 		} else {
@@ -3305,14 +3266,35 @@
 			sprite = (type == SIGTYPE_NORMAL && variant == SIG_ELECTRIC) ? SPR_ORIGINAL_SIGNALS_BASE : SPR_SIGNALS_BASE - 16;
 			sprite += type * 16 + variant * 64 + image * 2 + condition + (IsPbsSignal(type) ? 64 : 0);
 		}
+		uint origin_slot = GetOriginFileSlot(sprite);
+		extern uint _first_user_grf_file_index;
+		extern uint _opengfx_grf_file_index;
+		if (!is_custom_sprite) is_custom_sprite = origin_slot != _opengfx_grf_file_index && (origin_slot >= _first_user_grf_file_index);
+
+		if (is_custom_sprite && show_restricted && _settings_client.gui.show_restricted_signal_default) {
+			/* Use duplicate sprite block, instead of GRF-specified signals */
+			sprite = (type == SIGTYPE_NORMAL && variant == SIG_ELECTRIC) ? SPR_DUP_ORIGINAL_SIGNALS_BASE : SPR_DUP_SIGNALS_BASE - 16;
+			sprite += type * 16 + variant * 64 + image * 2 + condition + (IsPbsSignal(type) ? 64 : 0);
+			is_custom_sprite = false;
+		}
 
 		uint x = TileX(tile) * TILE_SIZE + SignalData[track][along].pos[side].x;
 		uint y = TileY(tile) * TILE_SIZE + SignalData[track][along].pos[side].y;
 
-		AddSortableSpriteToDraw (sprite, PAL_NONE, x, y, 1, 1, BB_HEIGHT_UNDER_BRIDGE, GetSafeSlopePixelZ (tile, x, y, track, bridge));
-
+		if (!is_custom_sprite && show_restricted) {
+			if (type == SIGTYPE_PBS || type == SIGTYPE_PBS_ONEWAY) {
+				static const SubSprite lower_part = { -50, -10, 50, 50 };
+				static const SubSprite upper_part = { -50, -50, 50, -11 };
+
+				AddSortableSpriteToDraw(sprite, SPR_TRACERESTRICT_BASE, x, y, 1, 1, BB_HEIGHT_UNDER_BRIDGE, GetSafeSlopePixelZ(tile, x, y, track, bridge), false, 0, 0, 0, &lower_part);
+				AddSortableSpriteToDraw(sprite,               PAL_NONE, x, y, 1, 1, BB_HEIGHT_UNDER_BRIDGE, GetSafeSlopePixelZ(tile, x, y, track, bridge), false, 0, 0, 0, &upper_part);
+			} else {
+				AddSortableSpriteToDraw(sprite, SPR_TRACERESTRICT_BASE + 1, x, y, 1, 1, BB_HEIGHT_UNDER_BRIDGE, GetSafeSlopePixelZ(tile, x, y, track, bridge));
+			}
+		} else {
+			AddSortableSpriteToDraw(sprite, PAL_NONE, x, y, 1, 1, BB_HEIGHT_UNDER_BRIDGE, GetSafeSlopePixelZ(tile, x, y, track, bridge));
+		}
 	} while ((along = !along));
->>>>>>> a066c950
 }
 
 static void DrawSignals(TileIndex tile, TrackBits rails)
