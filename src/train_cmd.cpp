/* $Id$ */

/*
 * This file is part of OpenTTD.
 * OpenTTD is free software; you can redistribute it and/or modify it under the terms of the GNU General Public License as published by the Free Software Foundation, version 2.
 * OpenTTD is distributed in the hope that it will be useful, but WITHOUT ANY WARRANTY; without even the implied warranty of MERCHANTABILITY or FITNESS FOR A PARTICULAR PURPOSE.
 * See the GNU General Public License for more details. You should have received a copy of the GNU General Public License along with OpenTTD. If not, see <http://www.gnu.org/licenses/>.
 */

/** @file train_cmd.cpp Handling of trains. */

#include "stdafx.h"
#include "error.h"
#include "articulated_vehicles.h"
#include "command_func.h"
#include "pathfinder/npf/npf_func.h"
#include "pathfinder/yapf/yapf.hpp"
#include "news_func.h"
#include "company_func.h"
#include "newgrf_sound.h"
#include "newgrf_text.h"
#include "strings_func.h"
#include "viewport_func.h"
#include "vehicle_func.h"
#include "sound_func.h"
#include "ai/ai.hpp"
#include "game/game.hpp"
#include "newgrf_station.h"
#include "effectvehicle_func.h"
#include "network/network.h"
#include "spritecache.h"
#include "core/random_func.hpp"
#include "company_base.h"
#include "newgrf.h"
#include "order_backup.h"
#include "zoom_func.h"
#include "newgrf_debug.h"

#include "table/strings.h"
#include "table/train_cmd.h"

#include "safeguards.h"

static Track ChooseTrainTrack(Train *v, TileIndex tile, DiagDirection enterdir, TrackBits tracks, bool force_res, bool *got_reservation, bool mark_stuck);
static bool TrainCheckIfLineEnds(Train *v, bool reverse = true);
bool TrainController(Train *v, Vehicle *nomove, bool reverse = true); // Also used in vehicle_sl.cpp.
static TileIndex TrainApproachingCrossingTile(const Train *v);
static void CheckIfTrainNeedsService(Train *v);
static void CheckNextTrainTile(Train *v);

static const byte _vehicle_initial_x_fract[4] = {10, 8, 4,  8};
static const byte _vehicle_initial_y_fract[4] = { 8, 4, 8, 10};

template <>
bool IsValidImageIndex<VEH_TRAIN>(uint8 image_index)
{
	return image_index < lengthof(_engine_sprite_base);
}

/**
 * Determine the side in which the train will leave the tile
 *
 * @param direction vehicle direction
 * @param track vehicle track bits
 * @return side of tile the train will leave
 */
static inline DiagDirection TrainExitDir(Direction direction, TrackBits track)
{
	static const TrackBits state_dir_table[DIAGDIR_END] = { TRACK_BIT_RIGHT, TRACK_BIT_LOWER, TRACK_BIT_LEFT, TRACK_BIT_UPPER };

	DiagDirection diagdir = DirToDiagDir(direction);

	/* Determine the diagonal direction in which we will exit this tile */
	if (!HasBit(direction, 0) && track != state_dir_table[diagdir]) {
		diagdir = ChangeDiagDir(diagdir, DIAGDIRDIFF_90LEFT);
	}

	return diagdir;
}


/**
 * Return the cargo weight multiplier to use for a rail vehicle
 * @param cargo Cargo type to get multiplier for
 * @return Cargo weight multiplier
 */
byte FreightWagonMult(CargoID cargo)
{
	if (!CargoSpec::Get(cargo)->is_freight) return 1;
	return _settings_game.vehicle.freight_trains;
}

/** Checks if lengths of all rail vehicles are valid. If not, shows an error message. */
void CheckTrainsLengths()
{
	const Train *v;
	bool first = true;

	FOR_ALL_TRAINS(v) {
		if (v->First() == v && !(v->vehstatus & VS_CRASHED)) {
			for (const Train *u = v, *w = v->Next(); w != NULL; u = w, w = w->Next()) {
				if (u->track != TRACK_BIT_DEPOT) {
					if ((w->track != TRACK_BIT_DEPOT &&
							max(abs(u->x_pos - w->x_pos), abs(u->y_pos - w->y_pos)) != u->CalcNextVehicleOffset()) ||
							(w->track == TRACK_BIT_DEPOT && TicksToLeaveDepot(u) <= 0)) {
						SetDParam(0, v->index);
						SetDParam(1, v->owner);
						ShowErrorMessage(STR_BROKEN_VEHICLE_LENGTH, INVALID_STRING_ID, WL_CRITICAL);

						if (!_networking && first) {
							first = false;
							DoCommandP(0, PM_PAUSED_ERROR, 1, CMD_PAUSE);
						}
						/* Break so we warn only once for each train. */
						break;
					}
				}
			}
		}
	}
}

/**
 * Recalculates the cached stuff of a train. Should be called each time a vehicle is added
 * to/removed from the chain, and when the game is loaded.
 * Note: this needs to be called too for 'wagon chains' (in the depot, without an engine)
 * @param allowed_changes Stuff that is allowed to change.
 */
void Train::ConsistChanged(ConsistChangeFlags allowed_changes)
{
	uint16 max_speed = UINT16_MAX;

	assert(this->IsFrontEngine() || this->IsFreeWagon());

	const RailVehicleInfo *rvi_v = RailVehInfo(this->engine_type);
	EngineID first_engine = this->IsFrontEngine() ? this->engine_type : INVALID_ENGINE;
	this->gcache.cached_total_length = 0;
	this->compatible_railtypes = RAILTYPES_NONE;

	bool train_can_tilt = true;

	for (Train *u = this; u != NULL; u = u->Next()) {
		const RailVehicleInfo *rvi_u = RailVehInfo(u->engine_type);

		/* Check the this->first cache. */
		assert(u->First() == this);

		/* update the 'first engine' */
		u->gcache.first_engine = this == u ? INVALID_ENGINE : first_engine;
		u->railtype = rvi_u->railtype;

		if (u->IsEngine()) first_engine = u->engine_type;

		/* Set user defined data to its default value */
		u->tcache.user_def_data = rvi_u->user_def_data;
		this->InvalidateNewGRFCache();
		u->InvalidateNewGRFCache();
	}

	for (Train *u = this; u != NULL; u = u->Next()) {
		/* Update user defined data (must be done before other properties) */
		u->tcache.user_def_data = GetVehicleProperty(u, PROP_TRAIN_USER_DATA, u->tcache.user_def_data);
		this->InvalidateNewGRFCache();
		u->InvalidateNewGRFCache();
	}

	for (Train *u = this; u != NULL; u = u->Next()) {
		const Engine *e_u = u->GetEngine();
		const RailVehicleInfo *rvi_u = &e_u->u.rail;

		if (!HasBit(e_u->info.misc_flags, EF_RAIL_TILTS)) train_can_tilt = false;

		/* Cache wagon override sprite group. NULL is returned if there is none */
		u->tcache.cached_override = GetWagonOverrideSpriteSet(u->engine_type, u->cargo_type, u->gcache.first_engine);

		/* Reset colour map */
		u->colourmap = PAL_NONE;

		/* Update powered-wagon-status and visual effect */
		u->UpdateVisualEffect(true);

		if (rvi_v->pow_wag_power != 0 && rvi_u->railveh_type == RAILVEH_WAGON &&
				UsesWagonOverride(u) && !HasBit(u->vcache.cached_vis_effect, VE_DISABLE_WAGON_POWER)) {
			/* wagon is powered */
			SetBit(u->flags, VRF_POWEREDWAGON); // cache 'powered' status
		} else {
			ClrBit(u->flags, VRF_POWEREDWAGON);
		}

		if (!u->IsArticulatedPart()) {
			/* Do not count powered wagons for the compatible railtypes, as wagons always
			   have railtype normal */
			if (rvi_u->power > 0) {
				this->compatible_railtypes |= GetRailTypeInfo(u->railtype)->powered_railtypes;
			}

			/* Some electric engines can be allowed to run on normal rail. It happens to all
			 * existing electric engines when elrails are disabled and then re-enabled */
			if (HasBit(u->flags, VRF_EL_ENGINE_ALLOWED_NORMAL_RAIL)) {
				u->railtype = RAILTYPE_RAIL;
				u->compatible_railtypes |= RAILTYPES_RAIL;
			}

			/* max speed is the minimum of the speed limits of all vehicles in the consist */
			if ((rvi_u->railveh_type != RAILVEH_WAGON || _settings_game.vehicle.wagon_speed_limits) && !UsesWagonOverride(u)) {
				uint16 speed = GetVehicleProperty(u, PROP_TRAIN_SPEED, rvi_u->max_speed);
				if (speed != 0) max_speed = min(speed, max_speed);
			}
		}

		uint16 new_cap = e_u->DetermineCapacity(u);
		if (allowed_changes & CCF_CAPACITY) {
			/* Update vehicle capacity. */
			if (u->cargo_cap > new_cap) u->cargo.Truncate(new_cap);
			u->refit_cap = min(new_cap, u->refit_cap);
			u->cargo_cap = new_cap;
		} else {
			/* Verify capacity hasn't changed. */
			if (new_cap != u->cargo_cap) ShowNewGrfVehicleError(u->engine_type, STR_NEWGRF_BROKEN, STR_NEWGRF_BROKEN_CAPACITY, GBUG_VEH_CAPACITY, true);
		}
		u->vcache.cached_cargo_age_period = GetVehicleProperty(u, PROP_TRAIN_CARGO_AGE_PERIOD, e_u->info.cargo_age_period);

		/* check the vehicle length (callback) */
		uint16 veh_len = CALLBACK_FAILED;
		if (e_u->GetGRF() != NULL && e_u->GetGRF()->grf_version >= 8) {
			/* Use callback 36 */
			veh_len = GetVehicleProperty(u, PROP_TRAIN_SHORTEN_FACTOR, CALLBACK_FAILED);

			if (veh_len != CALLBACK_FAILED && veh_len >= VEHICLE_LENGTH) {
				ErrorUnknownCallbackResult(e_u->GetGRFID(), CBID_VEHICLE_LENGTH, veh_len);
			}
		} else if (HasBit(e_u->info.callback_mask, CBM_VEHICLE_LENGTH)) {
			/* Use callback 11 */
			veh_len = GetVehicleCallback(CBID_VEHICLE_LENGTH, 0, 0, u->engine_type, u);
		}
		if (veh_len == CALLBACK_FAILED) veh_len = rvi_u->shorten_factor;
		veh_len = VEHICLE_LENGTH - Clamp(veh_len, 0, VEHICLE_LENGTH - 1);

		if (allowed_changes & CCF_LENGTH) {
			/* Update vehicle length. */
			u->gcache.cached_veh_length = veh_len;
		} else {
			/* Verify length hasn't changed. */
			if (veh_len != u->gcache.cached_veh_length) VehicleLengthChanged(u);
		}

		this->gcache.cached_total_length += u->gcache.cached_veh_length;
		this->InvalidateNewGRFCache();
		u->InvalidateNewGRFCache();
	}

	/* store consist weight/max speed in cache */
	this->vcache.cached_max_speed = max_speed;
	this->tcache.cached_tilt = train_can_tilt;
	this->tcache.cached_max_curve_speed = this->GetCurveSpeedLimit();

	/* recalculate cached weights and power too (we do this *after* the rest, so it is known which wagons are powered and need extra weight added) */
	this->CargoChanged();

	if (this->IsFrontEngine()) {
		this->UpdateAcceleration();
		SetWindowDirty(WC_VEHICLE_DETAILS, this->index);
		InvalidateWindowData(WC_VEHICLE_REFIT, this->index, VIWD_CONSIST_CHANGED);
		InvalidateWindowData(WC_VEHICLE_ORDERS, this->index, VIWD_CONSIST_CHANGED);
		InvalidateNewGRFInspectWindow(GSF_TRAINS, this->index);
	}
}

/**
 * Get the stop location of (the center) of the front vehicle of a train at
 * a platform of a station.
 * @param station_id     the ID of the station where we're stopping
 * @param tile           the tile where the vehicle currently is
 * @param v              the vehicle to get the stop location of
 * @param station_ahead  'return' the amount of 1/16th tiles in front of the train
 * @param station_length 'return' the station length in 1/16th tiles
 * @return the location, calculated from the begin of the station to stop at.
 */
int GetTrainStopLocation(StationID station_id, TileIndex tile, const Train *v, int *station_ahead, int *station_length)
{
	const Station *st = Station::Get(station_id);
	*station_ahead  = st->GetPlatformLength(tile, DirToDiagDir(v->direction)) * TILE_SIZE;
	*station_length = st->GetPlatformLength(tile) * TILE_SIZE;

	/* Default to the middle of the station for stations stops that are not in
	 * the order list like intermediate stations when non-stop is disabled */
	OrderStopLocation osl = OSL_PLATFORM_MIDDLE;
	if (v->gcache.cached_total_length >= *station_length) {
		/* The train is longer than the station, make it stop at the far end of the platform */
		osl = OSL_PLATFORM_FAR_END;
	} else if (v->current_order.IsType(OT_GOTO_STATION) && v->current_order.GetDestination() == station_id) {
		osl = v->current_order.GetStopLocation();
	}

	/* The stop location of the FRONT! of the train */
	int stop;
	switch (osl) {
		default: NOT_REACHED();

		case OSL_PLATFORM_NEAR_END:
			stop = v->gcache.cached_total_length;
			break;

		case OSL_PLATFORM_MIDDLE:
			stop = *station_length - (*station_length - v->gcache.cached_total_length) / 2;
			break;

		case OSL_PLATFORM_FAR_END:
			stop = *station_length;
			break;
	}

	/* Subtract half the front vehicle length of the train so we get the real
	 * stop location of the train. */
	return stop - (v->gcache.cached_veh_length + 1) / 2;
}


/**
 * Computes train speed limit caused by curves
 * @return imposed speed limit
 */
int Train::GetCurveSpeedLimit() const
{
	assert(this->First() == this);

	static const int absolute_max_speed = UINT16_MAX;
	int max_speed = absolute_max_speed;

	if (_settings_game.vehicle.train_acceleration_model == AM_ORIGINAL) return max_speed;

	int curvecount[2] = {0, 0};

	/* first find the curve speed limit */
	int numcurve = 0;
	int sum = 0;
	int pos = 0;
	int lastpos = -1;
	for (const Vehicle *u = this; u->Next() != NULL; u = u->Next(), pos++) {
		Direction this_dir = u->direction;
		Direction next_dir = u->Next()->direction;

		DirDiff dirdiff = DirDifference(this_dir, next_dir);
		if (dirdiff == DIRDIFF_SAME) continue;

		if (dirdiff == DIRDIFF_45LEFT) curvecount[0]++;
		if (dirdiff == DIRDIFF_45RIGHT) curvecount[1]++;
		if (dirdiff == DIRDIFF_45LEFT || dirdiff == DIRDIFF_45RIGHT) {
			if (lastpos != -1) {
				numcurve++;
				sum += pos - lastpos;
				if (pos - lastpos == 1 && max_speed > 88) {
					max_speed = 88;
				}
			}
			lastpos = pos;
		}

		/* if we have a 90 degree turn, fix the speed limit to 60 */
		if (dirdiff == DIRDIFF_90LEFT || dirdiff == DIRDIFF_90RIGHT) {
			max_speed = 61;
		}
	}

	if (numcurve > 0 && max_speed > 88) {
		if (curvecount[0] == 1 && curvecount[1] == 1) {
			max_speed = absolute_max_speed;
		} else {
			sum /= numcurve;
			max_speed = 232 - (13 - Clamp(sum, 1, 12)) * (13 - Clamp(sum, 1, 12));
		}
	}

	if (max_speed != absolute_max_speed) {
		/* Apply the engine's rail type curve speed advantage, if it slowed by curves */
		const RailtypeInfo *rti = GetRailTypeInfo(this->railtype);
		max_speed += (max_speed / 2) * rti->curve_speed;

		if (this->tcache.cached_tilt) {
			/* Apply max_speed bonus of 20% for a tilting train */
			max_speed += max_speed / 5;
		}
	}

	return max_speed;
}

/**
 * Calculates the maximum speed of the vehicle under its current conditions.
 * @return Maximum speed of the vehicle.
 */
int Train::GetCurrentMaxSpeed() const
{
	int max_speed = _settings_game.vehicle.train_acceleration_model == AM_ORIGINAL ?
			this->gcache.cached_max_track_speed :
			this->tcache.cached_max_curve_speed;

	if (_settings_game.vehicle.train_acceleration_model == AM_REALISTIC && IsRailStationTile(this->tile)) {
		StationID sid = GetStationIndex(this->tile);
		if (this->current_order.ShouldStopAtStation(this, sid)) {
			int station_ahead;
			int station_length;
			int stop_at = GetTrainStopLocation(sid, this->tile, this, &station_ahead, &station_length);

			/* The distance to go is whatever is still ahead of the train minus the
			 * distance from the train's stop location to the end of the platform */
			int distance_to_go = station_ahead / TILE_SIZE - (station_length - stop_at) / TILE_SIZE;

			if (distance_to_go > 0) {
				int st_max_speed = 120;

				int delta_v = this->cur_speed / (distance_to_go + 1);
				if (max_speed > (this->cur_speed - delta_v)) {
					st_max_speed = this->cur_speed - (delta_v / 10);
				}

				st_max_speed = max(st_max_speed, 25 * distance_to_go);
				max_speed = min(max_speed, st_max_speed);
			}
		}
	}

	for (const Train *u = this; u != NULL; u = u->Next()) {
		if (_settings_game.vehicle.train_acceleration_model == AM_REALISTIC && u->track == TRACK_BIT_DEPOT) {
			max_speed = min(max_speed, 61);
			break;
		}

		/* Vehicle is on the middle part of a bridge. */
		if (u->track == TRACK_BIT_WORMHOLE && !(u->vehstatus & VS_HIDDEN)) {
			max_speed = min(max_speed, GetBridgeSpec(GetBridgeType(u->tile))->speed);
		}
	}

	max_speed = min(max_speed, this->current_order.GetMaxSpeed());
	return min(max_speed, this->gcache.cached_max_track_speed);
}

/** Update acceleration of the train from the cached power and weight. */
void Train::UpdateAcceleration()
{
	assert(this->IsFrontEngine() || this->IsFreeWagon());

	uint power = this->gcache.cached_power;
	uint weight = this->gcache.cached_weight;
	assert(weight != 0);
	this->acceleration = Clamp(power / weight * 4, 1, 255);
}

/**
 * Get the width of a train vehicle image in the GUI.
 * @param offset Additional offset for positioning the sprite; set to NULL if not needed
 * @return Width in pixels
 */
int Train::GetDisplayImageWidth(Point *offset) const
{
	int reference_width = TRAININFO_DEFAULT_VEHICLE_WIDTH;
	int vehicle_pitch = 0;

	const Engine *e = this->GetEngine();
	if (e->GetGRF() != NULL && is_custom_sprite(e->u.rail.image_index)) {
		reference_width = e->GetGRF()->traininfo_vehicle_width;
		vehicle_pitch = e->GetGRF()->traininfo_vehicle_pitch;
	}

	if (offset != NULL) {
		offset->x = ScaleGUITrad(reference_width) / 2;
		offset->y = ScaleGUITrad(vehicle_pitch);
	}
	return ScaleGUITrad(this->gcache.cached_veh_length * reference_width / VEHICLE_LENGTH);
}

static SpriteID GetDefaultTrainSprite(uint8 spritenum, Direction direction)
{
	assert(IsValidImageIndex<VEH_TRAIN>(spritenum));
	return ((direction + _engine_sprite_add[spritenum]) & _engine_sprite_and[spritenum]) + _engine_sprite_base[spritenum];
}

/**
 * Get the sprite to display the train.
 * @param direction Direction of view/travel.
 * @param image_type Visualisation context.
 * @return Sprite to display.
 */
void Train::GetImage(Direction direction, EngineImageType image_type, VehicleSpriteSeq *result) const
{
	uint8 spritenum = this->spritenum;

	if (HasBit(this->flags, VRF_REVERSE_DIRECTION)) direction = ReverseDir(direction);

	if (is_custom_sprite(spritenum)) {
		GetCustomVehicleSprite(this, (Direction)(direction + 4 * IS_CUSTOM_SECONDHEAD_SPRITE(spritenum)), image_type, result);
		if (result->IsValid()) return;

		spritenum = this->GetEngine()->original_image_index;
	}

	assert(IsValidImageIndex<VEH_TRAIN>(spritenum));
	SpriteID sprite = GetDefaultTrainSprite(spritenum, direction);

	if (this->cargo.StoredCount() >= this->cargo_cap / 2U) sprite += _wagon_full_adder[spritenum];

	result->Set(sprite);
}

static void GetRailIcon(EngineID engine, bool rear_head, int &y, EngineImageType image_type, VehicleSpriteSeq *result)
{
	const Engine *e = Engine::Get(engine);
	Direction dir = rear_head ? DIR_E : DIR_W;
	uint8 spritenum = e->u.rail.image_index;

	if (is_custom_sprite(spritenum)) {
		GetCustomVehicleIcon(engine, dir, image_type, result);
		if (result->IsValid()) {
			if (e->GetGRF() != NULL) {
				y += ScaleGUITrad(e->GetGRF()->traininfo_vehicle_pitch);
			}
			return;
		}

		spritenum = Engine::Get(engine)->original_image_index;
	}

	if (rear_head) spritenum++;

	result->Set(GetDefaultTrainSprite(spritenum, DIR_W));
}

void DrawTrainEngine(int left, int right, int preferred_x, int y, EngineID engine, PaletteID pal, EngineImageType image_type)
{
	if (RailVehInfo(engine)->railveh_type == RAILVEH_MULTIHEAD) {
		int yf = y;
		int yr = y;

		VehicleSpriteSeq seqf, seqr;
		GetRailIcon(engine, false, yf, image_type, &seqf);
		GetRailIcon(engine, true, yr, image_type, &seqr);

		Rect rectf, rectr;
		seqf.GetBounds(&rectf);
		seqr.GetBounds(&rectr);

		preferred_x = Clamp(preferred_x,
				left - UnScaleGUI(rectf.left) + ScaleGUITrad(14),
				right - UnScaleGUI(rectr.right) - ScaleGUITrad(15));

		seqf.Draw(preferred_x - ScaleGUITrad(14), yf, pal, pal == PALETTE_CRASH);
		seqr.Draw(preferred_x + ScaleGUITrad(15), yr, pal, pal == PALETTE_CRASH);
	} else {
		VehicleSpriteSeq seq;
		GetRailIcon(engine, false, y, image_type, &seq);

		Rect rect;
		seq.GetBounds(&rect);
		preferred_x = Clamp(preferred_x,
				left - UnScaleGUI(rect.left),
				right - UnScaleGUI(rect.right));

		seq.Draw(preferred_x, y, pal, pal == PALETTE_CRASH);
	}
}

/**
 * Get the size of the sprite of a train sprite heading west, or both heads (used for lists).
 * @param engine The engine to get the sprite from.
 * @param[out] width The width of the sprite.
 * @param[out] height The height of the sprite.
 * @param[out] xoffs Number of pixels to shift the sprite to the right.
 * @param[out] yoffs Number of pixels to shift the sprite downwards.
 * @param image_type Context the sprite is used in.
 */
void GetTrainSpriteSize(EngineID engine, uint &width, uint &height, int &xoffs, int &yoffs, EngineImageType image_type)
{
	int y = 0;

	VehicleSpriteSeq seq;
	GetRailIcon(engine, false, y, image_type, &seq);

	Rect rect;
	seq.GetBounds(&rect);

	width  = UnScaleGUI(rect.right - rect.left + 1);
	height = UnScaleGUI(rect.bottom - rect.top + 1);
	xoffs  = UnScaleGUI(rect.left);
	yoffs  = UnScaleGUI(rect.top);

	if (RailVehInfo(engine)->railveh_type == RAILVEH_MULTIHEAD) {
		GetRailIcon(engine, true, y, image_type, &seq);
		seq.GetBounds(&rect);

		/* Calculate values relative to an imaginary center between the two sprites. */
		width = ScaleGUITrad(TRAININFO_DEFAULT_VEHICLE_WIDTH) + UnScaleGUI(rect.right) - xoffs;
		height = max<uint>(height, UnScaleGUI(rect.bottom - rect.top + 1));
		xoffs  = xoffs - ScaleGUITrad(TRAININFO_DEFAULT_VEHICLE_WIDTH) / 2;
		yoffs  = min(yoffs, UnScaleGUI(rect.top));
	}
}

/**
 * Build a railroad wagon.
 * @param tile     tile of the depot where rail-vehicle is built.
 * @param flags    type of operation.
 * @param e        the engine to build.
 * @param ret[out] the vehicle that has been built.
 * @return the cost of this operation or an error.
 */
static CommandCost CmdBuildRailWagon(TileIndex tile, DoCommandFlag flags, const Engine *e, Vehicle **ret)
{
	const RailVehicleInfo *rvi = &e->u.rail;

	/* Check that the wagon can drive on the track in question */
	if (!IsCompatibleRail(rvi->railtype, GetRailType(tile))) return CMD_ERROR;

	if (flags & DC_EXEC) {
		Train *v = new Train();
		*ret = v;
		v->spritenum = rvi->image_index;

		v->engine_type = e->index;
		v->gcache.first_engine = INVALID_ENGINE; // needs to be set before first callback

		DiagDirection dir = GetRailDepotDirection(tile);

		v->direction = DiagDirToDir(dir);
		v->tile = tile;

		int x = TileX(tile) * TILE_SIZE | _vehicle_initial_x_fract[dir];
		int y = TileY(tile) * TILE_SIZE | _vehicle_initial_y_fract[dir];

		v->x_pos = x;
		v->y_pos = y;
		v->z_pos = GetSlopePixelZ(x, y);
		v->owner = _current_company;
		v->track = TRACK_BIT_DEPOT;
		v->vehstatus = VS_HIDDEN | VS_DEFPAL;

		v->SetWagon();

		v->SetFreeWagon();
		InvalidateWindowData(WC_VEHICLE_DEPOT, v->tile);

		v->cargo_type = e->GetDefaultCargoType();
		v->cargo_cap = rvi->capacity;
		v->refit_cap = 0;

		v->railtype = rvi->railtype;

		v->date_of_last_service = _date;
		v->build_year = _cur_year;
		v->sprite_seq.Set(SPR_IMG_QUERY);
		v->random_bits = VehicleRandomBits();

		v->group_id = DEFAULT_GROUP;

		AddArticulatedParts(v);

		_new_vehicle_id = v->index;

		v->UpdatePosition();
		v->First()->ConsistChanged(CCF_ARRANGE);
		UpdateTrainGroupID(v->First());

		CheckConsistencyOfArticulatedVehicle(v);

		/* Try to connect the vehicle to one of free chains of wagons. */
		Train *w;
		FOR_ALL_TRAINS(w) {
			if (w->tile == tile &&              ///< Same depot
					w->IsFreeWagon() &&             ///< A free wagon chain
					w->engine_type == e->index &&   ///< Same type
					w->First() != v &&              ///< Don't connect to ourself
					!(w->vehstatus & VS_CRASHED)) { ///< Not crashed/flooded
				DoCommand(0, v->index | 1 << 20, w->Last()->index, DC_EXEC, CMD_MOVE_RAIL_VEHICLE);
				break;
			}
		}
	}

	return CommandCost();
}

/** Move all free vehicles in the depot to the train */
static void NormalizeTrainVehInDepot(const Train *u)
{
	const Train *v;
	FOR_ALL_TRAINS(v) {
		if (v->IsFreeWagon() && v->tile == u->tile &&
				v->track == TRACK_BIT_DEPOT) {
			if (DoCommand(0, v->index | 1 << 20, u->index, DC_EXEC,
					CMD_MOVE_RAIL_VEHICLE).Failed())
				break;
		}
	}
}

static void AddRearEngineToMultiheadedTrain(Train *v)
{
	Train *u = new Train();
	v->value >>= 1;
	u->value = v->value;
	u->direction = v->direction;
	u->owner = v->owner;
	u->tile = v->tile;
	u->x_pos = v->x_pos;
	u->y_pos = v->y_pos;
	u->z_pos = v->z_pos;
	u->track = TRACK_BIT_DEPOT;
	u->vehstatus = v->vehstatus & ~VS_STOPPED;
	u->spritenum = v->spritenum + 1;
	u->cargo_type = v->cargo_type;
	u->cargo_subtype = v->cargo_subtype;
	u->cargo_cap = v->cargo_cap;
	u->refit_cap = v->refit_cap;
	u->railtype = v->railtype;
	u->engine_type = v->engine_type;
	u->date_of_last_service = v->date_of_last_service;
	u->build_year = v->build_year;
	u->sprite_seq.Set(SPR_IMG_QUERY);
	u->random_bits = VehicleRandomBits();
	v->SetMultiheaded();
	u->SetMultiheaded();
	v->SetNext(u);
	u->UpdatePosition();

	/* Now we need to link the front and rear engines together */
	v->other_multiheaded_part = u;
	u->other_multiheaded_part = v;
}

/**
 * Build a railroad vehicle.
 * @param tile     tile of the depot where rail-vehicle is built.
 * @param flags    type of operation.
 * @param e        the engine to build.
 * @param data     bit 0 prevents any free cars from being added to the train.
 * @param ret[out] the vehicle that has been built.
 * @return the cost of this operation or an error.
 */
CommandCost CmdBuildRailVehicle(TileIndex tile, DoCommandFlag flags, const Engine *e, uint16 data, Vehicle **ret)
{
	const RailVehicleInfo *rvi = &e->u.rail;

	if (rvi->railveh_type == RAILVEH_WAGON) return CmdBuildRailWagon(tile, flags, e, ret);

	/* Check if depot and new engine uses the same kind of tracks *
	 * We need to see if the engine got power on the tile to avoid electric engines in non-electric depots */
	if (!HasPowerOnRail(rvi->railtype, GetRailType(tile))) return CMD_ERROR;

	if (flags & DC_EXEC) {
		DiagDirection dir = GetRailDepotDirection(tile);
		int x = TileX(tile) * TILE_SIZE + _vehicle_initial_x_fract[dir];
		int y = TileY(tile) * TILE_SIZE + _vehicle_initial_y_fract[dir];

		Train *v = new Train();
		*ret = v;
		v->direction = DiagDirToDir(dir);
		v->tile = tile;
		v->owner = _current_company;
		v->x_pos = x;
		v->y_pos = y;
		v->z_pos = GetSlopePixelZ(x, y);
		v->track = TRACK_BIT_DEPOT;
		v->vehstatus = VS_HIDDEN | VS_STOPPED | VS_DEFPAL;
		v->spritenum = rvi->image_index;
		v->cargo_type = e->GetDefaultCargoType();
		v->cargo_cap = rvi->capacity;
		v->refit_cap = 0;
		v->last_station_visited = INVALID_STATION;
		v->last_loading_station = INVALID_STATION;

		v->engine_type = e->index;
		v->gcache.first_engine = INVALID_ENGINE; // needs to be set before first callback

		v->reliability = e->reliability;
		v->reliability_spd_dec = e->reliability_spd_dec;
		v->max_age = e->GetLifeLengthInDays();

		v->railtype = rvi->railtype;
		_new_vehicle_id = v->index;

		v->SetServiceInterval(Company::Get(_current_company)->settings.vehicle.servint_trains);
		v->date_of_last_service = _date;
		v->build_year = _cur_year;
		v->sprite_seq.Set(SPR_IMG_QUERY);
		v->random_bits = VehicleRandomBits();

		if (e->flags & ENGINE_EXCLUSIVE_PREVIEW) SetBit(v->vehicle_flags, VF_BUILT_AS_PROTOTYPE);
		v->SetServiceIntervalIsPercent(Company::Get(_current_company)->settings.vehicle.servint_ispercent);

		v->group_id = DEFAULT_GROUP;

		v->SetFrontEngine();
		v->SetEngine();

		v->UpdatePosition();

		if (rvi->railveh_type == RAILVEH_MULTIHEAD) {
			AddRearEngineToMultiheadedTrain(v);
		} else {
			AddArticulatedParts(v);
		}

		v->ConsistChanged(CCF_ARRANGE);
		UpdateTrainGroupID(v);

		if (!HasBit(data, 0) && !(flags & DC_AUTOREPLACE)) { // check if the cars should be added to the new vehicle
			NormalizeTrainVehInDepot(v);
		}

		CheckConsistencyOfArticulatedVehicle(v);
	}

	return CommandCost();
}

static Train *FindGoodVehiclePos(const Train *src)
{
	EngineID eng = src->engine_type;
	TileIndex tile = src->tile;

	Train *dst;
	FOR_ALL_TRAINS(dst) {
		if (dst->IsFreeWagon() && dst->tile == tile && !(dst->vehstatus & VS_CRASHED)) {
			/* check so all vehicles in the line have the same engine. */
			Train *t = dst;
			while (t->engine_type == eng) {
				t = t->Next();
				if (t == NULL) return dst;
			}
		}
	}

	return NULL;
}

/** Helper type for lists/vectors of trains */
typedef SmallVector<Train *, 16> TrainList;

/**
 * Make a backup of a train into a train list.
 * @param list to make the backup in
 * @param t    the train to make the backup of
 */
static void MakeTrainBackup(TrainList &list, Train *t)
{
	for (; t != NULL; t = t->Next()) *list.Append() = t;
}

/**
 * Restore the train from the backup list.
 * @param list the train to restore.
 */
static void RestoreTrainBackup(TrainList &list)
{
	/* No train, nothing to do. */
	if (list.Length() == 0) return;

	Train *prev = NULL;
	/* Iterate over the list and rebuild it. */
	for (Train **iter = list.Begin(); iter != list.End(); iter++) {
		Train *t = *iter;
		if (prev != NULL) {
			prev->SetNext(t);
		} else if (t->Previous() != NULL) {
			/* Make sure the head of the train is always the first in the chain. */
			t->Previous()->SetNext(NULL);
		}
		prev = t;
	}
}

/**
 * Remove the given wagon from its consist.
 * @param part the part of the train to remove.
 * @param chain whether to remove the whole chain.
 */
static void RemoveFromConsist(Train *part, bool chain = false)
{
	Train *tail = chain ? part->Last() : part->GetLastEnginePart();

	/* Unlink at the front, but make it point to the next
	 * vehicle after the to be remove part. */
	if (part->Previous() != NULL) part->Previous()->SetNext(tail->Next());

	/* Unlink at the back */
	tail->SetNext(NULL);
}

/**
 * Inserts a chain into the train at dst.
 * @param dst   the place where to append after.
 * @param chain the chain to actually add.
 */
static void InsertInConsist(Train *dst, Train *chain)
{
	/* We do not want to add something in the middle of an articulated part. */
	assert(dst->Next() == NULL || !dst->Next()->IsArticulatedPart());

	chain->Last()->SetNext(dst->Next());
	dst->SetNext(chain);
}

/**
 * Normalise the dual heads in the train, i.e. if one is
 * missing move that one to this train.
 * @param t the train to normalise.
 */
static void NormaliseDualHeads(Train *t)
{
	for (; t != NULL; t = t->GetNextVehicle()) {
		if (!t->IsMultiheaded() || !t->IsEngine()) continue;

		/* Make sure that there are no free cars before next engine */
		Train *u;
		for (u = t; u->Next() != NULL && !u->Next()->IsEngine(); u = u->Next()) {}

		if (u == t->other_multiheaded_part) continue;

		/* Remove the part from the 'wrong' train */
		RemoveFromConsist(t->other_multiheaded_part);
		/* And add it to the 'right' train */
		InsertInConsist(u, t->other_multiheaded_part);
	}
}

/**
 * Normalise the sub types of the parts in this chain.
 * @param chain the chain to normalise.
 */
static void NormaliseSubtypes(Train *chain)
{
	/* Nothing to do */
	if (chain == NULL) return;

	/* We must be the first in the chain. */
	assert(chain->Previous() == NULL);

	/* Set the appropriate bits for the first in the chain. */
	if (chain->IsWagon()) {
		chain->SetFreeWagon();
	} else {
		assert(chain->IsEngine());
		chain->SetFrontEngine();
	}

	/* Now clear the bits for the rest of the chain */
	for (Train *t = chain->Next(); t != NULL; t = t->Next()) {
		t->ClearFreeWagon();
		t->ClearFrontEngine();
	}
}

/**
 * Check/validate whether we may actually build a new train.
 * @note All vehicles are/were 'heads' of their chains.
 * @param original_dst The original destination chain.
 * @param dst          The destination chain after constructing the train.
 * @param original_dst The original source chain.
 * @param dst          The source chain after constructing the train.
 * @return possible error of this command.
 */
static CommandCost CheckNewTrain(Train *original_dst, Train *dst, Train *original_src, Train *src)
{
	/* Just add 'new' engines and subtract the original ones.
	 * If that's less than or equal to 0 we can be sure we did
	 * not add any engines (read: trains) along the way. */
	if ((src          != NULL && src->IsEngine()          ? 1 : 0) +
			(dst          != NULL && dst->IsEngine()          ? 1 : 0) -
			(original_src != NULL && original_src->IsEngine() ? 1 : 0) -
			(original_dst != NULL && original_dst->IsEngine() ? 1 : 0) <= 0) {
		return CommandCost();
	}

	/* Get a free unit number and check whether it's within the bounds.
	 * There will always be a maximum of one new train. */
	if (GetFreeUnitNumber(VEH_TRAIN) <= _settings_game.vehicle.max_trains) return CommandCost();

	return_cmd_error(STR_ERROR_TOO_MANY_VEHICLES_IN_GAME);
}

/**
 * Check whether the train parts can be attached.
 * @param t the train to check
 * @return possible error of this command.
 */
static CommandCost CheckTrainAttachment(Train *t)
{
	/* No multi-part train, no need to check. */
	if (t == NULL || t->Next() == NULL || !t->IsEngine()) return CommandCost();

	/* The maximum length for a train. For each part we decrease this by one
	 * and if the result is negative the train is simply too long. */
	int allowed_len = _settings_game.vehicle.max_train_length * TILE_SIZE - t->gcache.cached_veh_length;

	Train *head = t;
	Train *prev = t;

	/* Break the prev -> t link so it always holds within the loop. */
	t = t->Next();
	prev->SetNext(NULL);

	/* Make sure the cache is cleared. */
	head->InvalidateNewGRFCache();

	while (t != NULL) {
		allowed_len -= t->gcache.cached_veh_length;

		Train *next = t->Next();

		/* Unlink the to-be-added piece; it is already unlinked from the previous
		 * part due to the fact that the prev -> t link is broken. */
		t->SetNext(NULL);

		/* Don't check callback for articulated or rear dual headed parts */
		if (!t->IsArticulatedPart() && !t->IsRearDualheaded()) {
			/* Back up and clear the first_engine data to avoid using wagon override group */
			EngineID first_engine = t->gcache.first_engine;
			t->gcache.first_engine = INVALID_ENGINE;

			/* We don't want the cache to interfere. head's cache is cleared before
			 * the loop and after each callback does not need to be cleared here. */
			t->InvalidateNewGRFCache();

			uint16 callback = GetVehicleCallbackParent(CBID_TRAIN_ALLOW_WAGON_ATTACH, 0, 0, head->engine_type, t, head);

			/* Restore original first_engine data */
			t->gcache.first_engine = first_engine;

			/* We do not want to remember any cached variables from the test run */
			t->InvalidateNewGRFCache();
			head->InvalidateNewGRFCache();

			if (callback != CALLBACK_FAILED) {
				/* A failing callback means everything is okay */
				StringID error = STR_NULL;

				if (head->GetGRF()->grf_version < 8) {
					if (callback == 0xFD) error = STR_ERROR_INCOMPATIBLE_RAIL_TYPES;
					if (callback  < 0xFD) error = GetGRFStringID(head->GetGRFID(), 0xD000 + callback);
					if (callback >= 0x100) ErrorUnknownCallbackResult(head->GetGRFID(), CBID_TRAIN_ALLOW_WAGON_ATTACH, callback);
				} else {
					if (callback < 0x400) {
						error = GetGRFStringID(head->GetGRFID(), 0xD000 + callback);
					} else {
						switch (callback) {
							case 0x400: // allow if railtypes match (always the case for OpenTTD)
							case 0x401: // allow
								break;

							default:    // unknown reason -> disallow
							case 0x402: // disallow attaching
								error = STR_ERROR_INCOMPATIBLE_RAIL_TYPES;
								break;
						}
					}
				}

				if (error != STR_NULL) return_cmd_error(error);
			}
		}

		/* And link it to the new part. */
		prev->SetNext(t);
		prev = t;
		t = next;
	}

	if (allowed_len < 0) return_cmd_error(STR_ERROR_TRAIN_TOO_LONG);
	return CommandCost();
}

/**
 * Validate whether we are going to create valid trains.
 * @note All vehicles are/were 'heads' of their chains.
 * @param original_dst The original destination chain.
 * @param dst          The destination chain after constructing the train.
 * @param original_dst The original source chain.
 * @param dst          The source chain after constructing the train.
 * @param check_limit  Whether to check the vehicle limit.
 * @return possible error of this command.
 */
static CommandCost ValidateTrains(Train *original_dst, Train *dst, Train *original_src, Train *src, bool check_limit)
{
	/* Check whether we may actually construct the trains. */
	CommandCost ret = CheckTrainAttachment(src);
	if (ret.Failed()) return ret;
	ret = CheckTrainAttachment(dst);
	if (ret.Failed()) return ret;

	/* Check whether we need to build a new train. */
	return check_limit ? CheckNewTrain(original_dst, dst, original_src, src) : CommandCost();
}

/**
 * Arrange the trains in the wanted way.
 * @param dst_head   The destination chain of the to be moved vehicle.
 * @param dst        The destination for the to be moved vehicle.
 * @param src_head   The source chain of the to be moved vehicle.
 * @param src        The to be moved vehicle.
 * @param move_chain Whether to move all vehicles after src or not.
 */
static void ArrangeTrains(Train **dst_head, Train *dst, Train **src_head, Train *src, bool move_chain)
{
	/* First determine the front of the two resulting trains */
	if (*src_head == *dst_head) {
		/* If we aren't moving part(s) to a new train, we are just moving the
		 * front back and there is not destination head. */
		*dst_head = NULL;
	} else if (*dst_head == NULL) {
		/* If we are moving to a new train the head of the move train would become
		 * the head of the new vehicle. */
		*dst_head = src;
	}

	if (src == *src_head) {
		/* If we are moving the front of a train then we are, in effect, creating
		 * a new head for the train. Point to that. Unless we are moving the whole
		 * train in which case there is not 'source' train anymore.
		 * In case we are a multiheaded part we want the complete thing to come
		 * with us, so src->GetNextUnit(), however... when we are e.g. a wagon
		 * that is followed by a rear multihead we do not want to include that. */
		*src_head = move_chain ? NULL :
				(src->IsMultiheaded() ? src->GetNextUnit() : src->GetNextVehicle());
	}

	/* Now it's just simply removing the part that we are going to move from the
	 * source train and *if* the destination is a not a new train add the chain
	 * at the destination location. */
	RemoveFromConsist(src, move_chain);
	if (*dst_head != src) InsertInConsist(dst, src);

	/* Now normalise the dual heads, that is move the dual heads around in such
	 * a way that the head and rear of a dual head are in the same train */
	NormaliseDualHeads(*src_head);
	NormaliseDualHeads(*dst_head);
}

/**
 * Normalise the head of the train again, i.e. that is tell the world that
 * we have changed and update all kinds of variables.
 * @param head the train to update.
 */
static void NormaliseTrainHead(Train *head)
{
	/* Not much to do! */
	if (head == NULL) return;

	/* Tell the 'world' the train changed. */
	head->ConsistChanged(CCF_ARRANGE);
	UpdateTrainGroupID(head);

	/* Not a front engine, i.e. a free wagon chain. No need to do more. */
	if (!head->IsFrontEngine()) return;

	/* Update the refit button and window */
	InvalidateWindowData(WC_VEHICLE_REFIT, head->index, VIWD_CONSIST_CHANGED);
	SetWindowWidgetDirty(WC_VEHICLE_VIEW, head->index, WID_VV_REFIT);

	/* If we don't have a unit number yet, set one. */
	if (head->unitnumber != 0) return;
	head->unitnumber = GetFreeUnitNumber(VEH_TRAIN);
}

/**
 * Move a rail vehicle around inside the depot.
 * @param tile unused
 * @param flags type of operation
 *              Note: DC_AUTOREPLACE is set when autoreplace tries to undo its modifications or moves vehicles to temporary locations inside the depot.
 * @param p1 various bitstuffed elements
 * - p1 (bit  0 - 19) source vehicle index
 * - p1 (bit      20) move all vehicles following the source vehicle
 * @param p2 what wagon to put the source wagon AFTER, XXX - INVALID_VEHICLE to make a new line
 * @param text unused
 * @return the cost of this operation or an error
 */
CommandCost CmdMoveRailVehicle(TileIndex tile, DoCommandFlag flags, uint32 p1, uint32 p2, const char *text)
{
	VehicleID s = GB(p1, 0, 20);
	VehicleID d = GB(p2, 0, 20);
	bool move_chain = HasBit(p1, 20);

	Train *src = Train::GetIfValid(s);
	if (src == NULL) return CMD_ERROR;

	CommandCost ret = CheckOwnership(src->owner);
	if (ret.Failed()) return ret;

	/* Do not allow moving crashed vehicles inside the depot, it is likely to cause asserts later */
	if (src->vehstatus & VS_CRASHED) return CMD_ERROR;

	/* if nothing is selected as destination, try and find a matching vehicle to drag to. */
	Train *dst;
	if (d == INVALID_VEHICLE) {
		dst = src->IsEngine() ? NULL : FindGoodVehiclePos(src);
	} else {
		dst = Train::GetIfValid(d);
		if (dst == NULL) return CMD_ERROR;

		CommandCost ret = CheckOwnership(dst->owner);
		if (ret.Failed()) return ret;

		/* Do not allow appending to crashed vehicles, too */
		if (dst->vehstatus & VS_CRASHED) return CMD_ERROR;
	}

	/* if an articulated part is being handled, deal with its parent vehicle */
	src = src->GetFirstEnginePart();
	if (dst != NULL) {
		dst = dst->GetFirstEnginePart();
	}

	/* don't move the same vehicle.. */
	if (src == dst) return CommandCost();

	/* locate the head of the two chains */
	Train *src_head = src->First();
	Train *dst_head;
	if (dst != NULL) {
		dst_head = dst->First();
		if (dst_head->tile != src_head->tile) return CMD_ERROR;
		/* Now deal with articulated part of destination wagon */
		dst = dst->GetLastEnginePart();
	} else {
		dst_head = NULL;
	}

	if (src->IsRearDualheaded()) return_cmd_error(STR_ERROR_REAR_ENGINE_FOLLOW_FRONT);

	/* When moving all wagons, we can't have the same src_head and dst_head */
	if (move_chain && src_head == dst_head) return CommandCost();

	/* When moving a multiheaded part to be place after itself, bail out. */
	if (!move_chain && dst != NULL && dst->IsRearDualheaded() && src == dst->other_multiheaded_part) return CommandCost();

	/* Check if all vehicles in the source train are stopped inside a depot. */
	if (!src_head->IsStoppedInDepot()) return_cmd_error(STR_ERROR_TRAINS_CAN_ONLY_BE_ALTERED_INSIDE_A_DEPOT);

	/* Check if all vehicles in the destination train are stopped inside a depot. */
	if (dst_head != NULL && !dst_head->IsStoppedInDepot()) return_cmd_error(STR_ERROR_TRAINS_CAN_ONLY_BE_ALTERED_INSIDE_A_DEPOT);

	/* First make a backup of the order of the trains. That way we can do
	 * whatever we want with the order and later on easily revert. */
	TrainList original_src;
	TrainList original_dst;

	MakeTrainBackup(original_src, src_head);
	MakeTrainBackup(original_dst, dst_head);

	/* Also make backup of the original heads as ArrangeTrains can change them.
	 * For the destination head we do not care if it is the same as the source
	 * head because in that case it's just a copy. */
	Train *original_src_head = src_head;
	Train *original_dst_head = (dst_head == src_head ? NULL : dst_head);

	/* We want this information from before the rearrangement, but execute this after the validation.
	 * original_src_head can't be NULL; src is by definition != NULL, so src_head can't be NULL as
	 * src->GetFirst() always yields non-NULL, so eventually original_src_head != NULL as well. */
	bool original_src_head_front_engine = original_src_head->IsFrontEngine();
	bool original_dst_head_front_engine = original_dst_head != NULL && original_dst_head->IsFrontEngine();

	/* (Re)arrange the trains in the wanted arrangement. */
	ArrangeTrains(&dst_head, dst, &src_head, src, move_chain);

	if ((flags & DC_AUTOREPLACE) == 0) {
		/* If the autoreplace flag is set we do not need to test for the validity
		 * because we are going to revert the train to its original state. As we
		 * assume the original state was correct autoreplace can skip this. */
		CommandCost ret = ValidateTrains(original_dst_head, dst_head, original_src_head, src_head, true);
		if (ret.Failed()) {
			/* Restore the train we had. */
			RestoreTrainBackup(original_src);
			RestoreTrainBackup(original_dst);
			return ret;
		}
	}

	/* do it? */
	if (flags & DC_EXEC) {
		/* Remove old heads from the statistics */
		if (original_src_head_front_engine) GroupStatistics::CountVehicle(original_src_head, -1);
		if (original_dst_head_front_engine) GroupStatistics::CountVehicle(original_dst_head, -1);

		/* First normalise the sub types of the chains. */
		NormaliseSubtypes(src_head);
		NormaliseSubtypes(dst_head);

		/* There are 14 different cases:
		 *  1) front engine gets moved to a new train, it stays a front engine.
		 *     a) the 'next' part is a wagon that becomes a free wagon chain.
		 *     b) the 'next' part is an engine that becomes a front engine.
		 *     c) there is no 'next' part, nothing else happens
		 *  2) front engine gets moved to another train, it is not a front engine anymore
		 *     a) the 'next' part is a wagon that becomes a free wagon chain.
		 *     b) the 'next' part is an engine that becomes a front engine.
		 *     c) there is no 'next' part, nothing else happens
		 *  3) front engine gets moved to later in the current train, it is not a front engine anymore.
		 *     a) the 'next' part is a wagon that becomes a free wagon chain.
		 *     b) the 'next' part is an engine that becomes a front engine.
		 *  4) free wagon gets moved
		 *     a) the 'next' part is a wagon that becomes a free wagon chain.
		 *     b) the 'next' part is an engine that becomes a front engine.
		 *     c) there is no 'next' part, nothing else happens
		 *  5) non front engine gets moved and becomes a new train, nothing else happens
		 *  6) non front engine gets moved within a train / to another train, nothing hapens
		 *  7) wagon gets moved, nothing happens
		 */
		if (src == original_src_head && src->IsEngine() && !src->IsFrontEngine()) {
			/* Cases #2 and #3: the front engine gets trashed. */
			DeleteWindowById(WC_VEHICLE_VIEW, src->index);
			DeleteWindowById(WC_VEHICLE_ORDERS, src->index);
			DeleteWindowById(WC_VEHICLE_REFIT, src->index);
			DeleteWindowById(WC_VEHICLE_DETAILS, src->index);
			DeleteWindowById(WC_VEHICLE_TIMETABLE, src->index);
			DeleteNewGRFInspectWindow(GSF_TRAINS, src->index);
			SetWindowDirty(WC_COMPANY, _current_company);

			/* Delete orders, group stuff and the unit number as we're not the
			 * front of any vehicle anymore. */
			DeleteVehicleOrders(src);
			RemoveVehicleFromGroup(src);
			src->unitnumber = 0;
		}

		/* We weren't a front engine but are becoming one. So
		 * we should be put in the default group. */
		if (original_src_head != src && dst_head == src) {
			SetTrainGroupID(src, DEFAULT_GROUP);
			SetWindowDirty(WC_COMPANY, _current_company);
		}

		/* Add new heads to statistics */
		if (src_head != NULL && src_head->IsFrontEngine()) GroupStatistics::CountVehicle(src_head, 1);
		if (dst_head != NULL && dst_head->IsFrontEngine()) GroupStatistics::CountVehicle(dst_head, 1);

		/* Handle 'new engine' part of cases #1b, #2b, #3b, #4b and #5 in NormaliseTrainHead. */
		NormaliseTrainHead(src_head);
		NormaliseTrainHead(dst_head);

		if ((flags & DC_NO_CARGO_CAP_CHECK) == 0) {
			CheckCargoCapacity(src_head);
			CheckCargoCapacity(dst_head);
		}

		if (src_head != NULL) src_head->First()->MarkDirty();
		if (dst_head != NULL) dst_head->First()->MarkDirty();

		/* We are undoubtedly changing something in the depot and train list. */
		InvalidateWindowData(WC_VEHICLE_DEPOT, src->tile);
		InvalidateWindowClassesData(WC_TRAINS_LIST, 0);
	} else {
		/* We don't want to execute what we're just tried. */
		RestoreTrainBackup(original_src);
		RestoreTrainBackup(original_dst);
	}

	return CommandCost();
}

/**
 * Sell a (single) train wagon/engine.
 * @param flags type of operation
 * @param t     the train wagon to sell
 * @param data  the selling mode
 * - data = 0: only sell the single dragged wagon/engine (and any belonging rear-engines)
 * - data = 1: sell the vehicle and all vehicles following it in the chain
 *             if the wagon is dragged, don't delete the possibly belonging rear-engine to some front
 * @param user  the user for the order backup.
 * @return the cost of this operation or an error
 */
CommandCost CmdSellRailWagon(DoCommandFlag flags, Vehicle *t, uint16 data, uint32 user)
{
	/* Sell a chain of vehicles or not? */
	bool sell_chain = HasBit(data, 0);

	Train *v = Train::From(t)->GetFirstEnginePart();
	Train *first = v->First();

	if (v->IsRearDualheaded()) return_cmd_error(STR_ERROR_REAR_ENGINE_FOLLOW_FRONT);

	/* First make a backup of the order of the train. That way we can do
	 * whatever we want with the order and later on easily revert. */
	TrainList original;
	MakeTrainBackup(original, first);

	/* We need to keep track of the new head and the head of what we're going to sell. */
	Train *new_head = first;
	Train *sell_head = NULL;

	/* Split the train in the wanted way. */
	ArrangeTrains(&sell_head, NULL, &new_head, v, sell_chain);

	/* We don't need to validate the second train; it's going to be sold. */
	CommandCost ret = ValidateTrains(NULL, NULL, first, new_head, (flags & DC_AUTOREPLACE) == 0);
	if (ret.Failed()) {
		/* Restore the train we had. */
		RestoreTrainBackup(original);
		return ret;
	}

	if (first->orders.list == NULL && !OrderList::CanAllocateItem()) {
		/* Restore the train we had. */
		RestoreTrainBackup(original);
		return_cmd_error(STR_ERROR_NO_MORE_SPACE_FOR_ORDERS);
	}

	CommandCost cost(EXPENSES_NEW_VEHICLES);
	for (Train *t = sell_head; t != NULL; t = t->Next()) cost.AddCost(-t->value);

	/* do it? */
	if (flags & DC_EXEC) {
		/* First normalise the sub types of the chain. */
		NormaliseSubtypes(new_head);

		if (v == first && v->IsEngine() && !sell_chain && new_head != NULL && new_head->IsFrontEngine()) {
			/* We are selling the front engine. In this case we want to
			 * 'give' the order, unit number and such to the new head. */
			new_head->orders.list = first->orders.list;
			new_head->AddToShared(first);
			DeleteVehicleOrders(first);

			/* Copy other important data from the front engine */
			new_head->CopyVehicleConfigAndStatistics(first);
			GroupStatistics::CountVehicle(new_head, 1); // after copying over the profit
		} else if (v->IsPrimaryVehicle() && data & (MAKE_ORDER_BACKUP_FLAG >> 20)) {
			OrderBackup::Backup(v, user);
		}

		/* We need to update the information about the train. */
		NormaliseTrainHead(new_head);

		/* We are undoubtedly changing something in the depot and train list. */
		InvalidateWindowData(WC_VEHICLE_DEPOT, v->tile);
		InvalidateWindowClassesData(WC_TRAINS_LIST, 0);

		/* Actually delete the sold 'goods' */
		delete sell_head;
	} else {
		/* We don't want to execute what we're just tried. */
		RestoreTrainBackup(original);
	}

	return cost;
}

void Train::UpdateDeltaXY(Direction direction)
{
	/* Set common defaults. */
	this->x_offs    = -1;
	this->y_offs    = -1;
	this->x_extent  =  3;
	this->y_extent  =  3;
	this->z_extent  =  6;
	this->x_bb_offs =  0;
	this->y_bb_offs =  0;

	if (!IsDiagonalDirection(direction)) {
		static const int _sign_table[] =
		{
			/* x, y */
			-1, -1, // DIR_N
			-1,  1, // DIR_E
			 1,  1, // DIR_S
			 1, -1, // DIR_W
		};

		int half_shorten = (VEHICLE_LENGTH - this->gcache.cached_veh_length) / 2;

		/* For all straight directions, move the bound box to the centre of the vehicle, but keep the size. */
		this->x_offs -= half_shorten * _sign_table[direction];
		this->y_offs -= half_shorten * _sign_table[direction + 1];
		this->x_extent += this->x_bb_offs = half_shorten * _sign_table[direction];
		this->y_extent += this->y_bb_offs = half_shorten * _sign_table[direction + 1];
	} else {
		switch (direction) {
				/* Shorten southern corner of the bounding box according the vehicle length
				 * and center the bounding box on the vehicle. */
			case DIR_NE:
				this->x_offs    = 1 - (this->gcache.cached_veh_length + 1) / 2;
				this->x_extent  = this->gcache.cached_veh_length - 1;
				this->x_bb_offs = -1;
				break;

			case DIR_NW:
				this->y_offs    = 1 - (this->gcache.cached_veh_length + 1) / 2;
				this->y_extent  = this->gcache.cached_veh_length - 1;
				this->y_bb_offs = -1;
				break;

				/* Move northern corner of the bounding box down according to vehicle length
				 * and center the bounding box on the vehicle. */
			case DIR_SW:
				this->x_offs    = 1 + (this->gcache.cached_veh_length + 1) / 2 - VEHICLE_LENGTH;
				this->x_extent  = VEHICLE_LENGTH - 1;
				this->x_bb_offs = VEHICLE_LENGTH - this->gcache.cached_veh_length - 1;
				break;

			case DIR_SE:
				this->y_offs    = 1 + (this->gcache.cached_veh_length + 1) / 2 - VEHICLE_LENGTH;
				this->y_extent  = VEHICLE_LENGTH - 1;
				this->y_bb_offs = VEHICLE_LENGTH - this->gcache.cached_veh_length - 1;
				break;

			default:
				NOT_REACHED();
		}
	}
}

/**
 * Mark a train as stuck and stop it if it isn't stopped right now.
 * @param v %Train to mark as being stuck.
 */
static void MarkTrainAsStuck(Train *v)
{
	if (!HasBit(v->flags, VRF_TRAIN_STUCK)) {
		/* It is the first time the problem occurred, set the "train stuck" flag. */
		SetBit(v->flags, VRF_TRAIN_STUCK);

		v->wait_counter = 0;

		/* Stop train */
		v->cur_speed = 0;
		v->subspeed = 0;
		v->SetLastSpeed();

		SetWindowWidgetDirty(WC_VEHICLE_VIEW, v->index, WID_VV_START_STOP);
	}
}

/**
 * Swap the two up/down flags in two ways:
 * - Swap values of \a swap_flag1 and \a swap_flag2, and
 * - If going up previously (#GVF_GOINGUP_BIT set), the #GVF_GOINGDOWN_BIT is set, and vice versa.
 * @param swap_flag1 [inout] First train flag.
 * @param swap_flag2 [inout] Second train flag.
 */
static void SwapTrainFlags(uint16 *swap_flag1, uint16 *swap_flag2)
{
	uint16 flag1 = *swap_flag1;
	uint16 flag2 = *swap_flag2;

	/* Clear the flags */
	ClrBit(*swap_flag1, GVF_GOINGUP_BIT);
	ClrBit(*swap_flag1, GVF_GOINGDOWN_BIT);
	ClrBit(*swap_flag2, GVF_GOINGUP_BIT);
	ClrBit(*swap_flag2, GVF_GOINGDOWN_BIT);

	/* Reverse the rail-flags (if needed) */
	if (HasBit(flag1, GVF_GOINGUP_BIT)) {
		SetBit(*swap_flag2, GVF_GOINGDOWN_BIT);
	} else if (HasBit(flag1, GVF_GOINGDOWN_BIT)) {
		SetBit(*swap_flag2, GVF_GOINGUP_BIT);
	}
	if (HasBit(flag2, GVF_GOINGUP_BIT)) {
		SetBit(*swap_flag1, GVF_GOINGDOWN_BIT);
	} else if (HasBit(flag2, GVF_GOINGDOWN_BIT)) {
		SetBit(*swap_flag1, GVF_GOINGUP_BIT);
	}
}

/**
 * Updates some variables after swapping the vehicle.
 * @param v swapped vehicle
 */
static void UpdateStatusAfterSwap(Train *v)
{
	/* Reverse the direction. */
	if (v->track != TRACK_BIT_DEPOT) v->direction = ReverseDir(v->direction);

	/* Call the proper EnterTile function unless we are in a wormhole. */
	if (v->track != TRACK_BIT_WORMHOLE) {
		VehicleEnterTile(v, v->tile, v->x_pos, v->y_pos);
	} else {
		/* VehicleEnter_TunnelBridge() sets TRACK_BIT_WORMHOLE when the vehicle
		 * is on the last bit of the bridge head (frame == TILE_SIZE - 1).
		 * If we were swapped with such a vehicle, we have set TRACK_BIT_WORMHOLE,
		 * when we shouldn't have. Check if this is the case. */
		TileIndex vt = TileVirtXY(v->x_pos, v->y_pos);
		if (IsTileType(vt, MP_TUNNELBRIDGE)) {
			VehicleEnterTile(v, vt, v->x_pos, v->y_pos);
			if (v->track != TRACK_BIT_WORMHOLE && IsBridgeTile(v->tile)) {
				/* We have just left the wormhole, possibly set the
				 * "goingdown" bit. UpdateInclination() can be used
				 * because we are at the border of the tile. */
				v->UpdatePosition();
				v->UpdateInclination(true, true);
				return;
			}
		}
	}

	v->UpdatePosition();
	v->UpdateViewport(true, true);
}

/**
 * Swap vehicles \a l and \a r in consist \a v, and reverse their direction.
 * @param v Consist to change.
 * @param l %Vehicle index in the consist of the first vehicle.
 * @param r %Vehicle index in the consist of the second vehicle.
 */
void ReverseTrainSwapVeh(Train *v, int l, int r)
{
	Train *a, *b;

	/* locate vehicles to swap */
	for (a = v; l != 0; l--) a = a->Next();
	for (b = v; r != 0; r--) b = b->Next();

	if (a != b) {
		/* swap the hidden bits */
		{
			uint16 tmp = (a->vehstatus & ~VS_HIDDEN) | (b->vehstatus & VS_HIDDEN);
			b->vehstatus = (b->vehstatus & ~VS_HIDDEN) | (a->vehstatus & VS_HIDDEN);
			a->vehstatus = tmp;
		}

		Swap(a->track, b->track);
		Swap(a->direction, b->direction);
		Swap(a->x_pos, b->x_pos);
		Swap(a->y_pos, b->y_pos);
		Swap(a->tile,  b->tile);
		Swap(a->z_pos, b->z_pos);

		SwapTrainFlags(&a->gv_flags, &b->gv_flags);

		UpdateStatusAfterSwap(a);
		UpdateStatusAfterSwap(b);
	} else {
		/* Swap GVF_GOINGUP_BIT/GVF_GOINGDOWN_BIT.
		 * This is a little bit redundant way, a->gv_flags will
		 * be (re)set twice, but it reduces code duplication */
		SwapTrainFlags(&a->gv_flags, &a->gv_flags);
		UpdateStatusAfterSwap(a);
	}
}


/**
 * Check if the vehicle is a train
 * @param v vehicle on tile
 * @return v if it is a train, NULL otherwise
 */
static Vehicle *TrainOnTileEnum(Vehicle *v, void *)
{
	return (v->type == VEH_TRAIN) ? v : NULL;
}


/**
 * Checks if a train is approaching a rail-road crossing
 * @param v vehicle on tile
 * @param data tile with crossing we are testing
 * @return v if it is approaching a crossing, NULL otherwise
 */
static Vehicle *TrainApproachingCrossingEnum(Vehicle *v, void *data)
{
	if (v->type != VEH_TRAIN || (v->vehstatus & VS_CRASHED)) return NULL;

	Train *t = Train::From(v);
	if (!t->IsFrontEngine()) return NULL;

	TileIndex tile = *(TileIndex *)data;

	if (TrainApproachingCrossingTile(t) != tile) return NULL;

	return t;
}


/**
 * Finds a vehicle approaching rail-road crossing
 * @param tile tile to test
 * @return true if a vehicle is approaching the crossing
 * @pre tile is a rail-road crossing
 */
static bool TrainApproachingCrossing(TileIndex tile)
{
	assert(IsLevelCrossingTile(tile));

	DiagDirection dir = AxisToDiagDir(GetCrossingRailAxis(tile));
	TileIndex tile_from = tile + TileOffsByDiagDir(dir);

	if (HasVehicleOnPos(tile_from, &tile, &TrainApproachingCrossingEnum)) return true;

	dir = ReverseDiagDir(dir);
	tile_from = tile + TileOffsByDiagDir(dir);

	return HasVehicleOnPos(tile_from, &tile, &TrainApproachingCrossingEnum);
}

/** Check if the crossing should be closed
 *  @return train on crossing || train approaching crossing || reserved
 */
static inline bool CheckLevelCrossing(TileIndex tile)
{
	return HasCrossingReservation(tile) || HasVehicleOnPos(tile, NULL, &TrainOnTileEnum) || TrainApproachingCrossing(tile);
}

/**
 * Sets correct crossing state
 * @param tile tile to update
 * @param sound should we play sound?
 * @param force_state force close the crossing due to an adjacent tile
 * @pre tile is a rail-road crossing
 */
static void UpdateLevelCrossingTile(TileIndex tile, bool sound, bool force_state = false)
{
	assert(IsLevelCrossingTile(tile));
	bool new_state;

<<<<<<< HEAD
	if (force_state) {
		new_state = force_state;
	} else {
		new_state = CheckLevelCrossing(tile);
	}
=======
	/* reserved || train on crossing || train approaching crossing */
	bool new_state = HasCrossingReservation(tile) || HasVehicleOnPos(tile, NULL, &TrainOnTileEnum) || TrainApproachingCrossing(tile);
>>>>>>> c4e06808

	if (new_state != IsCrossingBarred(tile)) {
		if (new_state && sound) {
			if (_settings_client.sound.ambient) SndPlayTileFx(SND_0E_LEVEL_CROSSING, tile);
		}
		SetCrossingBarred(tile, new_state);
		MarkTileDirtyByTile(tile);
	}
}

/**
 * Cycles the adjacent crossings and sets their state
 * @param tile tile to update
 * @param sound should we play sound?
 */
void UpdateLevelCrossing(TileIndex tile, bool sound)
{
	bool is_forced = false;
	if (!IsLevelCrossingTile(tile)) return;

	Axis axis = GetCrossingRoadAxis(tile);

	if (_settings_game.vehicle.adjacent_crossings) {
		for (TileIndex t = tile; !is_forced && IsLevelCrossingTile(t) && GetCrossingRoadAxis(t) == axis; t = TileAddByDiagDir(t, AxisToDiagDir(GetCrossingRoadAxis(t)))) {
			is_forced |= CheckLevelCrossing(t);
		}
		for (TileIndex t = tile; !is_forced && IsLevelCrossingTile(t) && GetCrossingRoadAxis(t) == axis; t = TileAddByDiagDir(t, ReverseDiagDir(AxisToDiagDir(GetCrossingRoadAxis(t))))) {
			is_forced |= CheckLevelCrossing(t);
		}
	}

	for (TileIndex t = tile; IsLevelCrossingTile(t) && GetCrossingRoadAxis(t) == axis; t = TileAddByDiagDir(t, AxisToDiagDir(GetCrossingRoadAxis(t)))) {
		UpdateLevelCrossingTile(t, sound, is_forced);
	}
	for (TileIndex t = tile; IsLevelCrossingTile(t) && GetCrossingRoadAxis(t) == axis; t = TileAddByDiagDir(t, ReverseDiagDir(AxisToDiagDir(GetCrossingRoadAxis(t))))) {
		UpdateLevelCrossingTile(t, sound, is_forced);
	}
}


/**
 * Bars crossing and plays ding-ding sound if not barred already
 * @param tile tile with crossing
 * @pre tile is a rail-road crossing
 */
static inline void MaybeBarCrossingWithSound(TileIndex tile)
{
	if (!IsCrossingBarred(tile)) {
		SetCrossingReservation(tile, true);
		UpdateLevelCrossing(tile, true);
	}
}


/**
 * Advances wagons for train reversing, needed for variable length wagons.
 * This one is called before the train is reversed.
 * @param v First vehicle in chain
 */
static void AdvanceWagonsBeforeSwap(Train *v)
{
	Train *base = v;
	Train *first = base; // first vehicle to move
	Train *last = v->Last(); // last vehicle to move
	uint length = CountVehiclesInChain(v);

	while (length > 2) {
		last = last->Previous();
		first = first->Next();

		int differential = base->CalcNextVehicleOffset() - last->CalcNextVehicleOffset();

		/* do not update images now
		 * negative differential will be handled in AdvanceWagonsAfterSwap() */
		for (int i = 0; i < differential; i++) TrainController(first, last->Next());

		base = first; // == base->Next()
		length -= 2;
	}
}


/**
 * Advances wagons for train reversing, needed for variable length wagons.
 * This one is called after the train is reversed.
 * @param v First vehicle in chain
 */
static void AdvanceWagonsAfterSwap(Train *v)
{
	/* first of all, fix the situation when the train was entering a depot */
	Train *dep = v; // last vehicle in front of just left depot
	while (dep->Next() != NULL && (dep->track == TRACK_BIT_DEPOT || dep->Next()->track != TRACK_BIT_DEPOT)) {
		dep = dep->Next(); // find first vehicle outside of a depot, with next vehicle inside a depot
	}

	Train *leave = dep->Next(); // first vehicle in a depot we are leaving now

	if (leave != NULL) {
		/* 'pull' next wagon out of the depot, so we won't miss it (it could stay in depot forever) */
		int d = TicksToLeaveDepot(dep);

		if (d <= 0) {
			leave->vehstatus &= ~VS_HIDDEN; // move it out of the depot
			leave->track = TrackToTrackBits(GetRailDepotTrack(leave->tile));
			for (int i = 0; i >= d; i--) TrainController(leave, NULL); // maybe move it, and maybe let another wagon leave
		}
	} else {
		dep = NULL; // no vehicle in a depot, so no vehicle leaving a depot
	}

	Train *base = v;
	Train *first = base; // first vehicle to move
	Train *last = v->Last(); // last vehicle to move
	uint length = CountVehiclesInChain(v);

	/* We have to make sure all wagons that leave a depot because of train reversing are moved correctly
	 * they have already correct spacing, so we have to make sure they are moved how they should */
	bool nomove = (dep == NULL); // If there is no vehicle leaving a depot, limit the number of wagons moved immediately.

	while (length > 2) {
		/* we reached vehicle (originally) in front of a depot, stop now
		 * (we would move wagons that are already moved with new wagon length). */
		if (base == dep) break;

		/* the last wagon was that one leaving a depot, so do not move it anymore */
		if (last == dep) nomove = true;

		last = last->Previous();
		first = first->Next();

		int differential = last->CalcNextVehicleOffset() - base->CalcNextVehicleOffset();

		/* do not update images now */
		for (int i = 0; i < differential; i++) TrainController(first, (nomove ? last->Next() : NULL));

		base = first; // == base->Next()
		length -= 2;
	}
}

/**
 * Turn a train around.
 * @param v %Train to turn around.
 */
void ReverseTrainDirection(Train *v)
{
	if (IsRailDepotTile(v->tile)) {
		InvalidateWindowData(WC_VEHICLE_DEPOT, v->tile);
	}

	/* Clear path reservation in front if train is not stuck. */
	if (!HasBit(v->flags, VRF_TRAIN_STUCK)) FreeTrainTrackReservation(v);

	/* Check if we were approaching a rail/road-crossing */
	TileIndex crossing = TrainApproachingCrossingTile(v);

	/* count number of vehicles */
	int r = CountVehiclesInChain(v) - 1;  // number of vehicles - 1

	AdvanceWagonsBeforeSwap(v);

	/* swap start<>end, start+1<>end-1, ... */
	int l = 0;
	do {
		ReverseTrainSwapVeh(v, l++, r--);
	} while (l <= r);

	AdvanceWagonsAfterSwap(v);

	if (IsRailDepotTile(v->tile)) {
		InvalidateWindowData(WC_VEHICLE_DEPOT, v->tile);
	}

	ToggleBit(v->flags, VRF_TOGGLE_REVERSE);

	ClrBit(v->flags, VRF_REVERSING);

	/* recalculate cached data */
	v->ConsistChanged(CCF_TRACK);

	/* update all images */
	for (Train *u = v; u != NULL; u = u->Next()) u->UpdateViewport(false, false);

	/* update crossing we were approaching */
	if (crossing != INVALID_TILE) UpdateLevelCrossing(crossing);

	/* maybe we are approaching crossing now, after reversal */
	crossing = TrainApproachingCrossingTile(v);
	if (crossing != INVALID_TILE) MaybeBarCrossingWithSound(crossing);

	/* If we are inside a depot after reversing, don't bother with path reserving. */
	if (v->track == TRACK_BIT_DEPOT) {
		/* Can't be stuck here as inside a depot is always a safe tile. */
		if (HasBit(v->flags, VRF_TRAIN_STUCK)) SetWindowWidgetDirty(WC_VEHICLE_VIEW, v->index, WID_VV_START_STOP);
		ClrBit(v->flags, VRF_TRAIN_STUCK);
		return;
	}

	/* TrainExitDir does not always produce the desired dir for depots and
	 * tunnels/bridges that is needed for UpdateSignalsOnSegment. */
	DiagDirection dir = TrainExitDir(v->direction, v->track);
	if (IsRailDepotTile(v->tile) || IsTileType(v->tile, MP_TUNNELBRIDGE)) dir = INVALID_DIAGDIR;

	if (UpdateSignalsOnSegment(v->tile, dir, v->owner) == SIGSEG_PBS || _settings_game.pf.reserve_paths) {
		/* If we are currently on a tile with conventional signals, we can't treat the
		 * current tile as a safe tile or we would enter a PBS block without a reservation. */
		bool first_tile_okay = !(IsTileType(v->tile, MP_RAILWAY) &&
			HasSignalOnTrackdir(v->tile, v->GetVehicleTrackdir()) &&
			!IsPbsSignal(GetSignalType(v->tile, FindFirstTrack(v->track))));

		/* If we are on a depot tile facing outwards, do not treat the current tile as safe. */
		if (IsRailDepotTile(v->tile) && TrackdirToExitdir(v->GetVehicleTrackdir()) == GetRailDepotDirection(v->tile)) first_tile_okay = false;

		if (IsRailStationTile(v->tile)) SetRailStationPlatformReservation(v->tile, TrackdirToExitdir(v->GetVehicleTrackdir()), true);
		if (TryPathReserve(v, false, first_tile_okay)) {
			/* Do a look-ahead now in case our current tile was already a safe tile. */
			CheckNextTrainTile(v);
		} else if (v->current_order.GetType() != OT_LOADING) {
			/* Do not wait for a way out when we're still loading */
			MarkTrainAsStuck(v);
		}
	} else if (HasBit(v->flags, VRF_TRAIN_STUCK)) {
		/* A train not inside a PBS block can't be stuck. */
		ClrBit(v->flags, VRF_TRAIN_STUCK);
		v->wait_counter = 0;
	}
}

/**
 * Reverse train.
 * @param tile unused
 * @param flags type of operation
 * @param p1 train to reverse
 * @param p2 if true, reverse a unit in a train (needs to be in a depot)
 * @param text unused
 * @return the cost of this operation or an error
 */
CommandCost CmdReverseTrainDirection(TileIndex tile, DoCommandFlag flags, uint32 p1, uint32 p2, const char *text)
{
	Train *v = Train::GetIfValid(p1);
	if (v == NULL) return CMD_ERROR;

	CommandCost ret = CheckOwnership(v->owner);
	if (ret.Failed()) return ret;

	if (p2 != 0) {
		/* turn a single unit around */

		if (v->IsMultiheaded() || HasBit(EngInfo(v->engine_type)->callback_mask, CBM_VEHICLE_ARTIC_ENGINE)) {
			return_cmd_error(STR_ERROR_CAN_T_REVERSE_DIRECTION_RAIL_VEHICLE_MULTIPLE_UNITS);
		}
		if (!HasBit(EngInfo(v->engine_type)->misc_flags, EF_RAIL_FLIPS)) return CMD_ERROR;

		Train *front = v->First();
		/* make sure the vehicle is stopped in the depot */
		if (!front->IsStoppedInDepot()) {
			return_cmd_error(STR_ERROR_TRAINS_CAN_ONLY_BE_ALTERED_INSIDE_A_DEPOT);
		}

		if (flags & DC_EXEC) {
			ToggleBit(v->flags, VRF_REVERSE_DIRECTION);

			front->ConsistChanged(CCF_ARRANGE);
			SetWindowDirty(WC_VEHICLE_DEPOT, front->tile);
			SetWindowDirty(WC_VEHICLE_DETAILS, front->index);
			SetWindowDirty(WC_VEHICLE_VIEW, front->index);
			SetWindowClassesDirty(WC_TRAINS_LIST);
		}
	} else {
		/* turn the whole train around */
		if ((v->vehstatus & VS_CRASHED) || v->breakdown_ctr != 0) return CMD_ERROR;

		if (flags & DC_EXEC) {
			/* Properly leave the station if we are loading and won't be loading anymore */
			if (v->current_order.IsType(OT_LOADING)) {
				const Vehicle *last = v;
				while (last->Next() != NULL) last = last->Next();

				/* not a station || different station --> leave the station */
				if (!IsTileType(last->tile, MP_STATION) || GetStationIndex(last->tile) != GetStationIndex(v->tile)) {
					v->LeaveStation();
				}
			}

			/* We cancel any 'skip signal at dangers' here */
			v->force_proceed = TFP_NONE;
			SetWindowDirty(WC_VEHICLE_VIEW, v->index);

			if (_settings_game.vehicle.train_acceleration_model != AM_ORIGINAL && v->cur_speed != 0) {
				ToggleBit(v->flags, VRF_REVERSING);
			} else {
				v->cur_speed = 0;
				v->SetLastSpeed();
				HideFillingPercent(&v->fill_percent_te_id);
				ReverseTrainDirection(v);
			}
		}
	}
	return CommandCost();
}

/**
 * Force a train through a red signal
 * @param tile unused
 * @param flags type of operation
 * @param p1 train to ignore the red signal
 * @param p2 unused
 * @param text unused
 * @return the cost of this operation or an error
 */
CommandCost CmdForceTrainProceed(TileIndex tile, DoCommandFlag flags, uint32 p1, uint32 p2, const char *text)
{
	Train *t = Train::GetIfValid(p1);
	if (t == NULL) return CMD_ERROR;

	if (!t->IsPrimaryVehicle()) return CMD_ERROR;

	CommandCost ret = CheckOwnership(t->owner);
	if (ret.Failed()) return ret;


	if (flags & DC_EXEC) {
		/* If we are forced to proceed, cancel that order.
		 * If we are marked stuck we would want to force the train
		 * to proceed to the next signal. In the other cases we
		 * would like to pass the signal at danger and run till the
		 * next signal we encounter. */
		t->force_proceed = t->force_proceed == TFP_SIGNAL ? TFP_NONE : HasBit(t->flags, VRF_TRAIN_STUCK) || t->IsChainInDepot() ? TFP_STUCK : TFP_SIGNAL;
		SetWindowDirty(WC_VEHICLE_VIEW, t->index);
	}

	return CommandCost();
}

/**
 * Try to find a depot nearby.
 * @param v %Train that wants a depot.
 * @param max_distance Maximal search distance.
 * @return Information where the closest train depot is located.
 * @pre The given vehicle must not be crashed!
 */
static FindDepotData FindClosestTrainDepot(Train *v, int max_distance)
{
	assert(!(v->vehstatus & VS_CRASHED));

	if (IsRailDepotTile(v->tile)) return FindDepotData(v->tile, 0);

	PBSTileInfo origin = FollowTrainReservation(v);
	if (IsRailDepotTile(origin.tile)) return FindDepotData(origin.tile, 0);

	switch (_settings_game.pf.pathfinder_for_trains) {
		case VPF_NPF: return NPFTrainFindNearestDepot(v, max_distance);
		case VPF_YAPF: return YapfTrainFindNearestDepot(v, max_distance);

		default: NOT_REACHED();
	}
}

/**
 * Locate the closest depot for this consist, and return the information to the caller.
 * @param location [out]    If not \c NULL and a depot is found, store its location in the given address.
 * @param destination [out] If not \c NULL and a depot is found, store its index in the given address.
 * @param reverse [out]     If not \c NULL and a depot is found, store reversal information in the given address.
 * @return A depot has been found.
 */
bool Train::FindClosestDepot(TileIndex *location, DestinationID *destination, bool *reverse)
{
	FindDepotData tfdd = FindClosestTrainDepot(this, 0);
	if (tfdd.best_length == UINT_MAX) return false;

	if (location    != NULL) *location    = tfdd.tile;
	if (destination != NULL) *destination = GetDepotIndex(tfdd.tile);
	if (reverse     != NULL) *reverse     = tfdd.reverse;

	return true;
}

/** Play a sound for a train leaving the station. */
void Train::PlayLeaveStationSound() const
{
	static const SoundFx sfx[] = {
		SND_04_TRAIN,
		SND_0A_TRAIN_HORN,
		SND_0A_TRAIN_HORN,
		SND_47_MAGLEV_2,
		SND_41_MAGLEV
	};

	if (PlayVehicleSound(this, VSE_START)) return;

	EngineID engtype = this->engine_type;
	SndPlayVehicleFx(sfx[RailVehInfo(engtype)->engclass], this);
}

/**
 * Check if the train is on the last reserved tile and try to extend the path then.
 * @param v %Train that needs its path extended.
 */
static void CheckNextTrainTile(Train *v)
{
	/* Don't do any look-ahead if path_backoff_interval is 255. */
	if (_settings_game.pf.path_backoff_interval == 255) return;

	/* Exit if we are inside a depot. */
	if (v->track == TRACK_BIT_DEPOT) return;

	switch (v->current_order.GetType()) {
		/* Exit if we reached our destination depot. */
		case OT_GOTO_DEPOT:
			if (v->tile == v->dest_tile) return;
			break;

		case OT_GOTO_WAYPOINT:
			/* If we reached our waypoint, make sure we see that. */
			if (IsRailWaypointTile(v->tile) && GetStationIndex(v->tile) == v->current_order.GetDestination()) ProcessOrders(v);
			break;

		case OT_NOTHING:
		case OT_LEAVESTATION:
		case OT_LOADING:
			/* Exit if the current order doesn't have a destination, but the train has orders. */
			if (v->GetNumOrders() > 0) return;
			break;

		default:
			break;
	}
	/* Exit if we are on a station tile and are going to stop. */
	if (IsRailStationTile(v->tile) && v->current_order.ShouldStopAtStation(v, GetStationIndex(v->tile))) return;

	Trackdir td = v->GetVehicleTrackdir();

	/* On a tile with a red non-pbs signal, don't look ahead. */
	if (IsTileType(v->tile, MP_RAILWAY) && HasSignalOnTrackdir(v->tile, td) &&
			!IsPbsSignal(GetSignalType(v->tile, TrackdirToTrack(td))) &&
			GetSignalStateByTrackdir(v->tile, td) == SIGNAL_STATE_RED) return;

	CFollowTrackRail ft(v);
	if (!ft.Follow(v->tile, td)) return;

	if (!HasReservedTracks(ft.m_new_tile, TrackdirBitsToTrackBits(ft.m_new_td_bits))) {
		/* Next tile is not reserved. */
		if (KillFirstBit(ft.m_new_td_bits) == TRACKDIR_BIT_NONE) {
			if (HasPbsSignalOnTrackdir(ft.m_new_tile, FindFirstTrackdir(ft.m_new_td_bits))) {
				/* If the next tile is a PBS signal, try to make a reservation. */
				TrackBits tracks = TrackdirBitsToTrackBits(ft.m_new_td_bits);
				if (_settings_game.pf.forbid_90_deg) {
					tracks &= ~TrackCrossesTracks(TrackdirToTrack(ft.m_old_td));
				}
				ChooseTrainTrack(v, ft.m_new_tile, ft.m_exitdir, tracks, false, NULL, false);
			}
		}
	}
}

/**
 * Will the train stay in the depot the next tick?
 * @param v %Train to check.
 * @return True if it stays in the depot, false otherwise.
 */
static bool CheckTrainStayInDepot(Train *v)
{
	/* bail out if not all wagons are in the same depot or not in a depot at all */
	for (const Train *u = v; u != NULL; u = u->Next()) {
		if (u->track != TRACK_BIT_DEPOT || u->tile != v->tile) return false;
	}

	/* if the train got no power, then keep it in the depot */
	if (v->gcache.cached_power == 0) {
		v->vehstatus |= VS_STOPPED;
		SetWindowDirty(WC_VEHICLE_DEPOT, v->tile);
		return true;
	}

	SigSegState seg_state;

	if (v->force_proceed == TFP_NONE) {
		/* force proceed was not pressed */
		if (++v->wait_counter < 37) {
			SetWindowClassesDirty(WC_TRAINS_LIST);
			return true;
		}

		v->wait_counter = 0;

		seg_state = _settings_game.pf.reserve_paths ? SIGSEG_PBS : UpdateSignalsOnSegment(v->tile, INVALID_DIAGDIR, v->owner);
		if (seg_state == SIGSEG_FULL || HasDepotReservation(v->tile)) {
			/* Full and no PBS signal in block or depot reserved, can't exit. */
			SetWindowClassesDirty(WC_TRAINS_LIST);
			return true;
		}
	} else {
		seg_state = _settings_game.pf.reserve_paths ? SIGSEG_PBS : UpdateSignalsOnSegment(v->tile, INVALID_DIAGDIR, v->owner);
	}

	/* We are leaving a depot, but have to go to the exact same one; re-enter */
	if (v->current_order.IsType(OT_GOTO_DEPOT) && v->tile == v->dest_tile) {
		/* We need to have a reservation for this to work. */
		if (HasDepotReservation(v->tile)) return true;
		SetDepotReservation(v->tile, true);
		VehicleEnterDepot(v);
		return true;
	}

	/* Only leave when we can reserve a path to our destination. */
	if (seg_state == SIGSEG_PBS && !TryPathReserve(v) && v->force_proceed == TFP_NONE) {
		/* No path and no force proceed. */
		SetWindowClassesDirty(WC_TRAINS_LIST);
		MarkTrainAsStuck(v);
		return true;
	}

	SetDepotReservation(v->tile, true);
	if (_settings_client.gui.show_track_reservation) MarkTileDirtyByTile(v->tile);

	VehicleServiceInDepot(v);
	SetWindowClassesDirty(WC_TRAINS_LIST);
	v->PlayLeaveStationSound();

	v->track = TRACK_BIT_X;
	if (v->direction & 2) v->track = TRACK_BIT_Y;

	v->vehstatus &= ~VS_HIDDEN;
	v->cur_speed = 0;

	v->UpdateViewport(true, true);
	v->UpdatePosition();
	UpdateSignalsOnSegment(v->tile, INVALID_DIAGDIR, v->owner);
	v->UpdateAcceleration();
	InvalidateWindowData(WC_VEHICLE_DEPOT, v->tile);

	return false;
}

/**
 * Clear the reservation of \a tile that was just left by a wagon on \a track_dir.
 * @param v %Train owning the reservation.
 * @param tile Tile with reservation to clear.
 * @param track_dir Track direction to clear.
 */
static void ClearPathReservation(const Train *v, TileIndex tile, Trackdir track_dir)
{
	DiagDirection dir = TrackdirToExitdir(track_dir);

	if (IsTileType(tile, MP_TUNNELBRIDGE)) {
		/* Are we just leaving a tunnel/bridge? */
		if (GetTunnelBridgeDirection(tile) == ReverseDiagDir(dir)) {
			TileIndex end = GetOtherTunnelBridgeEnd(tile);

			if (TunnelBridgeIsFree(tile, end, v).Succeeded()) {
				/* Free the reservation only if no other train is on the tiles. */
				SetTunnelBridgeReservation(tile, false);
				SetTunnelBridgeReservation(end, false);

				if (_settings_client.gui.show_track_reservation) {
					if (IsBridge(tile)) {
						MarkBridgeDirty(tile);
					} else {
						MarkTileDirtyByTile(tile);
						MarkTileDirtyByTile(end);
					}
				}
			}
		}
	} else if (IsRailStationTile(tile)) {
		TileIndex new_tile = TileAddByDiagDir(tile, dir);
		/* If the new tile is not a further tile of the same station, we
		 * clear the reservation for the whole platform. */
		if (!IsCompatibleTrainStationTile(new_tile, tile)) {
			SetRailStationPlatformReservation(tile, ReverseDiagDir(dir), false);
		}
	} else {
		/* Any other tile */
		UnreserveRailTrack(tile, TrackdirToTrack(track_dir));
	}
}

/**
 * Free the reserved path in front of a vehicle.
 * @param v %Train owning the reserved path.
 */
void FreeTrainTrackReservation(const Train *v)
{
	assert(v->IsFrontEngine());

	TileIndex tile = v->tile;
	Trackdir  td = v->GetVehicleTrackdir();
	bool      free_tile = !(IsRailStationTile(v->tile) || IsTileType(v->tile, MP_TUNNELBRIDGE));
	StationID station_id = IsRailStationTile(v->tile) ? GetStationIndex(v->tile) : INVALID_STATION;

	/* Can't be holding a reservation if we enter a depot. */
	if (IsRailDepotTile(tile) && TrackdirToExitdir(td) != GetRailDepotDirection(tile)) return;
	if (v->track == TRACK_BIT_DEPOT) {
		/* Front engine is in a depot. We enter if some part is not in the depot. */
		for (const Train *u = v; u != NULL; u = u->Next()) {
			if (u->track != TRACK_BIT_DEPOT || u->tile != v->tile) return;
		}
	}
	/* Don't free reservation if it's not ours. */
	if (TracksOverlap(GetReservedTrackbits(tile) | TrackToTrackBits(TrackdirToTrack(td)))) return;

	CFollowTrackRail ft(v, GetRailTypeInfo(v->railtype)->compatible_railtypes);
	while (ft.Follow(tile, td)) {
		tile = ft.m_new_tile;
		TrackdirBits bits = ft.m_new_td_bits & TrackBitsToTrackdirBits(GetReservedTrackbits(tile));
		td = RemoveFirstTrackdir(&bits);
		assert(bits == TRACKDIR_BIT_NONE);

		if (!IsValidTrackdir(td)) break;

		if (IsTileType(tile, MP_RAILWAY)) {
			if (HasSignalOnTrackdir(tile, td) && !IsPbsSignal(GetSignalType(tile, TrackdirToTrack(td)))) {
				/* Conventional signal along trackdir: remove reservation and stop. */
				UnreserveRailTrack(tile, TrackdirToTrack(td));
				break;
			}
			if (HasPbsSignalOnTrackdir(tile, td)) {
				if (GetSignalStateByTrackdir(tile, td) == SIGNAL_STATE_RED) {
					/* Red PBS signal? Can't be our reservation, would be green then. */
					break;
				} else {
					/* Turn the signal back to red. */
					SetSignalStateByTrackdir(tile, td, SIGNAL_STATE_RED);
					MarkTileDirtyByTile(tile);
				}
			} else if (HasSignalOnTrackdir(tile, ReverseTrackdir(td)) && IsOnewaySignal(tile, TrackdirToTrack(td))) {
				break;
			}
		}

		/* Don't free first station/bridge/tunnel if we are on it. */
		if (free_tile || (!(ft.m_is_station && GetStationIndex(ft.m_new_tile) == station_id) && !ft.m_is_tunnel && !ft.m_is_bridge)) ClearPathReservation(v, tile, td);

		free_tile = true;
	}
}

static const byte _initial_tile_subcoord[6][4][3] = {
{{ 15, 8, 1 }, { 0, 0, 0 }, { 0, 8, 5 }, { 0,  0, 0 }},
{{  0, 0, 0 }, { 8, 0, 3 }, { 0, 0, 0 }, { 8, 15, 7 }},
{{  0, 0, 0 }, { 7, 0, 2 }, { 0, 7, 6 }, { 0,  0, 0 }},
{{ 15, 8, 2 }, { 0, 0, 0 }, { 0, 0, 0 }, { 8, 15, 6 }},
{{ 15, 7, 0 }, { 8, 0, 4 }, { 0, 0, 0 }, { 0,  0, 0 }},
{{  0, 0, 0 }, { 0, 0, 0 }, { 0, 8, 4 }, { 7, 15, 0 }},
};

/**
 * Perform pathfinding for a train.
 *
 * @param v The train
 * @param tile The tile the train is about to enter
 * @param enterdir Diagonal direction the train is coming from
 * @param tracks Usable tracks on the new tile
 * @param path_found [out] Whether a path has been found or not.
 * @param do_track_reservation Path reservation is requested
 * @param dest [out] State and destination of the requested path
 * @return The best track the train should follow
 */
static Track DoTrainPathfind(const Train *v, TileIndex tile, DiagDirection enterdir, TrackBits tracks, bool &path_found, bool do_track_reservation, PBSTileInfo *dest)
{
	switch (_settings_game.pf.pathfinder_for_trains) {
		case VPF_NPF: return NPFTrainChooseTrack(v, tile, enterdir, tracks, path_found, do_track_reservation, dest);
		case VPF_YAPF: return YapfTrainChooseTrack(v, tile, enterdir, tracks, path_found, do_track_reservation, dest);

		default: NOT_REACHED();
	}
}

/**
 * Extend a train path as far as possible. Stops on encountering a safe tile,
 * another reservation or a track choice.
 * @return INVALID_TILE indicates that the reservation failed.
 */
static PBSTileInfo ExtendTrainReservation(const Train *v, TrackBits *new_tracks, DiagDirection *enterdir)
{
	PBSTileInfo origin = FollowTrainReservation(v);

	CFollowTrackRail ft(v);

	TileIndex tile = origin.tile;
	Trackdir  cur_td = origin.trackdir;
	while (ft.Follow(tile, cur_td)) {
		if (KillFirstBit(ft.m_new_td_bits) == TRACKDIR_BIT_NONE) {
			/* Possible signal tile. */
			if (HasOnewaySignalBlockingTrackdir(ft.m_new_tile, FindFirstTrackdir(ft.m_new_td_bits))) break;
		}

		if (_settings_game.pf.forbid_90_deg) {
			ft.m_new_td_bits &= ~TrackdirCrossesTrackdirs(ft.m_old_td);
			if (ft.m_new_td_bits == TRACKDIR_BIT_NONE) break;
		}

		/* Station, depot or waypoint are a possible target. */
		bool target_seen = ft.m_is_station || (IsTileType(ft.m_new_tile, MP_RAILWAY) && !IsPlainRail(ft.m_new_tile));
		if (target_seen || KillFirstBit(ft.m_new_td_bits) != TRACKDIR_BIT_NONE) {
			/* Choice found or possible target encountered.
			 * On finding a possible target, we need to stop and let the pathfinder handle the
			 * remaining path. This is because we don't know if this target is in one of our
			 * orders, so we might cause pathfinding to fail later on if we find a choice.
			 * This failure would cause a bogous call to TryReserveSafePath which might reserve
			 * a wrong path not leading to our next destination. */
			if (HasReservedTracks(ft.m_new_tile, TrackdirBitsToTrackBits(TrackdirReachesTrackdirs(ft.m_old_td)))) break;

			/* If we did skip some tiles, backtrack to the first skipped tile so the pathfinder
			 * actually starts its search at the first unreserved tile. */
			if (ft.m_tiles_skipped != 0) ft.m_new_tile -= TileOffsByDiagDir(ft.m_exitdir) * ft.m_tiles_skipped;

			/* Choice found, path valid but not okay. Save info about the choice tile as well. */
			if (new_tracks != NULL) *new_tracks = TrackdirBitsToTrackBits(ft.m_new_td_bits);
			if (enterdir != NULL) *enterdir = ft.m_exitdir;
			return PBSTileInfo(ft.m_new_tile, ft.m_old_td, false);
		}

		tile = ft.m_new_tile;
		cur_td = FindFirstTrackdir(ft.m_new_td_bits);

		if (IsSafeWaitingPosition(v, tile, cur_td, true, _settings_game.pf.forbid_90_deg)) {
			bool wp_free = IsWaitingPositionFree(v, tile, cur_td, _settings_game.pf.forbid_90_deg);
			if (!(wp_free && TryReserveRailTrack(tile, TrackdirToTrack(cur_td)))) break;
			/* Safe position is all good, path valid and okay. */
			return PBSTileInfo(tile, cur_td, true);
		}

		if (!TryReserveRailTrack(tile, TrackdirToTrack(cur_td))) break;
	}

	if (ft.m_err == CFollowTrackRail::EC_OWNER || ft.m_err == CFollowTrackRail::EC_NO_WAY) {
		/* End of line, path valid and okay. */
		return PBSTileInfo(ft.m_old_tile, ft.m_old_td, true);
	}

	/* Sorry, can't reserve path, back out. */
	tile = origin.tile;
	cur_td = origin.trackdir;
	TileIndex stopped = ft.m_old_tile;
	Trackdir  stopped_td = ft.m_old_td;
	while (tile != stopped || cur_td != stopped_td) {
		if (!ft.Follow(tile, cur_td)) break;

		if (_settings_game.pf.forbid_90_deg) {
			ft.m_new_td_bits &= ~TrackdirCrossesTrackdirs(ft.m_old_td);
			assert(ft.m_new_td_bits != TRACKDIR_BIT_NONE);
		}
		assert(KillFirstBit(ft.m_new_td_bits) == TRACKDIR_BIT_NONE);

		tile = ft.m_new_tile;
		cur_td = FindFirstTrackdir(ft.m_new_td_bits);

		UnreserveRailTrack(tile, TrackdirToTrack(cur_td));
	}

	/* Path invalid. */
	return PBSTileInfo();
}

/**
 * Try to reserve any path to a safe tile, ignoring the vehicle's destination.
 * Safe tiles are tiles in front of a signal, depots and station tiles at end of line.
 *
 * @param v The vehicle.
 * @param tile The tile the search should start from.
 * @param td The trackdir the search should start from.
 * @param override_railtype Whether all physically compatible railtypes should be followed.
 * @return True if a path to a safe stopping tile could be reserved.
 */
static bool TryReserveSafeTrack(const Train *v, TileIndex tile, Trackdir td, bool override_tailtype)
{
	switch (_settings_game.pf.pathfinder_for_trains) {
		case VPF_NPF: return NPFTrainFindNearestSafeTile(v, tile, td, override_tailtype);
		case VPF_YAPF: return YapfTrainFindNearestSafeTile(v, tile, td, override_tailtype);

		default: NOT_REACHED();
	}
}

/** This class will save the current order of a vehicle and restore it on destruction. */
class VehicleOrderSaver {
private:
	Train          *v;
	Order          old_order;
	TileIndex      old_dest_tile;
	StationID      old_last_station_visited;
	VehicleOrderID index;
	bool           suppress_implicit_orders;

public:
	VehicleOrderSaver(Train *_v) :
		v(_v),
		old_order(_v->current_order),
		old_dest_tile(_v->dest_tile),
		old_last_station_visited(_v->last_station_visited),
		index(_v->cur_real_order_index),
		suppress_implicit_orders(HasBit(_v->gv_flags, GVF_SUPPRESS_IMPLICIT_ORDERS))
	{
	}

	~VehicleOrderSaver()
	{
		this->v->current_order = this->old_order;
		this->v->dest_tile = this->old_dest_tile;
		this->v->last_station_visited = this->old_last_station_visited;
		SB(this->v->gv_flags, GVF_SUPPRESS_IMPLICIT_ORDERS, 1, suppress_implicit_orders ? 1: 0);
	}

	/**
	 * Set the current vehicle order to the next order in the order list.
	 * @param skip_first Shall the first (i.e. active) order be skipped?
	 * @return True if a suitable next order could be found.
	 */
	bool SwitchToNextOrder(bool skip_first)
	{
		if (this->v->GetNumOrders() == 0) return false;

		if (skip_first) ++this->index;

		int depth = 0;

		do {
			/* Wrap around. */
			if (this->index >= this->v->GetNumOrders()) this->index = 0;

			Order *order = this->v->GetOrder(this->index);
			assert(order != NULL);

			switch (order->GetType()) {
				case OT_GOTO_DEPOT:
					/* Skip service in depot orders when the train doesn't need service. */
					if ((order->GetDepotOrderType() & ODTFB_SERVICE) && !this->v->NeedsServicing()) break;
				case OT_GOTO_STATION:
				case OT_GOTO_WAYPOINT:
					this->v->current_order = *order;
					return UpdateOrderDest(this->v, order, 0, true);
				case OT_CONDITIONAL: {
					VehicleOrderID next = ProcessConditionalOrder(order, this->v);
					if (next != INVALID_VEH_ORDER_ID) {
						depth++;
						this->index = next;
						/* Don't increment next, so no break here. */
						continue;
					}
					break;
				}
				default:
					break;
			}
			/* Don't increment inside the while because otherwise conditional
			 * orders can lead to an infinite loop. */
			++this->index;
			depth++;
		} while (this->index != this->v->cur_real_order_index && depth < this->v->GetNumOrders());

		return false;
	}
};

/* choose a track */
static Track ChooseTrainTrack(Train *v, TileIndex tile, DiagDirection enterdir, TrackBits tracks, bool force_res, bool *got_reservation, bool mark_stuck)
{
	Track best_track = INVALID_TRACK;
	bool do_track_reservation = _settings_game.pf.reserve_paths || force_res;
	bool changed_signal = false;

	assert((tracks & ~TRACK_BIT_MASK) == 0);

	if (got_reservation != NULL) *got_reservation = false;

	/* Don't use tracks here as the setting to forbid 90 deg turns might have been switched between reservation and now. */
	TrackBits res_tracks = (TrackBits)(GetReservedTrackbits(tile) & DiagdirReachesTracks(enterdir));
	/* Do we have a suitable reserved track? */
	if (res_tracks != TRACK_BIT_NONE) return FindFirstTrack(res_tracks);

	/* Quick return in case only one possible track is available */
	if (KillFirstBit(tracks) == TRACK_BIT_NONE) {
		Track track = FindFirstTrack(tracks);
		/* We need to check for signals only here, as a junction tile can't have signals. */
		if (track != INVALID_TRACK && HasPbsSignalOnTrackdir(tile, TrackEnterdirToTrackdir(track, enterdir))) {
			do_track_reservation = true;
			changed_signal = true;
			SetSignalStateByTrackdir(tile, TrackEnterdirToTrackdir(track, enterdir), SIGNAL_STATE_GREEN);
		} else if (!do_track_reservation) {
			return track;
		}
		best_track = track;
	}

	PBSTileInfo   res_dest(tile, INVALID_TRACKDIR, false);
	DiagDirection dest_enterdir = enterdir;
	if (do_track_reservation) {
		res_dest = ExtendTrainReservation(v, &tracks, &dest_enterdir);
		if (res_dest.tile == INVALID_TILE) {
			/* Reservation failed? */
			if (mark_stuck) MarkTrainAsStuck(v);
			if (changed_signal) SetSignalStateByTrackdir(tile, TrackEnterdirToTrackdir(best_track, enterdir), SIGNAL_STATE_RED);
			return FindFirstTrack(tracks);
		}
		if (res_dest.okay) {
			/* Got a valid reservation that ends at a safe target, quick exit. */
			if (got_reservation != NULL) *got_reservation = true;
			if (changed_signal) MarkTileDirtyByTile(tile);
			TryReserveRailTrack(v->tile, TrackdirToTrack(v->GetVehicleTrackdir()));
			return best_track;
		}

		/* Check if the train needs service here, so it has a chance to always find a depot.
		 * Also check if the current order is a service order so we don't reserve a path to
		 * the destination but instead to the next one if service isn't needed. */
		CheckIfTrainNeedsService(v);
		if (v->current_order.IsType(OT_DUMMY) || v->current_order.IsType(OT_CONDITIONAL) || v->current_order.IsType(OT_GOTO_DEPOT)) ProcessOrders(v);
	}

	/* Save the current train order. The destructor will restore the old order on function exit. */
	VehicleOrderSaver orders(v);

	/* If the current tile is the destination of the current order and
	 * a reservation was requested, advance to the next order.
	 * Don't advance on a depot order as depots are always safe end points
	 * for a path and no look-ahead is necessary. This also avoids a
	 * problem with depot orders not part of the order list when the
	 * order list itself is empty. */
	if (v->current_order.IsType(OT_LEAVESTATION)) {
		orders.SwitchToNextOrder(false);
	} else if (v->current_order.IsType(OT_LOADING) || (!v->current_order.IsType(OT_GOTO_DEPOT) && (
			v->current_order.IsType(OT_GOTO_STATION) ?
			IsRailStationTile(v->tile) && v->current_order.GetDestination() == GetStationIndex(v->tile) :
			v->tile == v->dest_tile))) {
		orders.SwitchToNextOrder(true);
	}

	if (res_dest.tile != INVALID_TILE && !res_dest.okay) {
		/* Pathfinders are able to tell that route was only 'guessed'. */
		bool      path_found = true;
		TileIndex new_tile = res_dest.tile;

		Track next_track = DoTrainPathfind(v, new_tile, dest_enterdir, tracks, path_found, do_track_reservation, &res_dest);
		if (new_tile == tile) best_track = next_track;
		v->HandlePathfindingResult(path_found);
	}

	/* No track reservation requested -> finished. */
	if (!do_track_reservation) return best_track;

	/* A path was found, but could not be reserved. */
	if (res_dest.tile != INVALID_TILE && !res_dest.okay) {
		if (mark_stuck) MarkTrainAsStuck(v);
		FreeTrainTrackReservation(v);
		return best_track;
	}

	/* No possible reservation target found, we are probably lost. */
	if (res_dest.tile == INVALID_TILE) {
		/* Try to find any safe destination. */
		PBSTileInfo origin = FollowTrainReservation(v);
		if (TryReserveSafeTrack(v, origin.tile, origin.trackdir, false)) {
			TrackBits res = GetReservedTrackbits(tile) & DiagdirReachesTracks(enterdir);
			best_track = FindFirstTrack(res);
			TryReserveRailTrack(v->tile, TrackdirToTrack(v->GetVehicleTrackdir()));
			if (got_reservation != NULL) *got_reservation = true;
			if (changed_signal) MarkTileDirtyByTile(tile);
		} else {
			FreeTrainTrackReservation(v);
			if (mark_stuck) MarkTrainAsStuck(v);
		}
		return best_track;
	}

	if (got_reservation != NULL) *got_reservation = true;

	/* Reservation target found and free, check if it is safe. */
	while (!IsSafeWaitingPosition(v, res_dest.tile, res_dest.trackdir, true, _settings_game.pf.forbid_90_deg)) {
		/* Extend reservation until we have found a safe position. */
		DiagDirection exitdir = TrackdirToExitdir(res_dest.trackdir);
		TileIndex     next_tile = TileAddByDiagDir(res_dest.tile, exitdir);
		TrackBits     reachable = TrackdirBitsToTrackBits((TrackdirBits)(GetTileTrackStatus(next_tile, TRANSPORT_RAIL, 0))) & DiagdirReachesTracks(exitdir);
		if (_settings_game.pf.forbid_90_deg) {
			reachable &= ~TrackCrossesTracks(TrackdirToTrack(res_dest.trackdir));
		}

		/* Get next order with destination. */
		if (orders.SwitchToNextOrder(true)) {
			PBSTileInfo cur_dest;
			bool path_found;
			DoTrainPathfind(v, next_tile, exitdir, reachable, path_found, true, &cur_dest);
			if (cur_dest.tile != INVALID_TILE) {
				res_dest = cur_dest;
				if (res_dest.okay) continue;
				/* Path found, but could not be reserved. */
				FreeTrainTrackReservation(v);
				if (mark_stuck) MarkTrainAsStuck(v);
				if (got_reservation != NULL) *got_reservation = false;
				changed_signal = false;
				break;
			}
		}
		/* No order or no safe position found, try any position. */
		if (!TryReserveSafeTrack(v, res_dest.tile, res_dest.trackdir, true)) {
			FreeTrainTrackReservation(v);
			if (mark_stuck) MarkTrainAsStuck(v);
			if (got_reservation != NULL) *got_reservation = false;
			changed_signal = false;
		}
		break;
	}

	TryReserveRailTrack(v->tile, TrackdirToTrack(v->GetVehicleTrackdir()));

	if (changed_signal) MarkTileDirtyByTile(tile);

	return best_track;
}

/**
 * Try to reserve a path to a safe position.
 *
 * @param v The vehicle
 * @param mark_as_stuck Should the train be marked as stuck on a failed reservation?
 * @param first_tile_okay True if no path should be reserved if the current tile is a safe position.
 * @return True if a path could be reserved.
 */
bool TryPathReserve(Train *v, bool mark_as_stuck, bool first_tile_okay)
{
	assert(v->IsFrontEngine());

	/* We have to handle depots specially as the track follower won't look
	 * at the depot tile itself but starts from the next tile. If we are still
	 * inside the depot, a depot reservation can never be ours. */
	if (v->track == TRACK_BIT_DEPOT) {
		if (HasDepotReservation(v->tile)) {
			if (mark_as_stuck) MarkTrainAsStuck(v);
			return false;
		} else {
			/* Depot not reserved, but the next tile might be. */
			TileIndex next_tile = TileAddByDiagDir(v->tile, GetRailDepotDirection(v->tile));
			if (HasReservedTracks(next_tile, DiagdirReachesTracks(GetRailDepotDirection(v->tile)))) return false;
		}
	}

	Vehicle *other_train = NULL;
	PBSTileInfo origin = FollowTrainReservation(v, &other_train);
	/* The path we are driving on is already blocked by some other train.
	 * This can only happen in certain situations when mixing path and
	 * block signals or when changing tracks and/or signals.
	 * Exit here as doing any further reservations will probably just
	 * make matters worse. */
	if (other_train != NULL && other_train->index != v->index) {
		if (mark_as_stuck) MarkTrainAsStuck(v);
		return false;
	}
	/* If we have a reserved path and the path ends at a safe tile, we are finished already. */
	if (origin.okay && (v->tile != origin.tile || first_tile_okay)) {
		/* Can't be stuck then. */
		if (HasBit(v->flags, VRF_TRAIN_STUCK)) SetWindowWidgetDirty(WC_VEHICLE_VIEW, v->index, WID_VV_START_STOP);
		ClrBit(v->flags, VRF_TRAIN_STUCK);
		return true;
	}

	/* If we are in a depot, tentatively reserve the depot. */
	if (v->track == TRACK_BIT_DEPOT) {
		SetDepotReservation(v->tile, true);
		if (_settings_client.gui.show_track_reservation) MarkTileDirtyByTile(v->tile);
	}

	DiagDirection exitdir = TrackdirToExitdir(origin.trackdir);
	TileIndex     new_tile = TileAddByDiagDir(origin.tile, exitdir);
	TrackBits     reachable = TrackdirBitsToTrackBits(TrackStatusToTrackdirBits(GetTileTrackStatus(new_tile, TRANSPORT_RAIL, 0)) & DiagdirReachesTrackdirs(exitdir));

	if (_settings_game.pf.forbid_90_deg) reachable &= ~TrackCrossesTracks(TrackdirToTrack(origin.trackdir));

	bool res_made = false;
	ChooseTrainTrack(v, new_tile, exitdir, reachable, true, &res_made, mark_as_stuck);

	if (!res_made) {
		/* Free the depot reservation as well. */
		if (v->track == TRACK_BIT_DEPOT) SetDepotReservation(v->tile, false);
		return false;
	}

	if (HasBit(v->flags, VRF_TRAIN_STUCK)) {
		v->wait_counter = 0;
		SetWindowWidgetDirty(WC_VEHICLE_VIEW, v->index, WID_VV_START_STOP);
	}
	ClrBit(v->flags, VRF_TRAIN_STUCK);
	return true;
}


static bool CheckReverseTrain(const Train *v)
{
	if (_settings_game.difficulty.line_reverse_mode != 0 ||
			v->track == TRACK_BIT_DEPOT || v->track == TRACK_BIT_WORMHOLE ||
			!(v->direction & 1)) {
		return false;
	}

	assert(v->track != TRACK_BIT_NONE);

	switch (_settings_game.pf.pathfinder_for_trains) {
		case VPF_NPF: return NPFTrainCheckReverse(v);
		case VPF_YAPF: return YapfTrainCheckReverse(v);

		default: NOT_REACHED();
	}
}

/**
 * Get the location of the next station to visit.
 * @param station Next station to visit.
 * @return Location of the new station.
 */
TileIndex Train::GetOrderStationLocation(StationID station)
{
	if (station == this->last_station_visited) this->last_station_visited = INVALID_STATION;

	const Station *st = Station::Get(station);
	if (!(st->facilities & FACIL_TRAIN)) {
		/* The destination station has no trainstation tiles. */
		this->IncrementRealOrderIndex();
		return 0;
	}

	return st->xy;
}

/** Goods at the consist have changed, update the graphics, cargo, and acceleration. */
void Train::MarkDirty()
{
	Train *v = this;
	do {
		v->colourmap = PAL_NONE;
		v->UpdateViewport(true, false);
	} while ((v = v->Next()) != NULL);

	/* need to update acceleration and cached values since the goods on the train changed. */
	this->CargoChanged();
	this->UpdateAcceleration();
}

/**
 * This function looks at the vehicle and updates its speed (cur_speed
 * and subspeed) variables. Furthermore, it returns the distance that
 * the train can drive this tick. #Vehicle::GetAdvanceDistance() determines
 * the distance to drive before moving a step on the map.
 * @return distance to drive.
 */
int Train::UpdateSpeed()
{
	switch (_settings_game.vehicle.train_acceleration_model) {
		default: NOT_REACHED();
		case AM_ORIGINAL:
			return this->DoUpdateSpeed(this->acceleration * (this->GetAccelerationStatus() == AS_BRAKE ? -4 : 2), 0, this->GetCurrentMaxSpeed());

		case AM_REALISTIC:
			return this->DoUpdateSpeed(this->GetAcceleration(), this->GetAccelerationStatus() == AS_BRAKE ? 0 : 2, this->GetCurrentMaxSpeed());
	}
}

/**
 * Trains enters a station, send out a news item if it is the first train, and start loading.
 * @param v Train that entered the station.
 * @param station Station visited.
 */
static void TrainEnterStation(Train *v, StationID station)
{
	v->last_station_visited = station;

	/* check if a train ever visited this station before */
	Station *st = Station::Get(station);
	if (!(st->had_vehicle_of_type & HVOT_TRAIN)) {
		st->had_vehicle_of_type |= HVOT_TRAIN;
		SetDParam(0, st->index);
		AddVehicleNewsItem(
			STR_NEWS_FIRST_TRAIN_ARRIVAL,
			v->owner == _local_company ? NT_ARRIVAL_COMPANY : NT_ARRIVAL_OTHER,
			v->index,
			st->index
		);
		AI::NewEvent(v->owner, new ScriptEventStationFirstVehicle(st->index, v->index));
		Game::NewEvent(new ScriptEventStationFirstVehicle(st->index, v->index));
	}

	v->force_proceed = TFP_NONE;
	SetWindowDirty(WC_VEHICLE_VIEW, v->index);

	v->BeginLoading();

	TriggerStationRandomisation(st, v->tile, SRT_TRAIN_ARRIVES);
	TriggerStationAnimation(st, v->tile, SAT_TRAIN_ARRIVES);
}

/* Check if the vehicle is compatible with the specified tile */
static inline bool CheckCompatibleRail(const Train *v, TileIndex tile)
{
	return IsTileOwner(tile, v->owner) &&
			(!v->IsFrontEngine() || HasBit(v->compatible_railtypes, GetRailType(tile)));
}

/** Data structure for storing engine speed changes of an acceleration type. */
struct AccelerationSlowdownParams {
	byte small_turn; ///< Speed change due to a small turn.
	byte large_turn; ///< Speed change due to a large turn.
	byte z_up;       ///< Fraction to remove when moving up.
	byte z_down;     ///< Fraction to add when moving down.
};

/** Speed update fractions for each acceleration type. */
static const AccelerationSlowdownParams _accel_slowdown[] = {
	/* normal accel */
	{256 / 4, 256 / 2, 256 / 4, 2}, ///< normal
	{256 / 4, 256 / 2, 256 / 4, 2}, ///< monorail
	{0,       256 / 2, 256 / 4, 2}, ///< maglev
};

/**
 * Modify the speed of the vehicle due to a change in altitude.
 * @param v %Train to update.
 * @param old_z Previous height.
 */
static inline void AffectSpeedByZChange(Train *v, int old_z)
{
	if (old_z == v->z_pos || _settings_game.vehicle.train_acceleration_model != AM_ORIGINAL) return;

	const AccelerationSlowdownParams *asp = &_accel_slowdown[GetRailTypeInfo(v->railtype)->acceleration_type];

	if (old_z < v->z_pos) {
		v->cur_speed -= (v->cur_speed * asp->z_up >> 8);
	} else {
		uint16 spd = v->cur_speed + asp->z_down;
		if (spd <= v->gcache.cached_max_track_speed) v->cur_speed = spd;
	}
}

static bool TrainMovedChangeSignals(TileIndex tile, DiagDirection dir)
{
	if (IsTileType(tile, MP_RAILWAY) &&
			GetRailTileType(tile) == RAIL_TILE_SIGNALS) {
		TrackdirBits tracks = TrackBitsToTrackdirBits(GetTrackBits(tile)) & DiagdirReachesTrackdirs(dir);
		Trackdir trackdir = FindFirstTrackdir(tracks);
		if (UpdateSignalsOnSegment(tile,  TrackdirToExitdir(trackdir), GetTileOwner(tile)) == SIGSEG_PBS && HasSignalOnTrackdir(tile, trackdir)) {
			/* A PBS block with a non-PBS signal facing us? */
			if (!IsPbsSignal(GetSignalType(tile, TrackdirToTrack(trackdir)))) return true;
		}
	}
	return false;
}

/** Tries to reserve track under whole train consist. */
void Train::ReserveTrackUnderConsist() const
{
	for (const Train *u = this; u != NULL; u = u->Next()) {
		switch (u->track) {
			case TRACK_BIT_WORMHOLE:
				TryReserveRailTrack(u->tile, DiagDirToDiagTrack(GetTunnelBridgeDirection(u->tile)));
				break;
			case TRACK_BIT_DEPOT:
				break;
			default:
				TryReserveRailTrack(u->tile, TrackBitsToTrack(u->track));
				break;
		}
	}
}

/**
 * The train vehicle crashed!
 * Update its status and other parts around it.
 * @param flooded Crash was caused by flooding.
 * @return Number of people killed.
 */
uint Train::Crash(bool flooded)
{
	uint pass = 0;
	if (this->IsFrontEngine()) {
		pass += 2; // driver

		/* Remove the reserved path in front of the train if it is not stuck.
		 * Also clear all reserved tracks the train is currently on. */
		if (!HasBit(this->flags, VRF_TRAIN_STUCK)) FreeTrainTrackReservation(this);
		for (const Train *v = this; v != NULL; v = v->Next()) {
			ClearPathReservation(v, v->tile, v->GetVehicleTrackdir());
			if (IsTileType(v->tile, MP_TUNNELBRIDGE)) {
				/* ClearPathReservation will not free the wormhole exit
				 * if the train has just entered the wormhole. */
				SetTunnelBridgeReservation(GetOtherTunnelBridgeEnd(v->tile), false);
			}
		}

		/* we may need to update crossing we were approaching,
		 * but must be updated after the train has been marked crashed */
		TileIndex crossing = TrainApproachingCrossingTile(this);
		if (crossing != INVALID_TILE) UpdateLevelCrossing(crossing);

		/* Remove the loading indicators (if any) */
		HideFillingPercent(&this->fill_percent_te_id);
	}

	pass += this->GroundVehicleBase::Crash(flooded);

	this->crash_anim_pos = flooded ? 4000 : 1; // max 4440, disappear pretty fast when flooded
	return pass;
}

/**
 * Marks train as crashed and creates an AI event.
 * Doesn't do anything if the train is crashed already.
 * @param v first vehicle of chain
 * @return number of victims (including 2 drivers; zero if train was already crashed)
 */
static uint TrainCrashed(Train *v)
{
	uint num = 0;

	/* do not crash train twice */
	if (!(v->vehstatus & VS_CRASHED)) {
		num = v->Crash();
		AI::NewEvent(v->owner, new ScriptEventVehicleCrashed(v->index, v->tile, ScriptEventVehicleCrashed::CRASH_TRAIN));
		Game::NewEvent(new ScriptEventVehicleCrashed(v->index, v->tile, ScriptEventVehicleCrashed::CRASH_TRAIN));
	}

	/* Try to re-reserve track under already crashed train too.
	 * Crash() clears the reservation! */
	v->ReserveTrackUnderConsist();

	return num;
}

/** Temporary data storage for testing collisions. */
struct TrainCollideChecker {
	Train *v; ///< %Vehicle we are testing for collision.
	uint num; ///< Total number of victims if train collided.
};

/**
 * Collision test function.
 * @param v %Train vehicle to test collision with.
 * @param data %Train being examined.
 * @return \c NULL (always continue search)
 */
static Vehicle *FindTrainCollideEnum(Vehicle *v, void *data)
{
	TrainCollideChecker *tcc = (TrainCollideChecker*)data;

	/* not a train or in depot */
	if (v->type != VEH_TRAIN || Train::From(v)->track == TRACK_BIT_DEPOT) return NULL;

	/* do not crash into trains of another company. */
	if (v->owner != tcc->v->owner) return NULL;

	/* get first vehicle now to make most usual checks faster */
	Train *coll = Train::From(v)->First();

	/* can't collide with own wagons */
	if (coll == tcc->v) return NULL;

	int x_diff = v->x_pos - tcc->v->x_pos;
	int y_diff = v->y_pos - tcc->v->y_pos;

	/* Do fast calculation to check whether trains are not in close vicinity
	 * and quickly reject trains distant enough for any collision.
	 * Differences are shifted by 7, mapping range [-7 .. 8] into [0 .. 15]
	 * Differences are then ORed and then we check for any higher bits */
	uint hash = (y_diff + 7) | (x_diff + 7);
	if (hash & ~15) return NULL;

	/* Slower check using multiplication */
	int min_diff = (Train::From(v)->gcache.cached_veh_length + 1) / 2 + (tcc->v->gcache.cached_veh_length + 1) / 2 - 1;
	if (x_diff * x_diff + y_diff * y_diff > min_diff * min_diff) return NULL;

	/* Happens when there is a train under bridge next to bridge head */
	if (abs(v->z_pos - tcc->v->z_pos) > 5) return NULL;

	/* crash both trains */
	tcc->num += TrainCrashed(tcc->v);
	tcc->num += TrainCrashed(coll);

	return NULL; // continue searching
}

/**
 * Checks whether the specified train has a collision with another vehicle. If
 * so, destroys this vehicle, and the other vehicle if its subtype has TS_Front.
 * Reports the incident in a flashy news item, modifies station ratings and
 * plays a sound.
 * @param v %Train to test.
 */
static bool CheckTrainCollision(Train *v)
{
	/* can't collide in depot */
	if (v->track == TRACK_BIT_DEPOT) return false;

	assert(v->track == TRACK_BIT_WORMHOLE || TileVirtXY(v->x_pos, v->y_pos) == v->tile);

	TrainCollideChecker tcc;
	tcc.v = v;
	tcc.num = 0;

	/* find colliding vehicles */
	if (v->track == TRACK_BIT_WORMHOLE) {
		FindVehicleOnPos(v->tile, &tcc, FindTrainCollideEnum);
		FindVehicleOnPos(GetOtherTunnelBridgeEnd(v->tile), &tcc, FindTrainCollideEnum);
	} else {
		FindVehicleOnPosXY(v->x_pos, v->y_pos, &tcc, FindTrainCollideEnum);
	}

	/* any dead -> no crash */
	if (tcc.num == 0) return false;

	SetDParam(0, tcc.num);
	AddVehicleNewsItem(STR_NEWS_TRAIN_CRASH, NT_ACCIDENT, v->index);

	ModifyStationRatingAround(v->tile, v->owner, -160, 30);
	if (_settings_client.sound.disaster) SndPlayVehicleFx(SND_13_BIG_CRASH, v);
	return true;
}

static Vehicle *CheckTrainAtSignal(Vehicle *v, void *data)
{
	if (v->type != VEH_TRAIN || (v->vehstatus & VS_CRASHED)) return NULL;

	Train *t = Train::From(v);
	DiagDirection exitdir = *(DiagDirection *)data;

	/* not front engine of a train, inside wormhole or depot, crashed */
	if (!t->IsFrontEngine() || !(t->track & TRACK_BIT_MASK)) return NULL;

	if (t->cur_speed > 5 || TrainExitDir(t->direction, t->track) != exitdir) return NULL;

	return t;
}

/**
 * Move a vehicle chain one movement stop forwards.
 * @param v First vehicle to move.
 * @param nomove Stop moving this and all following vehicles.
 * @param reverse Set to false to not execute the vehicle reversing. This does not change any other logic.
 * @return True if the vehicle could be moved forward, false otherwise.
 */
bool TrainController(Train *v, Vehicle *nomove, bool reverse)
{
	Train *first = v->First();
	Train *prev;
	bool direction_changed = false; // has direction of any part changed?

	/* For every vehicle after and including the given vehicle */
	for (prev = v->Previous(); v != nomove; prev = v, v = v->Next()) {
		DiagDirection enterdir = DIAGDIR_BEGIN;
		bool update_signals_crossing = false; // will we update signals or crossing state?

		GetNewVehiclePosResult gp = GetNewVehiclePos(v);
		if (v->track != TRACK_BIT_WORMHOLE) {
			/* Not inside tunnel */
			if (gp.old_tile == gp.new_tile) {
				/* Staying in the old tile */
				if (v->track == TRACK_BIT_DEPOT) {
					/* Inside depot */
					gp.x = v->x_pos;
					gp.y = v->y_pos;
				} else {
					/* Not inside depot */

					/* Reverse when we are at the end of the track already, do not move to the new position */
					if (v->IsFrontEngine() && !TrainCheckIfLineEnds(v, reverse)) return false;

					uint32 r = VehicleEnterTile(v, gp.new_tile, gp.x, gp.y);
					if (HasBit(r, VETS_CANNOT_ENTER)) {
						goto invalid_rail;
					}
					if (HasBit(r, VETS_ENTERED_STATION)) {
						/* The new position is the end of the platform */
						TrainEnterStation(v, r >> VETS_STATION_ID_OFFSET);
					}
				}
			} else {
				/* A new tile is about to be entered. */

				/* Determine what direction we're entering the new tile from */
				enterdir = DiagdirBetweenTiles(gp.old_tile, gp.new_tile);
				assert(IsValidDiagDirection(enterdir));

				/* Get the status of the tracks in the new tile and mask
				 * away the bits that aren't reachable. */
				TrackStatus ts = GetTileTrackStatus(gp.new_tile, TRANSPORT_RAIL, 0, ReverseDiagDir(enterdir));
				TrackdirBits reachable_trackdirs = DiagdirReachesTrackdirs(enterdir);

				TrackdirBits trackdirbits = TrackStatusToTrackdirBits(ts) & reachable_trackdirs;
				TrackBits red_signals = TrackdirBitsToTrackBits(TrackStatusToRedSignals(ts) & reachable_trackdirs);

				TrackBits bits = TrackdirBitsToTrackBits(trackdirbits);
				if (_settings_game.pf.forbid_90_deg && prev == NULL) {
					/* We allow wagons to make 90 deg turns, because forbid_90_deg
					 * can be switched on halfway a turn */
					bits &= ~TrackCrossesTracks(FindFirstTrack(v->track));
				}

				if (bits == TRACK_BIT_NONE) goto invalid_rail;

				/* Check if the new tile constrains tracks that are compatible
				 * with the current train, if not, bail out. */
				if (!CheckCompatibleRail(v, gp.new_tile)) goto invalid_rail;

				TrackBits chosen_track;
				if (prev == NULL) {
					/* Currently the locomotive is active. Determine which one of the
					 * available tracks to choose */
					chosen_track = TrackToTrackBits(ChooseTrainTrack(v, gp.new_tile, enterdir, bits, false, NULL, true));
					assert(chosen_track & (bits | GetReservedTrackbits(gp.new_tile)));

					if (v->force_proceed != TFP_NONE && IsPlainRailTile(gp.new_tile) && HasSignals(gp.new_tile)) {
						/* For each signal we find decrease the counter by one.
						 * We start at two, so the first signal we pass decreases
						 * this to one, then if we reach the next signal it is
						 * decreased to zero and we won't pass that new signal. */
						Trackdir dir = FindFirstTrackdir(trackdirbits);
						if (HasSignalOnTrackdir(gp.new_tile, dir) ||
								(HasSignalOnTrackdir(gp.new_tile, ReverseTrackdir(dir)) &&
								GetSignalType(gp.new_tile, TrackdirToTrack(dir)) != SIGTYPE_PBS)) {
							/* However, we do not want to be stopped by PBS signals
							 * entered via the back. */
							v->force_proceed = (v->force_proceed == TFP_SIGNAL) ? TFP_STUCK : TFP_NONE;
							SetWindowDirty(WC_VEHICLE_VIEW, v->index);
						}
					}

					/* Check if it's a red signal and that force proceed is not clicked. */
					if ((red_signals & chosen_track) && v->force_proceed == TFP_NONE) {
						/* In front of a red signal */
						Trackdir i = FindFirstTrackdir(trackdirbits);

						/* Don't handle stuck trains here. */
						if (HasBit(v->flags, VRF_TRAIN_STUCK)) return false;

						if (!HasSignalOnTrackdir(gp.new_tile, ReverseTrackdir(i))) {
							v->cur_speed = 0;
							v->subspeed = 0;
							v->progress = 255 - 100;
							if (!_settings_game.pf.reverse_at_signals || ++v->wait_counter < _settings_game.pf.wait_oneway_signal * 20) return false;
						} else if (HasSignalOnTrackdir(gp.new_tile, i)) {
							v->cur_speed = 0;
							v->subspeed = 0;
							v->progress = 255 - 10;
							if (!_settings_game.pf.reverse_at_signals || ++v->wait_counter < _settings_game.pf.wait_twoway_signal * 73) {
								DiagDirection exitdir = TrackdirToExitdir(i);
								TileIndex o_tile = TileAddByDiagDir(gp.new_tile, exitdir);

								exitdir = ReverseDiagDir(exitdir);

								/* check if a train is waiting on the other side */
								if (!HasVehicleOnPos(o_tile, &exitdir, &CheckTrainAtSignal)) return false;
							}
						}

						/* If we would reverse but are currently in a PBS block and
						 * reversing of stuck trains is disabled, don't reverse.
						 * This does not apply if the reason for reversing is a one-way
						 * signal blocking us, because a train would then be stuck forever. */
						if (!_settings_game.pf.reverse_at_signals && !HasOnewaySignalBlockingTrackdir(gp.new_tile, i) &&
								UpdateSignalsOnSegment(v->tile, enterdir, v->owner) == SIGSEG_PBS) {
							v->wait_counter = 0;
							return false;
						}
						goto reverse_train_direction;
					} else {
						TryReserveRailTrack(gp.new_tile, TrackBitsToTrack(chosen_track), false);
					}
				} else {
					/* The wagon is active, simply follow the prev vehicle. */
					if (prev->tile == gp.new_tile) {
						/* Choose the same track as prev */
						if (prev->track == TRACK_BIT_WORMHOLE) {
							/* Vehicles entering tunnels enter the wormhole earlier than for bridges.
							 * However, just choose the track into the wormhole. */
							assert(IsTunnel(prev->tile));
							chosen_track = bits;
						} else {
							chosen_track = prev->track;
						}
					} else {
						/* Choose the track that leads to the tile where prev is.
						 * This case is active if 'prev' is already on the second next tile, when 'v' just enters the next tile.
						 * I.e. when the tile between them has only space for a single vehicle like
						 *  1) horizontal/vertical track tiles and
						 *  2) some orientations of tunnel entries, where the vehicle is already inside the wormhole at 8/16 from the tile edge.
						 *     Is also the train just reversing, the wagon inside the tunnel is 'on' the tile of the opposite tunnel entry.
						 */
						static const TrackBits _connecting_track[DIAGDIR_END][DIAGDIR_END] = {
							{TRACK_BIT_X,     TRACK_BIT_LOWER, TRACK_BIT_NONE,  TRACK_BIT_LEFT },
							{TRACK_BIT_UPPER, TRACK_BIT_Y,     TRACK_BIT_LEFT,  TRACK_BIT_NONE },
							{TRACK_BIT_NONE,  TRACK_BIT_RIGHT, TRACK_BIT_X,     TRACK_BIT_UPPER},
							{TRACK_BIT_RIGHT, TRACK_BIT_NONE,  TRACK_BIT_LOWER, TRACK_BIT_Y    }
						};
						DiagDirection exitdir = DiagdirBetweenTiles(gp.new_tile, prev->tile);
						assert(IsValidDiagDirection(exitdir));
						chosen_track = _connecting_track[enterdir][exitdir];
					}
					chosen_track &= bits;
				}

				/* Make sure chosen track is a valid track */
				assert(
						chosen_track == TRACK_BIT_X     || chosen_track == TRACK_BIT_Y ||
						chosen_track == TRACK_BIT_UPPER || chosen_track == TRACK_BIT_LOWER ||
						chosen_track == TRACK_BIT_LEFT  || chosen_track == TRACK_BIT_RIGHT);

				/* Update XY to reflect the entrance to the new tile, and select the direction to use */
				const byte *b = _initial_tile_subcoord[FIND_FIRST_BIT(chosen_track)][enterdir];
				gp.x = (gp.x & ~0xF) | b[0];
				gp.y = (gp.y & ~0xF) | b[1];
				Direction chosen_dir = (Direction)b[2];

				/* Call the landscape function and tell it that the vehicle entered the tile */
				uint32 r = VehicleEnterTile(v, gp.new_tile, gp.x, gp.y);
				if (HasBit(r, VETS_CANNOT_ENTER)) {
					goto invalid_rail;
				}

				if (!HasBit(r, VETS_ENTERED_WORMHOLE)) {
					Track track = FindFirstTrack(chosen_track);
					Trackdir tdir = TrackDirectionToTrackdir(track, chosen_dir);
					if (v->IsFrontEngine() && HasPbsSignalOnTrackdir(gp.new_tile, tdir)) {
						SetSignalStateByTrackdir(gp.new_tile, tdir, SIGNAL_STATE_RED);
						MarkTileDirtyByTile(gp.new_tile);
					}

					/* Clear any track reservation when the last vehicle leaves the tile */
					if (v->Next() == NULL) ClearPathReservation(v, v->tile, v->GetVehicleTrackdir());

					v->tile = gp.new_tile;

					if (GetTileRailType(gp.new_tile) != GetTileRailType(gp.old_tile)) {
						v->First()->ConsistChanged(CCF_TRACK);
					}

					v->track = chosen_track;
					assert(v->track);
				}

				/* We need to update signal status, but after the vehicle position hash
				 * has been updated by UpdateInclination() */
				update_signals_crossing = true;

				if (chosen_dir != v->direction) {
					if (prev == NULL && _settings_game.vehicle.train_acceleration_model == AM_ORIGINAL) {
						const AccelerationSlowdownParams *asp = &_accel_slowdown[GetRailTypeInfo(v->railtype)->acceleration_type];
						DirDiff diff = DirDifference(v->direction, chosen_dir);
						v->cur_speed -= (diff == DIRDIFF_45RIGHT || diff == DIRDIFF_45LEFT ? asp->small_turn : asp->large_turn) * v->cur_speed >> 8;
					}
					direction_changed = true;
					v->direction = chosen_dir;
				}

				if (v->IsFrontEngine()) {
					v->wait_counter = 0;

					/* If we are approaching a crossing that is reserved, play the sound now. */
					TileIndex crossing = TrainApproachingCrossingTile(v);
					if (crossing != INVALID_TILE && HasCrossingReservation(crossing) && _settings_client.sound.ambient) SndPlayTileFx(SND_0E_LEVEL_CROSSING, crossing);

					/* Always try to extend the reservation when entering a tile. */
					CheckNextTrainTile(v);
				}

				if (HasBit(r, VETS_ENTERED_STATION)) {
					/* The new position is the location where we want to stop */
					TrainEnterStation(v, r >> VETS_STATION_ID_OFFSET);
				}
			}
		} else {
			if (IsTileType(gp.new_tile, MP_TUNNELBRIDGE) && HasBit(VehicleEnterTile(v, gp.new_tile, gp.x, gp.y), VETS_ENTERED_WORMHOLE)) {
				/* Perform look-ahead on tunnel exit. */
				if (v->IsFrontEngine()) {
					TryReserveRailTrack(gp.new_tile, DiagDirToDiagTrack(GetTunnelBridgeDirection(gp.new_tile)));
					CheckNextTrainTile(v);
				}
				/* Prevent v->UpdateInclination() being called with wrong parameters.
				 * This could happen if the train was reversed inside the tunnel/bridge. */
				if (gp.old_tile == gp.new_tile) {
					gp.old_tile = GetOtherTunnelBridgeEnd(gp.old_tile);
				}
			} else {
				v->x_pos = gp.x;
				v->y_pos = gp.y;
				v->UpdatePosition();
				if ((v->vehstatus & VS_HIDDEN) == 0) v->Vehicle::UpdateViewport(true);
				continue;
			}
		}

		/* update image of train, as well as delta XY */
		v->UpdateDeltaXY(v->direction);

		v->x_pos = gp.x;
		v->y_pos = gp.y;
		v->UpdatePosition();

		/* update the Z position of the vehicle */
		int old_z = v->UpdateInclination(gp.new_tile != gp.old_tile, false);

		if (prev == NULL) {
			/* This is the first vehicle in the train */
			AffectSpeedByZChange(v, old_z);
		}

		if (update_signals_crossing) {
			if (v->IsFrontEngine()) {
				if (TrainMovedChangeSignals(gp.new_tile, enterdir)) {
					/* We are entering a block with PBS signals right now, but
					 * not through a PBS signal. This means we don't have a
					 * reservation right now. As a conventional signal will only
					 * ever be green if no other train is in the block, getting
					 * a path should always be possible. If the player built
					 * such a strange network that it is not possible, the train
					 * will be marked as stuck and the player has to deal with
					 * the problem. */
					if ((!HasReservedTracks(gp.new_tile, v->track) &&
							!TryReserveRailTrack(gp.new_tile, FindFirstTrack(v->track))) ||
							!TryPathReserve(v)) {
						MarkTrainAsStuck(v);
					}
				}
			}

			/* Signals can only change when the first
			 * (above) or the last vehicle moves. */
			if (v->Next() == NULL) {
				TrainMovedChangeSignals(gp.old_tile, ReverseDiagDir(enterdir));
				if (IsLevelCrossingTile(gp.old_tile)) UpdateLevelCrossing(gp.old_tile);
			}
		}

		/* Do not check on every tick to save some computing time. */
		if (v->IsFrontEngine() && v->tick_counter % _settings_game.pf.path_backoff_interval == 0) CheckNextTrainTile(v);
	}

	if (direction_changed) first->tcache.cached_max_curve_speed = first->GetCurveSpeedLimit();

	return true;

invalid_rail:
	/* We've reached end of line?? */
	if (prev != NULL) error("Disconnecting train");

reverse_train_direction:
	if (reverse) {
		v->wait_counter = 0;
		v->cur_speed = 0;
		v->subspeed = 0;
		ReverseTrainDirection(v);
	}

	return false;
}

/**
 * Collect trackbits of all crashed train vehicles on a tile
 * @param v Vehicle passed from Find/HasVehicleOnPos()
 * @param data trackdirbits for the result
 * @return NULL to iterate over all vehicles on the tile.
 */
static Vehicle *CollectTrackbitsFromCrashedVehiclesEnum(Vehicle *v, void *data)
{
	TrackBits *trackbits = (TrackBits *)data;

	if (v->type == VEH_TRAIN && (v->vehstatus & VS_CRASHED) != 0) {
		TrackBits train_tbits = Train::From(v)->track;
		if (train_tbits == TRACK_BIT_WORMHOLE) {
			/* Vehicle is inside a wormhole, v->track contains no useful value then. */
			*trackbits |= DiagDirToDiagTrackBits(GetTunnelBridgeDirection(v->tile));
		} else if (train_tbits != TRACK_BIT_DEPOT) {
			*trackbits |= train_tbits;
		}
	}

	return NULL;
}

/**
 * Deletes/Clears the last wagon of a crashed train. It takes the engine of the
 * train, then goes to the last wagon and deletes that. Each call to this function
 * will remove the last wagon of a crashed train. If this wagon was on a crossing,
 * or inside a tunnel/bridge, recalculate the signals as they might need updating
 * @param v the Vehicle of which last wagon is to be removed
 */
static void DeleteLastWagon(Train *v)
{
	Train *first = v->First();

	/* Go to the last wagon and delete the link pointing there
	 * *u is then the one-before-last wagon, and *v the last
	 * one which will physically be removed */
	Train *u = v;
	for (; v->Next() != NULL; v = v->Next()) u = v;
	u->SetNext(NULL);

	if (first != v) {
		/* Recalculate cached train properties */
		first->ConsistChanged(CCF_ARRANGE);
		/* Update the depot window if the first vehicle is in depot -
		 * if v == first, then it is updated in PreDestructor() */
		if (first->track == TRACK_BIT_DEPOT) {
			SetWindowDirty(WC_VEHICLE_DEPOT, first->tile);
		}
		v->last_station_visited = first->last_station_visited; // for PreDestructor
	}

	/* 'v' shouldn't be accessed after it has been deleted */
	TrackBits trackbits = v->track;
	TileIndex tile = v->tile;
	Owner owner = v->owner;

	delete v;
	v = NULL; // make sure nobody will try to read 'v' anymore

	if (trackbits == TRACK_BIT_WORMHOLE) {
		/* Vehicle is inside a wormhole, v->track contains no useful value then. */
		trackbits = DiagDirToDiagTrackBits(GetTunnelBridgeDirection(tile));
	}

	Track track = TrackBitsToTrack(trackbits);
	if (HasReservedTracks(tile, trackbits)) {
		UnreserveRailTrack(tile, track);

		/* If there are still crashed vehicles on the tile, give the track reservation to them */
		TrackBits remaining_trackbits = TRACK_BIT_NONE;
		FindVehicleOnPos(tile, &remaining_trackbits, CollectTrackbitsFromCrashedVehiclesEnum);

		/* It is important that these two are the first in the loop, as reservation cannot deal with every trackbit combination */
		assert(TRACK_BEGIN == TRACK_X && TRACK_Y == TRACK_BEGIN + 1);
		Track t;
		FOR_EACH_SET_TRACK(t, remaining_trackbits) TryReserveRailTrack(tile, t);
	}

	/* check if the wagon was on a road/rail-crossing */
	if (IsLevelCrossingTile(tile)) UpdateLevelCrossing(tile);

	/* Update signals */
	if (IsTileType(tile, MP_TUNNELBRIDGE) || IsRailDepotTile(tile)) {
		UpdateSignalsOnSegment(tile, INVALID_DIAGDIR, owner);
	} else {
		SetSignalsOnBothDir(tile, track, owner);
	}
}

/**
 * Rotate all vehicles of a (crashed) train chain randomly to animate the crash.
 * @param v First crashed vehicle.
 */
static void ChangeTrainDirRandomly(Train *v)
{
	static const DirDiff delta[] = {
		DIRDIFF_45LEFT, DIRDIFF_SAME, DIRDIFF_SAME, DIRDIFF_45RIGHT
	};

	do {
		/* We don't need to twist around vehicles if they're not visible */
		if (!(v->vehstatus & VS_HIDDEN)) {
			v->direction = ChangeDir(v->direction, delta[GB(Random(), 0, 2)]);
			/* Refrain from updating the z position of the vehicle when on
			 * a bridge, because UpdateInclination() will put the vehicle under
			 * the bridge in that case */
			if (v->track != TRACK_BIT_WORMHOLE) {
				v->UpdatePosition();
				v->UpdateInclination(false, true);
			} else {
				v->UpdateViewport(false, true);
			}
		}
	} while ((v = v->Next()) != NULL);
}

/**
 * Handle a crashed train.
 * @param v First train vehicle.
 * @return %Vehicle chain still exists.
 */
static bool HandleCrashedTrain(Train *v)
{
	int state = ++v->crash_anim_pos;

	if (state == 4 && !(v->vehstatus & VS_HIDDEN)) {
		CreateEffectVehicleRel(v, 4, 4, 8, EV_EXPLOSION_LARGE);
	}

	uint32 r;
	if (state <= 200 && Chance16R(1, 7, r)) {
		int index = (r * 10 >> 16);

		Vehicle *u = v;
		do {
			if (--index < 0) {
				r = Random();

				CreateEffectVehicleRel(u,
					GB(r,  8, 3) + 2,
					GB(r, 16, 3) + 2,
					GB(r,  0, 3) + 5,
					EV_EXPLOSION_SMALL);
				break;
			}
		} while ((u = u->Next()) != NULL);
	}

	if (state <= 240 && !(v->tick_counter & 3)) ChangeTrainDirRandomly(v);

	if (state >= 4440 && !(v->tick_counter & 0x1F)) {
		bool ret = v->Next() != NULL;
		DeleteLastWagon(v);
		return ret;
	}

	return true;
}

/** Maximum speeds for train that is broken down or approaching line end */
static const uint16 _breakdown_speeds[16] = {
	225, 210, 195, 180, 165, 150, 135, 120, 105, 90, 75, 60, 45, 30, 15, 15
};


/**
 * Train is approaching line end, slow down and possibly reverse
 *
 * @param v front train engine
 * @param signal not line end, just a red signal
 * @param reverse Set to false to not execute the vehicle reversing. This does not change any other logic.
 * @return true iff we did NOT have to reverse
 */
static bool TrainApproachingLineEnd(Train *v, bool signal, bool reverse)
{
	/* Calc position within the current tile */
	uint x = v->x_pos & 0xF;
	uint y = v->y_pos & 0xF;

	/* for diagonal directions, 'x' will be 0..15 -
	 * for other directions, it will be 1, 3, 5, ..., 15 */
	switch (v->direction) {
		case DIR_N : x = ~x + ~y + 25; break;
		case DIR_NW: x = y;            // FALL THROUGH
		case DIR_NE: x = ~x + 16;      break;
		case DIR_E : x = ~x + y + 9;   break;
		case DIR_SE: x = y;            break;
		case DIR_S : x = x + y - 7;    break;
		case DIR_W : x = ~y + x + 9;   break;
		default: break;
	}

	/* Do not reverse when approaching red signal. Make sure the vehicle's front
	 * does not cross the tile boundary when we do reverse, but as the vehicle's
	 * location is based on their center, use half a vehicle's length as offset.
	 * Multiply the half-length by two for straight directions to compensate that
	 * we only get odd x offsets there. */
	if (!signal && x + (v->gcache.cached_veh_length + 1) / 2 * (IsDiagonalDirection(v->direction) ? 1 : 2) >= TILE_SIZE) {
		/* we are too near the tile end, reverse now */
		v->cur_speed = 0;
		if (reverse) ReverseTrainDirection(v);
		return false;
	}

	/* slow down */
	v->vehstatus |= VS_TRAIN_SLOWING;
	uint16 break_speed = _breakdown_speeds[x & 0xF];
	if (break_speed < v->cur_speed) v->cur_speed = break_speed;

	return true;
}


/**
 * Determines whether train would like to leave the tile
 * @param v train to test
 * @return true iff vehicle is NOT entering or inside a depot or tunnel/bridge
 */
static bool TrainCanLeaveTile(const Train *v)
{
	/* Exit if inside a tunnel/bridge or a depot */
	if (v->track == TRACK_BIT_WORMHOLE || v->track == TRACK_BIT_DEPOT) return false;

	TileIndex tile = v->tile;

	/* entering a tunnel/bridge? */
	if (IsTileType(tile, MP_TUNNELBRIDGE)) {
		DiagDirection dir = GetTunnelBridgeDirection(tile);
		if (DiagDirToDir(dir) == v->direction) return false;
	}

	/* entering a depot? */
	if (IsRailDepotTile(tile)) {
		DiagDirection dir = ReverseDiagDir(GetRailDepotDirection(tile));
		if (DiagDirToDir(dir) == v->direction) return false;
	}

	return true;
}


/**
 * Determines whether train is approaching a rail-road crossing
 *   (thus making it barred)
 * @param v front engine of train
 * @return TileIndex of crossing the train is approaching, else INVALID_TILE
 * @pre v in non-crashed front engine
 */
static TileIndex TrainApproachingCrossingTile(const Train *v)
{
	assert(v->IsFrontEngine());
	assert(!(v->vehstatus & VS_CRASHED));

	if (!TrainCanLeaveTile(v)) return INVALID_TILE;

	DiagDirection dir = TrainExitDir(v->direction, v->track);
	TileIndex tile = v->tile + TileOffsByDiagDir(dir);

	/* not a crossing || wrong axis || unusable rail (wrong type or owner) */
	if (!IsLevelCrossingTile(tile) || DiagDirToAxis(dir) == GetCrossingRoadAxis(tile) ||
			!CheckCompatibleRail(v, tile)) {
		return INVALID_TILE;
	}

	return tile;
}


/**
 * Checks for line end. Also, bars crossing at next tile if needed
 *
 * @param v vehicle we are checking
 * @param reverse Set to false to not execute the vehicle reversing. This does not change any other logic.
 * @return true iff we did NOT have to reverse
 */
static bool TrainCheckIfLineEnds(Train *v, bool reverse)
{
	/* First, handle broken down train */

	int t = v->breakdown_ctr;
	if (t > 1) {
		v->vehstatus |= VS_TRAIN_SLOWING;

		uint16 break_speed = _breakdown_speeds[GB(~t, 4, 4)];
		if (break_speed < v->cur_speed) v->cur_speed = break_speed;
	} else {
		v->vehstatus &= ~VS_TRAIN_SLOWING;
	}

	if (!TrainCanLeaveTile(v)) return true;

	/* Determine the non-diagonal direction in which we will exit this tile */
	DiagDirection dir = TrainExitDir(v->direction, v->track);
	/* Calculate next tile */
	TileIndex tile = v->tile + TileOffsByDiagDir(dir);

	/* Determine the track status on the next tile */
	TrackStatus ts = GetTileTrackStatus(tile, TRANSPORT_RAIL, 0, ReverseDiagDir(dir));
	TrackdirBits reachable_trackdirs = DiagdirReachesTrackdirs(dir);

	TrackdirBits trackdirbits = TrackStatusToTrackdirBits(ts) & reachable_trackdirs;
	TrackdirBits red_signals = TrackStatusToRedSignals(ts) & reachable_trackdirs;

	/* We are sure the train is not entering a depot, it is detected above */

	/* mask unreachable track bits if we are forbidden to do 90deg turns */
	TrackBits bits = TrackdirBitsToTrackBits(trackdirbits);
	if (_settings_game.pf.forbid_90_deg) {
		bits &= ~TrackCrossesTracks(FindFirstTrack(v->track));
	}

	/* no suitable trackbits at all || unusable rail (wrong type or owner) */
	if (bits == TRACK_BIT_NONE || !CheckCompatibleRail(v, tile)) {
		return TrainApproachingLineEnd(v, false, reverse);
	}

	/* approaching red signal */
	if ((trackdirbits & red_signals) != 0) return TrainApproachingLineEnd(v, true, reverse);

	/* approaching a rail/road crossing? then make it red */
	if (IsLevelCrossingTile(tile)) MaybeBarCrossingWithSound(tile);

	return true;
}


static bool TrainLocoHandler(Train *v, bool mode)
{
	/* train has crashed? */
	if (v->vehstatus & VS_CRASHED) {
		return mode ? true : HandleCrashedTrain(v); // 'this' can be deleted here
	}

	if (v->force_proceed != TFP_NONE) {
		ClrBit(v->flags, VRF_TRAIN_STUCK);
		SetWindowWidgetDirty(WC_VEHICLE_VIEW, v->index, WID_VV_START_STOP);
	}

	/* train is broken down? */
	if (v->HandleBreakdown()) return true;

	if (HasBit(v->flags, VRF_REVERSING) && v->cur_speed == 0) {
		ReverseTrainDirection(v);
	}

	/* exit if train is stopped */
	if ((v->vehstatus & VS_STOPPED) && v->cur_speed == 0) return true;

	bool valid_order = !v->current_order.IsType(OT_NOTHING) && v->current_order.GetType() != OT_CONDITIONAL;
	if (ProcessOrders(v) && CheckReverseTrain(v)) {
		v->wait_counter = 0;
		v->cur_speed = 0;
		v->subspeed = 0;
		ClrBit(v->flags, VRF_LEAVING_STATION);
		ReverseTrainDirection(v);
		return true;
	} else if (HasBit(v->flags, VRF_LEAVING_STATION)) {
		/* Try to reserve a path when leaving the station as we
		 * might not be marked as wanting a reservation, e.g.
		 * when an overlength train gets turned around in a station. */
		DiagDirection dir = TrainExitDir(v->direction, v->track);
		if (IsRailDepotTile(v->tile) || IsTileType(v->tile, MP_TUNNELBRIDGE)) dir = INVALID_DIAGDIR;

		if (UpdateSignalsOnSegment(v->tile, dir, v->owner) == SIGSEG_PBS || _settings_game.pf.reserve_paths) {
			TryPathReserve(v, true, true);
		}
		ClrBit(v->flags, VRF_LEAVING_STATION);
	}

	v->HandleLoading(mode);

	if (v->current_order.IsType(OT_LOADING)) return true;

	if (CheckTrainStayInDepot(v)) return true;

	if (!mode) v->ShowVisualEffect();

	/* We had no order but have an order now, do look ahead. */
	if (!valid_order && !v->current_order.IsType(OT_NOTHING)) {
		CheckNextTrainTile(v);
	}

	/* Handle stuck trains. */
	if (!mode && HasBit(v->flags, VRF_TRAIN_STUCK)) {
		++v->wait_counter;

		/* Should we try reversing this tick if still stuck? */
		bool turn_around = v->wait_counter % (_settings_game.pf.wait_for_pbs_path * DAY_TICKS) == 0 && _settings_game.pf.reverse_at_signals;

		if (!turn_around && v->wait_counter % _settings_game.pf.path_backoff_interval != 0 && v->force_proceed == TFP_NONE) return true;
		if (!TryPathReserve(v)) {
			/* Still stuck. */
			if (turn_around) ReverseTrainDirection(v);

			if (HasBit(v->flags, VRF_TRAIN_STUCK) && v->wait_counter > 2 * _settings_game.pf.wait_for_pbs_path * DAY_TICKS) {
				/* Show message to player. */
				if (_settings_client.gui.lost_vehicle_warn && v->owner == _local_company) {
					SetDParam(0, v->index);
					AddVehicleAdviceNewsItem(STR_NEWS_TRAIN_IS_STUCK, v->index);
				}
				v->wait_counter = 0;
			}
			/* Exit if force proceed not pressed, else reset stuck flag anyway. */
			if (v->force_proceed == TFP_NONE) return true;
			ClrBit(v->flags, VRF_TRAIN_STUCK);
			v->wait_counter = 0;
			SetWindowWidgetDirty(WC_VEHICLE_VIEW, v->index, WID_VV_START_STOP);
		}
	}

	if (v->current_order.IsType(OT_LEAVESTATION)) {
		v->current_order.Free();
		SetWindowWidgetDirty(WC_VEHICLE_VIEW, v->index, WID_VV_START_STOP);
		return true;
	}

	int j = v->UpdateSpeed();

	/* we need to invalidate the widget if we are stopping from 'Stopping 0 km/h' to 'Stopped' */
	if (v->cur_speed == 0 && (v->vehstatus & VS_STOPPED)) {
		/* If we manually stopped, we're not force-proceeding anymore. */
		v->force_proceed = TFP_NONE;
		SetWindowDirty(WC_VEHICLE_VIEW, v->index);
	}

	int adv_spd = v->GetAdvanceDistance();
	if (j < adv_spd) {
		/* if the vehicle has speed 0, update the last_speed field. */
		if (v->cur_speed == 0) v->SetLastSpeed();
	} else {
		TrainCheckIfLineEnds(v);
		/* Loop until the train has finished moving. */
		for (;;) {
			j -= adv_spd;
			TrainController(v, NULL);
			/* Don't continue to move if the train crashed. */
			if (CheckTrainCollision(v)) break;
			/* Determine distance to next map position */
			adv_spd = v->GetAdvanceDistance();

			/* No more moving this tick */
			if (j < adv_spd || v->cur_speed == 0) break;

			OrderType order_type = v->current_order.GetType();
			/* Do not skip waypoints (incl. 'via' stations) when passing through at full speed. */
			if ((order_type == OT_GOTO_WAYPOINT || order_type == OT_GOTO_STATION) &&
						(v->current_order.GetNonStopType() & ONSF_NO_STOP_AT_DESTINATION_STATION) &&
						IsTileType(v->tile, MP_STATION) &&
						v->current_order.GetDestination() == GetStationIndex(v->tile)) {
				ProcessOrders(v);
			}
		}
		v->SetLastSpeed();
	}

	for (Train *u = v; u != NULL; u = u->Next()) {
		if ((u->vehstatus & VS_HIDDEN) != 0) continue;

		u->UpdateViewport(false, false);
	}

	if (v->progress == 0) v->progress = j; // Save unused spd for next time, if TrainController didn't set progress

	return true;
}

/**
 * Get running cost for the train consist.
 * @return Yearly running costs.
 */
Money Train::GetRunningCost() const
{
	Money cost = 0;
	const Train *v = this;

	do {
		const Engine *e = v->GetEngine();
		if (e->u.rail.running_cost_class == INVALID_PRICE) continue;

		uint cost_factor = GetVehicleProperty(v, PROP_TRAIN_RUNNING_COST_FACTOR, e->u.rail.running_cost);
		if (cost_factor == 0) continue;

		/* Halve running cost for multiheaded parts */
		if (v->IsMultiheaded()) cost_factor /= 2;

		cost += GetPrice(e->u.rail.running_cost_class, cost_factor, e->GetGRF());
	} while ((v = v->GetNextVehicle()) != NULL);

	return cost;
}

/**
 * Update train vehicle data for a tick.
 * @return True if the vehicle still exists, false if it has ceased to exist (front of consists only).
 */
bool Train::Tick()
{
	this->tick_counter++;

	if (this->IsFrontEngine()) {
		if (!(this->vehstatus & VS_STOPPED) || this->cur_speed > 0) this->running_ticks++;

		this->current_order_time++;

		if (!TrainLocoHandler(this, false)) return false;

		return TrainLocoHandler(this, true);
	} else if (this->IsFreeWagon() && (this->vehstatus & VS_CRASHED)) {
		/* Delete flooded standalone wagon chain */
		if (++this->crash_anim_pos >= 4400) {
			delete this;
			return false;
		}
	}

	return true;
}

/**
 * Check whether a train needs service, and if so, find a depot or service it.
 * @return v %Train to check.
 */
static void CheckIfTrainNeedsService(Train *v)
{
	if (Company::Get(v->owner)->settings.vehicle.servint_trains == 0 || !v->NeedsAutomaticServicing()) return;
	if (v->IsChainInDepot()) {
		VehicleServiceInDepot(v);
		return;
	}

	uint max_penalty;
	switch (_settings_game.pf.pathfinder_for_trains) {
		case VPF_NPF:  max_penalty = _settings_game.pf.npf.maximum_go_to_depot_penalty;  break;
		case VPF_YAPF: max_penalty = _settings_game.pf.yapf.maximum_go_to_depot_penalty; break;
		default: NOT_REACHED();
	}

	FindDepotData tfdd = FindClosestTrainDepot(v, max_penalty);
	/* Only go to the depot if it is not too far out of our way. */
	if (tfdd.best_length == UINT_MAX || tfdd.best_length > max_penalty) {
		if (v->current_order.IsType(OT_GOTO_DEPOT)) {
			/* If we were already heading for a depot but it has
			 * suddenly moved farther away, we continue our normal
			 * schedule? */
			v->current_order.MakeDummy();
			SetWindowWidgetDirty(WC_VEHICLE_VIEW, v->index, WID_VV_START_STOP);
		}
		return;
	}

	DepotID depot = GetDepotIndex(tfdd.tile);

	if (v->current_order.IsType(OT_GOTO_DEPOT) &&
			v->current_order.GetDestination() != depot &&
			!Chance16(3, 16)) {
		return;
	}

	SetBit(v->gv_flags, GVF_SUPPRESS_IMPLICIT_ORDERS);
	v->current_order.MakeGoToDepot(depot, ODTFB_SERVICE);
	v->dest_tile = tfdd.tile;
	SetWindowWidgetDirty(WC_VEHICLE_VIEW, v->index, WID_VV_START_STOP);
}

/** Update day counters of the train vehicle. */
void Train::OnNewDay()
{
	AgeVehicle(this);

	if ((++this->day_counter & 7) == 0) DecreaseVehicleValue(this);

	if (this->IsFrontEngine()) {
		CheckVehicleBreakdown(this);

		CheckIfTrainNeedsService(this);

		CheckOrders(this);

		/* update destination */
		if (this->current_order.IsType(OT_GOTO_STATION)) {
			TileIndex tile = Station::Get(this->current_order.GetDestination())->train_station.tile;
			if (tile != INVALID_TILE) this->dest_tile = tile;
		}

		if (this->running_ticks != 0) {
			/* running costs */
			CommandCost cost(EXPENSES_TRAIN_RUN, this->GetRunningCost() * this->running_ticks / (DAYS_IN_YEAR  * DAY_TICKS));

			this->profit_this_year -= cost.GetCost();
			this->running_ticks = 0;

			SubtractMoneyFromCompanyFract(this->owner, cost);

			SetWindowDirty(WC_VEHICLE_DETAILS, this->index);
			SetWindowClassesDirty(WC_TRAINS_LIST);
		}
	}
}

/**
 * Get the tracks of the train vehicle.
 * @return Current tracks of the vehicle.
 */
Trackdir Train::GetVehicleTrackdir() const
{
	if (this->vehstatus & VS_CRASHED) return INVALID_TRACKDIR;

	if (this->track == TRACK_BIT_DEPOT) {
		/* We'll assume the train is facing outwards */
		return DiagDirToDiagTrackdir(GetRailDepotDirection(this->tile)); // Train in depot
	}

	if (this->track == TRACK_BIT_WORMHOLE) {
		/* train in tunnel or on bridge, so just use his direction and assume a diagonal track */
		return DiagDirToDiagTrackdir(DirToDiagDir(this->direction));
	}

	return TrackDirectionToTrackdir(FindFirstTrack(this->track), this->direction);
}<|MERGE_RESOLUTION|>--- conflicted
+++ resolved
@@ -1694,6 +1694,7 @@
  */
 static inline bool CheckLevelCrossing(TileIndex tile)
 {
+	/* reserved || train on crossing || train approaching crossing */
 	return HasCrossingReservation(tile) || HasVehicleOnPos(tile, NULL, &TrainOnTileEnum) || TrainApproachingCrossing(tile);
 }
 
@@ -1709,16 +1710,11 @@
 	assert(IsLevelCrossingTile(tile));
 	bool new_state;
 
-<<<<<<< HEAD
 	if (force_state) {
 		new_state = force_state;
 	} else {
 		new_state = CheckLevelCrossing(tile);
 	}
-=======
-	/* reserved || train on crossing || train approaching crossing */
-	bool new_state = HasCrossingReservation(tile) || HasVehicleOnPos(tile, NULL, &TrainOnTileEnum) || TrainApproachingCrossing(tile);
->>>>>>> c4e06808
 
 	if (new_state != IsCrossingBarred(tile)) {
 		if (new_state && sound) {
